--- conflicted
+++ resolved
@@ -1,15 +1,5 @@
 2006-09-25  Brian Warner  <warner@lothar.com>
 
-<<<<<<< HEAD
-	* buildbot/changes/bonsaipoller.py (BonsaiPoller): Ben also
-	contributed a Change Source that polls a Bonsai server (a
-	kind of web-based viewcvs CGI script).
-
-	* buildbot/status/tinderbox.py (TinderboxMailNotifier): Ben
-	Hearsum contributed a status plugin which sends email in the same
-	format that Tinderbox does: this allows a number of tinderbox
-	tools to be driven by Buildbot instead. Thanks Ben!
-=======
 	* buildbot/steps/source.py (Monotone): initial Monotone support,
 	contributed by Nathaniel Smith. Still needs docs and tests, but
 	this code has been in use on the Monotone buildbot for a long
@@ -17,7 +7,15 @@
 	* buildbot/slave/commands.py (Monotone): slave-side support
 	* buildbot/changes/monotone.py (MonotoneSource): polling change
 	source
->>>>>>> 3ab22d16
+
+	* buildbot/changes/bonsaipoller.py (BonsaiPoller): Ben also
+	contributed a Change Source that polls a Bonsai server (a
+	kind of web-based viewcvs CGI script).
+
+	* buildbot/status/tinderbox.py (TinderboxMailNotifier): Ben
+	Hearsum contributed a status plugin which sends email in the same
+	format that Tinderbox does: this allows a number of tinderbox
+	tools to be driven by Buildbot instead. Thanks Ben!
 
 2006-09-24  Brian Warner  <warner@lothar.com>
 
