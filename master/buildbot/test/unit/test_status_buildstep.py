--- conflicted
+++ resolved
@@ -27,12 +27,8 @@
         self.master = fakemaster.make_master()
         self.master.basedir = '/basedir'
 
-<<<<<<< HEAD
-        b = builder.BuilderStatus(buildername, self.master, category)
+        b = builder.BuilderStatus(buildername, self.master, category, description)
         b.project = "Project"
-=======
-        b = builder.BuilderStatus(buildername, self.master, category, description)
->>>>>>> 4efe306b
         b.master = self.master
         # Ackwardly, Status sets this member variable.
         b.basedir = os.path.abspath(self.mktemp())
