--- conflicted
+++ resolved
@@ -84,17 +84,10 @@
         if runtime.platformType == 'win32':
             # windows doesn't have signals, so we don't get 'killed'
             self.expectOutcome(result=EXCEPTION,
-<<<<<<< HEAD
-                    status_text=["failed (1)", "(build was interrupted)"])
+                               status_text=["failed (1)", "(build was interrupted)"])
         else:
             self.expectOutcome(result=EXCEPTION,
-                    status_text=["killed (9)", "(build was interrupted)"])
-=======
-                               status_text=["failed (1)", "interrupted"])
-        else:
-            self.expectOutcome(result=EXCEPTION,
-                               status_text=["killed (9)", "interrupted"])
->>>>>>> 2d996c5f
+                               status_text=["killed (9)", "(build was interrupted)"])
         d = self.runStep()
         self.step.interrupt("KILL")
         return d
