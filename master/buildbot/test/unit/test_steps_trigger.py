--- conflicted
+++ resolved
@@ -459,15 +459,9 @@
         self.expectOutcome(result=DEPENDENCY_FAILURE,
                         status_text=['Dependency failed to build.'])
         self.expectTriggeredWith(
-<<<<<<< HEAD
             a=({}, {}, 1),
             b=({}, {}, 1))
-        self.expectTriggeredLinks('a') # b doesnt return a brid
-=======
-            a=({}, {}),
-            b=({}, {}))
         self.expectTriggeredLinks('a') # b doesn't return a brid
->>>>>>> 3132b588
         d = self.runStep(expect_waitForFinish=True)
         def flush(_):
             self.assertEqual(len(self.flushLoggedErrors(RuntimeError)), 1)
