--- conflicted
+++ resolved
@@ -19,13 +19,10 @@
 from buildbot import interfaces
 from buildbot.process import properties
 from buildbot.status import master
-<<<<<<< HEAD
-from buildbot.status.results import SUCCESS, FAILURE, EXCEPTION, DEPENDENCY_FAILURE
-=======
 from buildbot.status.results import EXCEPTION
 from buildbot.status.results import FAILURE
+from buildbot.status.results import DEPENDENCY_FAILURE
 from buildbot.status.results import SUCCESS
->>>>>>> 2d996c5f
 from buildbot.steps import trigger
 from buildbot.test.fake import fakedb
 from buildbot.test.fake import fakemaster
@@ -48,11 +45,7 @@
     def __init__(self, name):
         self.name = name
 
-<<<<<<< HEAD
-    def trigger(self, sourcestamps = None, set_props=None, triggeredbybrid=None, reason=None):
-=======
-    def trigger(self, sourcestamps=None, set_props=None):
->>>>>>> 2d996c5f
+    def trigger(self, sourcestamps=None, set_props=None, triggeredbybrid=None, reason=None):
         self.triggered_with = (sourcestamps, set_props.properties)
         d = defer.Deferred()
         if self.exception:
@@ -225,13 +218,8 @@
                                           alwaysUseLatest=True))
 
     def test_simple(self):
-<<<<<<< HEAD
-        self.setupStep(trigger.Trigger(schedulerNames=['a'], sourceStamps = {}))
-        self.expectOutcome(result=SUCCESS, status_text=['Triggered:', "'a'"])
-=======
         self.setupStep(trigger.Trigger(schedulerNames=['a'], sourceStamps={}))
-        self.expectOutcome(result=SUCCESS, status_text=['triggered', 'a'])
->>>>>>> 2d996c5f
+        self.expectOutcome(result=SUCCESS, status_text=['Triggered:', "'a'"])
         self.expectTriggeredWith(a=({}, {}))
         return self.runStep()
 
@@ -248,13 +236,8 @@
     def test_simple_exception(self):
         self.setupStep(trigger.Trigger(schedulerNames=['a']))
         self.scheduler_a.exception = True
-<<<<<<< HEAD
-        self.expectOutcome(result=SUCCESS, status_text=['Triggered:', "'a'"])
-        self.expectTriggeredWith(a=( {}, {}))
-=======
-        self.expectOutcome(result=SUCCESS, status_text=['triggered', 'a'])
+        self.expectOutcome(result=SUCCESS, status_text=['Triggered:', "'a'"])
         self.expectTriggeredWith(a=({}, {}))
->>>>>>> 2d996c5f
         d = self.runStep()
 
         def flush(_):
@@ -277,45 +260,25 @@
                                             ],
                        gotRevisionsInBuild={'': 23456},
                        )
-<<<<<<< HEAD
         self.expectOutcome(result=SUCCESS, status_text=['Triggered:', "'a'"])
         self.expectTriggeredWith(a=({'':{'codebase':'',
                                          'repository': 'x',
                                          'revision': 23456}
                                     }, {}))
-=======
-        self.expectOutcome(result=SUCCESS, status_text=['triggered', 'a'])
-        self.expectTriggeredWith(a=({'': {'codebase': '',
-                                          'repository': 'x',
-                                          'revision': 23456}
-                                     }, {}))
->>>>>>> 2d996c5f
         return self.runStep()
 
     def test_updateSourceStamp_no_got_revision(self):
         self.setupStep(trigger.Trigger(schedulerNames=['a'],
                                        updateSourceStamp=True),
-<<<<<<< HEAD
-                       sourcestampsInBuild = [FakeSourceStamp(codebase='',
+                       sourcestampsInBuild=[FakeSourceStamp(codebase='',
                                                               repository='x',
                                                               revision=11111)
-                                              ])
+                                            ])
         self.expectOutcome(result=SUCCESS, status_text=['Triggered:', "'a'"])
         self.expectTriggeredWith(a=({'':{'codebase':'',
                                          'repository': 'x',
                                          'revision': 11111} # uses old revision
                                     }, {}))
-=======
-                       sourcestampsInBuild=[FakeSourceStamp(codebase='',
-                                                            repository='x',
-                                                            revision=11111)
-                                            ])
-        self.expectOutcome(result=SUCCESS, status_text=['triggered', 'a'])
-        self.expectTriggeredWith(a=({'': {'codebase': '',
-                                          'repository': 'x',
-                                          'revision': 11111}  # uses old revision
-                                     }, {}))
->>>>>>> 2d996c5f
         return self.runStep()
 
     def test_not_updateSourceStamp(self):
@@ -327,16 +290,11 @@
                                             ],
                        gotRevisionsInBuild={'': 23456},
                        )
-<<<<<<< HEAD
         self.expectOutcome(result=SUCCESS, status_text=['Triggered:', "'a'"])
         self.expectTriggeredWith(a=({'':{'codebase':'',
-=======
-        self.expectOutcome(result=SUCCESS, status_text=['triggered', 'a'])
-        self.expectTriggeredWith(a=({'': {'codebase': '',
->>>>>>> 2d996c5f
-                                          'repository': 'x',
-                                          'revision': 11111}
-                                     }, {}))
+                                         'repository': 'x',
+                                         'revision': 11111}
+                                    }, {}))
         return self.runStep()
 
     def test_updateSourceStamp_multiple_repositories(self):
@@ -350,21 +308,12 @@
                        ],
                        gotRevisionsInBuild={'cb1': 23456, 'cb2': 34567},
                        )
-<<<<<<< HEAD
-        self.expectOutcome(result=SUCCESS, status_text=['Triggered:', "'a'"])
-        self.expectTriggeredWith(a=({'cb1': {'codebase':'cb1',
-                                             'revision':23456},
-                                     'cb2': {'codebase':'cb2',
-                                             'revision':34567}
-                                    }, {}))
-=======
-        self.expectOutcome(result=SUCCESS, status_text=['triggered', 'a'])
+        self.expectOutcome(result=SUCCESS, status_text=['Triggered:', "'a'"])
         self.expectTriggeredWith(a=({'cb1': {'codebase': 'cb1',
                                              'revision': 23456},
                                      'cb2': {'codebase': 'cb2',
                                              'revision': 34567}
                                      }, {}))
->>>>>>> 2d996c5f
         return self.runStep()
 
     def test_updateSourceStamp_prop_false(self):
@@ -406,19 +355,11 @@
     def test_alwaysUseLatest(self):
         self.setupStep(trigger.Trigger(schedulerNames=['b'],
                                        alwaysUseLatest=True),
-<<<<<<< HEAD
-                       sourcestampsInBuild = [FakeSourceStamp(codebase='',
-                                                              repository='x',
-                                                              revision=11111)
-                                             ])
-        self.expectOutcome(result=SUCCESS, status_text=['Triggered:', "'b'"])
-=======
                        sourcestampsInBuild=[FakeSourceStamp(codebase='',
                                                             repository='x',
                                                             revision=11111)
                                             ])
-        self.expectOutcome(result=SUCCESS, status_text=['triggered', 'b'])
->>>>>>> 2d996c5f
+        self.expectOutcome(result=SUCCESS, status_text=['Triggered:', "'b'"])
         # Do not pass setid
         self.expectTriggeredWith(b=({}, {}))
         return self.runStep()
@@ -455,13 +396,8 @@
     def test_sourceStamp(self):
         ss = dict(revision=9876, branch='dev')
         self.setupStep(trigger.Trigger(schedulerNames=['b'],
-<<<<<<< HEAD
-            sourceStamp=ss))
-        self.expectOutcome(result=SUCCESS, status_text=['Triggered:', "'b'"])
-=======
                                        sourceStamp=ss))
-        self.expectOutcome(result=SUCCESS, status_text=['triggered', 'b'])
->>>>>>> 2d996c5f
+        self.expectOutcome(result=SUCCESS, status_text=['Triggered:', "'b'"])
         self.expectTriggeredWith(b=({'': ss}, {}))
         return self.runStep()
 
@@ -469,15 +405,9 @@
         ss1 = dict(codebase='cb1', repository='r1', revision=9876, branch='dev')
         ss2 = dict(codebase='cb2', repository='r2', revision=5432, branch='dev')
         self.setupStep(trigger.Trigger(schedulerNames=['b'],
-<<<<<<< HEAD
-            sourceStamps=[ss1,ss2]))
-        self.expectOutcome(result=SUCCESS, status_text=['Triggered:', "'b'"])
-        self.expectTriggeredWith(b=({'cb1':ss1, 'cb2':ss2}, {}))
-=======
                                        sourceStamps=[ss1, ss2]))
-        self.expectOutcome(result=SUCCESS, status_text=['triggered', 'b'])
+        self.expectOutcome(result=SUCCESS, status_text=['Triggered:', "'b'"])
         self.expectTriggeredWith(b=({'cb1': ss1, 'cb2': ss2}, {}))
->>>>>>> 2d996c5f
         return self.runStep()
 
     def test_set_of_sourceStamps_override_build(self):
@@ -486,15 +416,9 @@
         ss3 = FakeSourceStamp(codebase='cb3', repository='r3', revision=1234, branch='dev')
         ss4 = FakeSourceStamp(codebase='cb4', repository='r4', revision=2345, branch='dev')
         self.setupStep(trigger.Trigger(schedulerNames=['b'],
-<<<<<<< HEAD
-            sourceStamps=[ss1,ss2]), sourcestampsInBuild=[ss3, ss4])
-        self.expectOutcome(result=SUCCESS, status_text=['Triggered:', "'b'"])
-        self.expectTriggeredWith(b=({'cb1':ss1, 'cb2':ss2}, {}))
-=======
                                        sourceStamps=[ss1, ss2]), sourcestampsInBuild=[ss3, ss4])
-        self.expectOutcome(result=SUCCESS, status_text=['triggered', 'b'])
+        self.expectOutcome(result=SUCCESS, status_text=['Triggered:', "'b'"])
         self.expectTriggeredWith(b=({'cb1': ss1, 'cb2': ss2}, {}))
->>>>>>> 2d996c5f
         return self.runStep()
 
     def test_sourceStamp_prop(self):
@@ -509,13 +433,8 @@
 
     def test_waitForFinish(self):
         self.setupStep(trigger.Trigger(schedulerNames=['a', 'b'],
-<<<<<<< HEAD
-            waitForFinish=True))
+                                       waitForFinish=True))
         self.expectOutcome(result=SUCCESS, status_text=['Triggered:', "'a'", "'b'"])
-=======
-                                       waitForFinish=True))
-        self.expectOutcome(result=SUCCESS, status_text=['triggered', 'a', 'b'])
->>>>>>> 2d996c5f
         self.expectTriggeredWith(
             a=({}, {}),
             b=({}, {}))
@@ -536,13 +455,8 @@
         self.setupStep(trigger.Trigger(schedulerNames=['a', 'b'],
                                        waitForFinish=True))
         self.scheduler_b.exception = True
-<<<<<<< HEAD
         self.expectOutcome(result=DEPENDENCY_FAILURE,
-                        status_text=['Dependency failed to build.'])
-=======
-        self.expectOutcome(result=EXCEPTION,
-                           status_text=['triggered', 'a', 'b'])
->>>>>>> 2d996c5f
+                           status_text=['Dependency failed to build.'])
         self.expectTriggeredWith(
             a=({}, {}),
             b=({}, {}))
@@ -556,13 +470,8 @@
 
     def test_set_properties(self):
         self.setupStep(trigger.Trigger(schedulerNames=['a'],
-<<<<<<< HEAD
-                set_properties=dict(x=1, y=2)))
-        self.expectOutcome(result=SUCCESS, status_text=['Triggered:', "'a'"])
-=======
                                        set_properties=dict(x=1, y=2)))
-        self.expectOutcome(result=SUCCESS, status_text=['triggered', 'a'])
->>>>>>> 2d996c5f
+        self.expectOutcome(result=SUCCESS, status_text=['Triggered:', "'a'"])
         self.expectTriggeredWith(a=({},
                                     dict(x=(1, 'Trigger'), y=(2, 'Trigger'))))
         return self.runStep()
@@ -590,13 +499,8 @@
 
     def test_interrupt(self):
         self.setupStep(trigger.Trigger(schedulerNames=['a'],
-<<<<<<< HEAD
-            waitForFinish=True))
+                                       waitForFinish=True))
         self.expectOutcome(result=EXCEPTION, status_text=['Trigger', '(build was interrupted)'])
-=======
-                                       waitForFinish=True))
-        self.expectOutcome(result=EXCEPTION, status_text=['interrupted'])
->>>>>>> 2d996c5f
         self.expectTriggeredWith(a=({}, {}))
         d = self.runStep(expect_waitForFinish=True)
 
