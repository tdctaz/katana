# This file is part of Buildbot.  Buildbot is free software: you can
# redistribute it and/or modify it under the terms of the GNU General Public
# License as published by the Free Software Foundation, version 2.
#
# This program is distributed in the hope that it will be useful, but WITHOUT
# ANY WARRANTY; without even the implied warranty of MERCHANTABILITY or FITNESS
# FOR A PARTICULAR PURPOSE.  See the GNU General Public License for more
# details.
#
# You should have received a copy of the GNU General Public License along with
# this program; if not, write to the Free Software Foundation, Inc., 51
# Franklin Street, Fifth Floor, Boston, MA 02110-1301 USA.
#
# Copyright Buildbot Team Members

import os
import mock
import signal
from twisted.internet import defer, reactor
from twisted.trial import unittest
from twisted.python import log
from buildbot import master, monkeypatches, config
<<<<<<< HEAD
from buildbot.db import exceptions
from buildbot.test.util import dirs, compat
from buildbot.test.fake import fakedb, fakemq, fakedata
from buildbot.changes.changes import Change
=======
from buildbot.util import subscription
from buildbot.db import connector
from buildbot.test.util import dirs, compat, misc, logging
from buildbot.test.fake import fakedb
from buildbot.util import epoch2datetime
from buildbot.changes import changes
from buildbot.process.users import users
>>>>>>> b6927806

class OldTriggeringMethods(unittest.TestCase):

    def setUp(self):
        self.master = master.BuildMaster(basedir=None)

        self.master.data = fakedata.FakeDataConnector(self.master, self)
        self.master.db = fakedb.FakeDBConnector(self)
        self.master.db.insertTestData([
            fakedb.Change(changeid=1, author='this is a test'),
        ])

        self.fake_Change = mock.Mock(name='fake_Change')
        def fromChdict(master, chdict):
            if chdict['author'] != 'this is a test':
                raise AssertionError("did not get expected chdict")
            return defer.succeed(self.fake_Change)
        self.patch(Change, 'fromChdict', staticmethod(fromChdict))

    def do_test_addChange_args(self, args=(), kwargs={}, exp_data_kwargs={}):
        # add default arguments
        default_data_kwargs = {
            'author': None,
            'branch': None,
            'category': None,
            'codebase': None,
            'comments': None,
            'files': None,
            'project': '',
            'properties': {},
            'repository': '',
            'revision': None,
            'revlink': '',
            'src': None,
            'when_timestamp': None,
        }
        default_data_kwargs.update(exp_data_kwargs)
        exp_data_kwargs = default_data_kwargs

        d = self.master.addChange(*args, **kwargs)
        @d.addCallback
        def check(change):
            self.assertIdentical(change, self.fake_Change)
            self.assertEqual(self.master.data.updates.changesAdded,
                    [ exp_data_kwargs ])
        return d

    def test_addChange_args_author(self):
        # who should come through as author
        return self.do_test_addChange_args(
                kwargs=dict(who='me'),
                exp_data_kwargs=dict(author='me'))

    def test_addChange_args_isdir(self):
        # isdir should come through as is_dir
        return self.do_test_addChange_args(
                kwargs=dict(isdir=1),
                exp_data_kwargs=dict())

    def test_addChange_args_when(self):
        # when should come through as when_timestamp, as a datetime
        return self.do_test_addChange_args(
                kwargs=dict(when=892293875),
                exp_data_kwargs=dict(when_timestamp=892293875))

    def test_addChange_args_properties(self):
        # properties should not be qualified with a source
        return self.do_test_addChange_args(
                kwargs=dict(properties={ 'a' : 'b' }),
                exp_data_kwargs=dict(properties={ u'a' : u'b'}))

    def test_addChange_args_properties_tuple(self):
        # properties should not be qualified with a source
        return self.do_test_addChange_args(
                kwargs=dict(properties={ 'a' : ('b', 'Change') }),
                exp_data_kwargs=dict(properties={ 'a' : ('b', 'Change') }))

    def test_addChange_args_positional(self):
        # master.addChange can take author, files, comments as positional
        # arguments
        return self.do_test_addChange_args(
                args=('me', ['a'], 'com'),
                exp_data_kwargs=dict(author='me', files=['a'], comments='com'))


class StartupAndReconfig(dirs.DirsMixin, logging.LoggingMixin, unittest.TestCase):

    def setUp(self):
        self.setUpLogging()
        self.basedir = os.path.abspath('basedir')
        d = self.setUpDirs(self.basedir)
        @d.addCallback
        def make_master(_):
            # don't create child services
            self.patch(master.BuildMaster, 'create_child_services',
                    lambda self : None)

            # patch out a few other annoying things the master likes to do
            self.patch(monkeypatches, 'patch_all', lambda : None)
            self.patch(signal, 'signal', lambda sig, hdlr : None)
            self.patch(master, 'Status', lambda master : mock.Mock()) # XXX temporary
            self.patch(config.MasterConfig, 'loadConfig',
                    classmethod(lambda cls, b, f : cls()))

            self.master = master.BuildMaster(self.basedir)
            self.db = self.master.db = fakedb.FakeDBConnector(self)
            self.mq = self.master.mq = fakemq.FakeMQConnector(self.master, self)
            self.data = self.master.data = fakedata.FakeDataConnector(self.master, self)

        return d

    def tearDown(self):
        return self.tearDownDirs()

    def make_reactor(self):
        r = mock.Mock()
        r.callWhenRunning = reactor.callWhenRunning
        return r

    def patch_loadConfig_fail(self):
        @classmethod
        def loadConfig(cls, b, f):
            config.error('oh noes')
        self.patch(config.MasterConfig, 'loadConfig', loadConfig)


    # tests

    def test_startup_bad_config(self):
        reactor = self.make_reactor()
        self.patch_loadConfig_fail()

        d = self.master.startService(_reactor=reactor)

        @d.addCallback
        def check(_):
            reactor.stop.assert_called()
            self.assertLogged("oh noes")
        return d

    def test_startup_db_not_ready(self):
        reactor = self.make_reactor()
        def db_setup():
            log.msg("GOT HERE")
            raise exceptions.DatabaseNotReadyError()
        self.db.setup = db_setup

        d = self.master.startService(_reactor=reactor)

        @d.addCallback
        def check(_):
            reactor.stop.assert_called()
            self.assertLogged("GOT HERE")
        return d

    @compat.usesFlushLoggedErrors
    def test_startup_error(self):
        reactor = self.make_reactor()
        def db_setup():
            raise RuntimeError("oh noes")
        self.db.setup = db_setup

        d = self.master.startService(_reactor=reactor)

        @d.addCallback
        def check(_):
            reactor.stop.assert_called()
            self.assertEqual(len(self.flushLoggedErrors(RuntimeError)), 1)
        return d

    def test_startup_ok(self):
        reactor = self.make_reactor()

        d = self.master.startService(_reactor=reactor)
        @d.addCallback
        def check_started(_):
            self.assertTrue(self.master.data.updates.masterActive)
        d.addCallback(lambda _ : self.master.stopService())

        @d.addCallback
        def check(_):
            self.failIf(reactor.stop.called)
            self.assertLogged("BuildMaster is running")

            # check started/stopped messages
            self.assertFalse(self.master.data.updates.masterActive)
        return d

    def test_reconfig(self):
        reactor = self.make_reactor()
        self.master.reconfigService = mock.Mock(
                side_effect=lambda n : defer.succeed(None))

        d = self.master.startService(_reactor=reactor)
        d.addCallback(lambda _ : self.master.reconfig())
        d.addCallback(lambda _ : self.master.stopService())

        @d.addCallback
        def check(_):
            self.master.reconfigService.assert_called()
        return d

    @defer.inlineCallbacks
    def test_reconfig_bad_config(self):
        reactor = self.make_reactor()
        self.master.reconfigService = mock.Mock(
                side_effect=lambda n : defer.succeed(None))

        yield self.master.startService(_reactor=reactor)

        # reset, since startService called reconfigService
        self.master.reconfigService.reset_mock()

        # reconfig, with a failure
        self.patch_loadConfig_fail()
        yield self.master.reconfig()

        self.master.stopService()

        self.assertLogged("reconfig aborted without")
        self.failIf(self.master.reconfigService.called)

    def test_reconfigService_db_url_changed(self):
        old = self.master.config = config.MasterConfig()
        old.db['db_url'] = 'aaaa'
        new = config.MasterConfig()
        new.db['db_url'] = 'bbbb'

        self.assertRaises(config.ConfigErrors, lambda :
            self.master.reconfigService(new))<|MERGE_RESOLUTION|>--- conflicted
+++ resolved
@@ -20,20 +20,10 @@
 from twisted.trial import unittest
 from twisted.python import log
 from buildbot import master, monkeypatches, config
-<<<<<<< HEAD
 from buildbot.db import exceptions
-from buildbot.test.util import dirs, compat
+from buildbot.test.util import dirs, compat, logging
 from buildbot.test.fake import fakedb, fakemq, fakedata
 from buildbot.changes.changes import Change
-=======
-from buildbot.util import subscription
-from buildbot.db import connector
-from buildbot.test.util import dirs, compat, misc, logging
-from buildbot.test.fake import fakedb
-from buildbot.util import epoch2datetime
-from buildbot.changes import changes
-from buildbot.process.users import users
->>>>>>> b6927806
 
 class OldTriggeringMethods(unittest.TestCase):
 
