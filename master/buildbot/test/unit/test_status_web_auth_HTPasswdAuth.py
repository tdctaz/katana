# This file is part of Buildbot.  Buildbot is free software: you can
# redistribute it and/or modify it under the terms of the GNU General Public
# License as published by the Free Software Foundation, version 2.
#
# This program is distributed in the hope that it will be useful, but WITHOUT
# ANY WARRANTY; without even the implied warranty of MERCHANTABILITY or FITNESS
# FOR A PARTICULAR PURPOSE.  See the GNU General Public License for more
# details.
#
# You should have received a copy of the GNU General Public License along with
# this program; if not, write to the Free Software Foundation, Inc., 51
# Franklin Street, Fifth Floor, Boston, MA 02110-1301 USA.
#
# Copyright Buildbot Team Members
"""
Test Passwords
desbuildmaster:yifux5rkzvI5w
desbuildslave:W8SPURMnCs7Tc
desbuildbot:IzclhyfHAq6Oc
"""
import imp

from twisted.trial import unittest

from buildbot.status.web.auth import HTPasswdAuth
from buildbot.test.util import compat


class TestHTPasswdAuth(unittest.TestCase):

    htpasswd = HTPasswdAuth(__file__)

    @compat.skipUnlessPlatformIs('posix')  # crypt module
    def test_authenticate_des(self):
<<<<<<< HEAD
        try:
            imp.find_module('crypt')
        except ImportError:
            raise unittest.SkipTest("crypt not found")
        for key in ('buildmaster','buildslave','buildbot'):                
            if self.htpasswd.authenticate('des'+key, key) == False:
                self.fail("authenticate failed for '%s'" % ('des'+key))
=======
        for key in ('buildmaster', 'buildslave', 'buildbot'):
            if self.htpasswd.authenticate('des' + key, key) == False:
                self.fail("authenticate failed for '%s'" % ('des' + key))
>>>>>>> 2d996c5f

    def test_authenticate_unknown(self):
        if self.htpasswd.authenticate('foo', 'bar'):
            self.fail("authenticate succeed for 'foo:bar'")

    @compat.skipUnlessPlatformIs('posix')  # crypt module
    def test_authenticate_wopassword(self):
<<<<<<< HEAD
        algorithms = ['des','md5','sha']
        try:
            imp.find_module('crypt')
        except ImportError:
            algorithms.remove('des')

        for algo in algorithms:
            if self.htpasswd.authenticate(algo+'buildmaster', '') == True:
=======
        for algo in ('des', 'md5', 'sha'):
            if self.htpasswd.authenticate(algo + 'buildmaster', ''):
>>>>>>> 2d996c5f
                self.fail("authenticate succeed for %s w/o password"
                          % (algo + 'buildmaster'))

    @compat.skipUnlessPlatformIs('posix')  # crypt module
    def test_authenticate_wrongpassword(self):
<<<<<<< HEAD
        algorithms = ['des','md5','sha']
        try:
            imp.find_module('crypt')
        except ImportError:
            algorithms.remove('des')

        for algo in algorithms:
            if self.htpasswd.authenticate(algo+'buildmaster', algo) == True:
=======
        for algo in ('des', 'md5', 'sha'):
            if self.htpasswd.authenticate(algo + 'buildmaster', algo):
>>>>>>> 2d996c5f
                self.fail("authenticate succeed for %s w/ wrong password"
                          % (algo + 'buildmaster'))<|MERGE_RESOLUTION|>--- conflicted
+++ resolved
@@ -32,19 +32,13 @@
 
     @compat.skipUnlessPlatformIs('posix')  # crypt module
     def test_authenticate_des(self):
-<<<<<<< HEAD
         try:
             imp.find_module('crypt')
         except ImportError:
             raise unittest.SkipTest("crypt not found")
-        for key in ('buildmaster','buildslave','buildbot'):                
-            if self.htpasswd.authenticate('des'+key, key) == False:
-                self.fail("authenticate failed for '%s'" % ('des'+key))
-=======
         for key in ('buildmaster', 'buildslave', 'buildbot'):
             if self.htpasswd.authenticate('des' + key, key) == False:
                 self.fail("authenticate failed for '%s'" % ('des' + key))
->>>>>>> 2d996c5f
 
     def test_authenticate_unknown(self):
         if self.htpasswd.authenticate('foo', 'bar'):
@@ -52,36 +46,26 @@
 
     @compat.skipUnlessPlatformIs('posix')  # crypt module
     def test_authenticate_wopassword(self):
-<<<<<<< HEAD
-        algorithms = ['des','md5','sha']
+        algorithms = ['des', 'md5', 'sha']
         try:
             imp.find_module('crypt')
         except ImportError:
             algorithms.remove('des')
 
         for algo in algorithms:
-            if self.htpasswd.authenticate(algo+'buildmaster', '') == True:
-=======
-        for algo in ('des', 'md5', 'sha'):
             if self.htpasswd.authenticate(algo + 'buildmaster', ''):
->>>>>>> 2d996c5f
                 self.fail("authenticate succeed for %s w/o password"
                           % (algo + 'buildmaster'))
 
     @compat.skipUnlessPlatformIs('posix')  # crypt module
     def test_authenticate_wrongpassword(self):
-<<<<<<< HEAD
-        algorithms = ['des','md5','sha']
+        algorithms = ['des', 'md5', 'sha']
         try:
             imp.find_module('crypt')
         except ImportError:
             algorithms.remove('des')
 
         for algo in algorithms:
-            if self.htpasswd.authenticate(algo+'buildmaster', algo) == True:
-=======
-        for algo in ('des', 'md5', 'sha'):
             if self.htpasswd.authenticate(algo + 'buildmaster', algo):
->>>>>>> 2d996c5f
                 self.fail("authenticate succeed for %s w/ wrong password"
                           % (algo + 'buildmaster'))