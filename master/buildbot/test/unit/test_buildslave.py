--- conflicted
+++ resolved
@@ -110,9 +110,6 @@
         self.assertFalse(self.master.pbmanager.register.called)
         self.assertTrue(old.updateSlave.called)
 
-<<<<<<< HEAD
-    @defer.inlineCallbacks
-=======
     @defer.deferredGenerator
     def test_reconfigService_has_properties(self):
         old = self.ConcreteBuildSlave('bot', 'pass')
@@ -135,8 +132,7 @@
 
         self.assertTrue(self.master.pbmanager.register.called)
 
-    @defer.deferredGenerator
->>>>>>> 2b6708eb
+    @defer.inlineCallbacks
     def test_reconfigService_reregister_password(self):
         old = self.ConcreteBuildSlave('bot', 'pass')
         new = self.ConcreteBuildSlave('bot', 'newpass')
