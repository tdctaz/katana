# This file is part of Buildbot.  Buildbot is free software: you can
# redistribute it and/or modify it under the terms of the GNU General Public
# License as published by the Free Software Foundation, version 2.
#
# This program is distributed in the hope that it will be useful, but WITHOUT
# ANY WARRANTY; without even the implied warranty of MERCHANTABILITY or FITNESS
# FOR A PARTICULAR PURPOSE.  See the GNU General Public License for more
# details.
#
# You should have received a copy of the GNU General Public License along with
# this program; if not, write to the Free Software Foundation, Inc., 51
# Franklin Street, Fifth Floor, Boston, MA 02110-1301 USA.
#
# Copyright Buildbot Team Members

from buildbot import config
from buildbot.status.results import FAILURE
from buildbot.status.results import RETRY
from buildbot.status.results import SUCCESS
from buildbot.steps.source import mercurial
from buildbot.steps.transfer import _FileReader
from buildbot.test.fake.remotecommand import Expect
from buildbot.test.fake.remotecommand import ExpectRemoteRef
from buildbot.test.fake.remotecommand import ExpectShell
from buildbot.test.util import sourcesteps
from twisted.internet import error
from twisted.python.reflect import namedModule
from twisted.trial import unittest


class TestMercurial(sourcesteps.SourceStepMixin, unittest.TestCase):

    def setUp(self):
        return self.setUpSourceStep()

    def tearDown(self):
        return self.tearDownSourceStep()

    def patch_slaveVersionIsOlderThan(self, result):
        self.patch(mercurial.Mercurial, 'slaveVersionIsOlderThan', lambda x, y, z: result)

    def test_no_repourl(self):
        self.assertRaises(config.ConfigErrors, lambda:
                          mercurial.Mercurial(mode="full"))

    def test_incorrect_mode(self):
        self.assertRaises(config.ConfigErrors, lambda:
                          mercurial.Mercurial(repourl='http://hg.mozilla.org',
                                              mode='invalid'))

    def test_incorrect_method(self):
        self.assertRaises(config.ConfigErrors, lambda:
                          mercurial.Mercurial(repourl='http://hg.mozilla.org',
                                              method='invalid'))

    def test_incorrect_branchType(self):
        self.assertRaises(config.ConfigErrors, lambda:
                          mercurial.Mercurial(repourl='http://hg.mozilla.org',
                                              branchType='invalid'))

    def test_mode_full_clean(self):
        self.setupStep(
            mercurial.Mercurial(repourl='http://hg.mozilla.org',
                                mode='full', method='clean', branchType='inrepo'))
        self.expectCommands(
            ExpectShell(workdir='wkdir',
                        command=['hg', '--traceback', '--version'])
            + 0,
<<<<<<< HEAD
            Expect('stat', dict(file='wkdir/.hg/store/journal',
=======
            Expect('stat', dict(file='wkdir/.buildbot-patched',
                                logEnviron=True))
            + 1,
            Expect('stat', dict(file='wkdir/.hg',
                                logEnviron=True))
            + 0,
            ExpectShell(workdir='wkdir',
                        command=['hg', '--verbose', '--config',
                                 'extensions.purge=', 'purge'])
            + 0,
            ExpectShell(workdir='wkdir',
                        command=['hg', '--verbose', 'pull',
                                 'http://hg.mozilla.org'])
            + 0,
            ExpectShell(workdir='wkdir',
                        command=['hg', '--verbose', 'identify', '--branch'])
            + ExpectShell.log('stdio',
                              stdout='default')
            + 0,
            ExpectShell(workdir='wkdir',
                        command=['hg', '--verbose', 'locate', 'set:added()'])
            + 1,
            ExpectShell(workdir='wkdir',
                        command=['hg', '--verbose', 'update',
                                 '--clean', '--rev', 'default'])
            + 0,
            ExpectShell(workdir='wkdir',
                        command=['hg', '--verbose', 'parents',
                                 '--template', '{node}\\n'])
            + ExpectShell.log('stdio', stdout='\n')
            + ExpectShell.log('stdio',
                              stdout='f6ad368298bd941e934a41f3babc827b2aa95a1d')
            + 0,
        )
        self.expectOutcome(result=SUCCESS, status_text=["update"])
        return self.runStep()

    def test_mode_full_clean_win32path(self):
        self.setupStep(
            mercurial.Mercurial(repourl='http://hg.mozilla.org',
                                mode='full', method='clean', branchType='inrepo'))
        self.build.path_module = namedModule('ntpath')
        self.expectCommands(
            ExpectShell(workdir='wkdir',
                        command=['hg', '--verbose', '--version'])
            + 0,
            Expect('stat', dict(file=r'wkdir\.buildbot-patched',
                                logEnviron=True))
            + 1,
            Expect('stat', dict(file=r'wkdir\.hg',
>>>>>>> 2d996c5f
                                logEnviron=True))
            + 0,
            Expect('stat', dict(file='wkdir/.hg/store/lock',
                                logEnviron=True))
            + 0,
            Expect('stat', dict(file='wkdir/.hg/wlock',
                                logEnviron=True))
            + 0,
<<<<<<< HEAD
            Expect('rmdir', dict(dir='wkdir',
                                      logEnviron=True))
=======
            ExpectShell(workdir='wkdir',
                        command=['hg', '--verbose', 'identify', '--branch'])
            + ExpectShell.log('stdio',
                              stdout='default')
>>>>>>> 2d996c5f
            + 0,
            ExpectShell(workdir='wkdir',
                        command=['hg', '--traceback', 'clone', '--uncompressed', '--noupdate',
                                 'http://hg.mozilla.org', '.'])
            + 0,
            ExpectShell(workdir='wkdir',
                        command=['hg', '--traceback', 'update',
                                 '--clean', '--rev', 'default'])
            + 0,
            ExpectShell(workdir='wkdir',
<<<<<<< HEAD
                        command=['hg', '--traceback', 'parents',
                                    '--template', '{node}\\n'])
=======
                        command=['hg', '--verbose', 'parents',
                                 '--template', '{node}\\n'])
>>>>>>> 2d996c5f
            + ExpectShell.log('stdio', stdout='\n')
            + ExpectShell.log('stdio',
                              stdout='f6ad368298bd941e934a41f3babc827b2aa95a1d')
            + 0,
        )
        self.expectOutcome(result=SUCCESS, status_text=["update"])
        return self.runStep()

    def test_mode_full_clean_timeout(self):
        self.setupStep(
            mercurial.Mercurial(repourl='http://hg.mozilla.org',
                                timeout=1,
                                mode='full', method='clean', branchType='inrepo'))
        self.expectCommands(
            ExpectShell(workdir='wkdir',
                        timeout=1,
                        command=['hg', '--traceback', '--version'])
            + 0,
<<<<<<< HEAD
                        Expect('stat', dict(file='wkdir/.hg/store/journal',
=======
            Expect('stat', dict(file='wkdir/.buildbot-patched',
                                logEnviron=True))
            + 1,
            Expect('stat', dict(file='wkdir/.hg',
>>>>>>> 2d996c5f
                                logEnviron=True))
            + 0,
            Expect('stat', dict(file='wkdir/.hg/store/lock',
                                logEnviron=True))
            + 0,
            Expect('stat', dict(file='wkdir/.hg/wlock',
                                logEnviron=True))
            + 0,
<<<<<<< HEAD
            Expect('rmdir', dict(dir='wkdir',
                                      logEnviron=True))
=======
            ExpectShell(workdir='wkdir',
                        timeout=1,
                        command=['hg', '--verbose', 'identify', '--branch'])
            + ExpectShell.log('stdio',
                              stdout='default')
>>>>>>> 2d996c5f
            + 0,
            ExpectShell(workdir='wkdir',
                        timeout=1,
                        command=['hg', '--traceback', 'clone', '--uncompressed', '--noupdate',
                                 'http://hg.mozilla.org', '.'])
            + 0,
            ExpectShell(workdir='wkdir',
                        timeout=1,
                        command=['hg', '--traceback', 'update',
                                 '--clean', '--rev', 'default'])
            + 0,
            ExpectShell(workdir='wkdir',
                        timeout=1,
<<<<<<< HEAD
                        command=['hg', '--traceback', 'parents',
                                    '--template', '{node}\\n'])
=======
                        command=['hg', '--verbose', 'parents',
                                 '--template', '{node}\\n'])
>>>>>>> 2d996c5f
            + ExpectShell.log('stdio', stdout='\n')
            + ExpectShell.log('stdio',
                              stdout='f6ad368298bd941e934a41f3babc827b2aa95a1d')
            + 0,
        )
        self.expectOutcome(result=SUCCESS, status_text=["update"])
        return self.runStep()

    def test_mode_full_clean_patch(self):
        self.setupStep(
            mercurial.Mercurial(repourl='http://hg.mozilla.org',
                                mode='full', method='clean', branchType='inrepo'),
            patch=(1, 'patch'))
        self.expectCommands(
            ExpectShell(workdir='wkdir',
                        command=['hg', '--traceback', '--version'])
            + 0,
<<<<<<< HEAD
            Expect('stat', dict(file='wkdir/.hg/store/journal',
=======
            Expect('stat', dict(file='wkdir/.buildbot-patched',
                                logEnviron=True))
            + 0,
            Expect('stat', dict(file='wkdir/.hg',
>>>>>>> 2d996c5f
                                logEnviron=True))
            + 0,
            Expect('stat', dict(file='wkdir/.hg/store/lock',
                                logEnviron=True))
            + 0,
            Expect('stat', dict(file='wkdir/.hg/wlock',
                                logEnviron=True))
            + 0,
<<<<<<< HEAD
            Expect('rmdir', dict(dir='wkdir',
                                      logEnviron=True))
=======
            ExpectShell(workdir='wkdir',
                        command=['hg', '--verbose', 'identify', '--branch'])
            + ExpectShell.log('stdio',
                              stdout='default')
>>>>>>> 2d996c5f
            + 0,
            ExpectShell(workdir='wkdir',
                        command=['hg', '--traceback', 'clone', '--uncompressed', '--noupdate',
                                 'http://hg.mozilla.org', '.'])
            + 0,
            ExpectShell(workdir='wkdir',
                        command=['hg', '--traceback', 'update',
                                 '--clean', '--rev', 'default'])
            + 0,
            Expect('downloadFile', dict(blocksize=16384, maxsize=None,
                                        reader=ExpectRemoteRef(_FileReader),
                                        slavedest='.buildbot-diff', workdir='wkdir',
                                        mode=None))
            + 0,
            Expect('downloadFile', dict(blocksize=16384, maxsize=None,
                                        reader=ExpectRemoteRef(_FileReader),
                                        slavedest='.buildbot-patched', workdir='wkdir',
                                        mode=None))
            + 0,
            ExpectShell(workdir='wkdir',
<<<<<<< HEAD
                        command=['hg', '--traceback', 'import',
                                 '--no-commit', '-p', '1', '-'],
=======
                        command=['hg', '--verbose', 'import', '--no-commit', '-p', '1', '-'],
>>>>>>> 2d996c5f
                        initialStdin='patch')
            + 0,
            Expect('rmdir', dict(dir='wkdir/.buildbot-diff',
                                 logEnviron=True))
            + 0,
            ExpectShell(workdir='wkdir',
<<<<<<< HEAD
                        command=['hg', '--traceback', 'parents',
                                    '--template', '{node}\\n'])
=======
                        command=['hg', '--verbose', 'parents',
                                 '--template', '{node}\\n'])
>>>>>>> 2d996c5f
            + ExpectShell.log('stdio', stdout='\n')
            + ExpectShell.log('stdio',
                              stdout='f6ad368298bd941e934a41f3babc827b2aa95a1d')
            + 0,
        )
        self.expectOutcome(result=SUCCESS, status_text=["update"])
        return self.runStep()

    def test_mode_full_clean_patch_fail(self):
        self.setupStep(
            mercurial.Mercurial(repourl='http://hg.mozilla.org',
                                mode='full', method='clean', branchType='inrepo'),
            patch=(1, 'patch'))
        self.expectCommands(
            ExpectShell(workdir='wkdir',
                        command=['hg', '--traceback', '--version'])
            + 0,
<<<<<<< HEAD
            Expect('stat', dict(file='wkdir/.hg/store/journal',
=======
            Expect('stat', dict(file='wkdir/.buildbot-patched',
                                logEnviron=True))
            + 0,
            Expect('stat', dict(file='wkdir/.hg',
>>>>>>> 2d996c5f
                                logEnviron=True))
            + 0,
            Expect('stat', dict(file='wkdir/.hg/store/lock',
                                logEnviron=True))
            + 0,
            Expect('stat', dict(file='wkdir/.hg/wlock',
                                      logEnviron=True))
            + 0,
<<<<<<< HEAD
            Expect('rmdir', dict(dir='wkdir',
                                      logEnviron=True))
=======
            ExpectShell(workdir='wkdir',
                        command=['hg', '--verbose', 'identify', '--branch'])
            + ExpectShell.log('stdio',
                              stdout='default')
>>>>>>> 2d996c5f
            + 0,
            ExpectShell(workdir='wkdir',
                        command=['hg', '--traceback', 'clone', '--uncompressed', '--noupdate',
                                 'http://hg.mozilla.org', '.'])
            + 0,
            ExpectShell(workdir='wkdir',
                        command=['hg', '--traceback', 'update',
                                 '--clean', '--rev', 'default'])
            + 0,
            Expect('downloadFile', dict(blocksize=16384, maxsize=None,
                                        reader=ExpectRemoteRef(_FileReader),
                                        slavedest='.buildbot-diff', workdir='wkdir',
                                        mode=None))
            + 0,
            Expect('downloadFile', dict(blocksize=16384, maxsize=None,
                                        reader=ExpectRemoteRef(_FileReader),
                                        slavedest='.buildbot-patched', workdir='wkdir',
                                        mode=None))
            + 0,
            ExpectShell(workdir='wkdir',
<<<<<<< HEAD
                        command=['hg', '--traceback', 'import',
                                 '--no-commit', '-p', '1', '-'],
=======
                        command=['hg', '--verbose', 'import', '--no-commit', '-p', '1', '-'],
>>>>>>> 2d996c5f
                        initialStdin='patch')
            + 1,
        )
        self.expectOutcome(result=FAILURE, status_text=["updating"])
        return self.runStep()

    def test_mode_full_clean_no_existing_repo(self):
        self.setupStep(
            mercurial.Mercurial(repourl='http://hg.mozilla.org',
                                mode='full', method='clean', branchType='inrepo'))
        self.expectCommands(
            ExpectShell(workdir='wkdir',
                        command=['hg', '--traceback', '--version'])
            + 0,
<<<<<<< HEAD
            Expect('stat', dict(file='wkdir/.hg/store/journal',
=======
            Expect('stat', dict(file='wkdir/.buildbot-patched',
                                logEnviron=True))
            + 1,
            Expect('stat', dict(file='wkdir/.hg',
>>>>>>> 2d996c5f
                                logEnviron=True))
            + 0,
            Expect('stat', dict(file='wkdir/.hg/store/lock',
                                logEnviron=True))
            + 0,
            Expect('stat', dict(file='wkdir/.hg/wlock',
                                logEnviron=True))
            + 0,
            Expect('rmdir', dict(dir='wkdir',
                                      logEnviron=True))
            + 0,
            ExpectShell(workdir='wkdir',
<<<<<<< HEAD
                        command=['hg', '--traceback', 'clone', '--uncompressed', '--noupdate',
                                 'http://hg.mozilla.org', '.'])
            + 0,
            ExpectShell(workdir='wkdir',
                        command=['hg', '--traceback', 'update',
                                 '--clean', '--rev', 'default'])
            + 0,
            ExpectShell(workdir='wkdir',
                        command=['hg', '--traceback', 'parents',
                                    '--template', '{node}\\n'])
=======
                        command=['hg', '--verbose', 'clone', '--noupdate',
                                 'http://hg.mozilla.org', '.'])
            + 0,
            ExpectShell(workdir='wkdir',
                        command=['hg', '--verbose', 'update',
                                 '--clean', '--rev', 'default'],
                        logEnviron=True)
            + 0,
            ExpectShell(workdir='wkdir',
                        command=['hg', '--verbose', 'parents',
                                 '--template', '{node}\\n'])
>>>>>>> 2d996c5f
            + ExpectShell.log('stdio', stdout='\n')
            + ExpectShell.log('stdio',
                              stdout='f6ad368298bd941e934a41f3babc827b2aa95a1d')
            + 0,
        )
        self.expectOutcome(result=SUCCESS, status_text=["update"])
        return self.runStep()

    def test_mode_full_clobber(self):
        self.setupStep(
            mercurial.Mercurial(repourl='http://hg.mozilla.org',
                                mode='full', method='clobber', branchType='inrepo'))
        self.expectCommands(
            ExpectShell(workdir='wkdir',
                        command=['hg', '--traceback', '--version'])
            + 0,
            Expect('stat', dict(file='wkdir/.buildbot-patched',
                                logEnviron=True))
            + 1,
            Expect('rmdir', dict(dir='wkdir',
                                 logEnviron=True))
            + 0,
            ExpectShell(workdir='wkdir',
<<<<<<< HEAD
                        command=['hg', '--traceback', 'clone', '--uncompressed', '--noupdate',
                                    'http://hg.mozilla.org', '.'])
=======
                        command=['hg', '--verbose', 'clone', '--noupdate',
                                 'http://hg.mozilla.org', '.'])
>>>>>>> 2d996c5f
            + 0,
            ExpectShell(workdir='wkdir',
                        command=['hg', '--traceback', 'update',
                                 '--clean', '--rev', 'default'])
            + 0,
            ExpectShell(workdir='wkdir',
<<<<<<< HEAD
                        command=['hg', '--traceback', 'parents',
                                    '--template', '{node}\\n'])
=======
                        command=['hg', '--verbose', 'parents',
                                 '--template', '{node}\\n'])
>>>>>>> 2d996c5f
            + ExpectShell.log('stdio',
                              stdout='f6ad368298bd941e934a41f3babc827b2aa95a1d')
            + 0,
        )
        self.expectOutcome(result=SUCCESS, status_text=["update"])
        return self.runStep()

    def test_mode_full_fresh(self):
        self.setupStep(
            mercurial.Mercurial(repourl='http://hg.mozilla.org',
                                mode='full', method='fresh', branchType='inrepo'))
        self.expectCommands(
            ExpectShell(workdir='wkdir',
                        command=['hg', '--traceback', '--version'])
            + 0,
<<<<<<< HEAD
            Expect('stat', dict(file='wkdir/.hg/store/journal',
=======
            Expect('stat', dict(file='wkdir/.buildbot-patched',
                                logEnviron=True))
            + 1,
            Expect('stat', dict(file='wkdir/.hg',
>>>>>>> 2d996c5f
                                logEnviron=True))
            + 0,
            Expect('stat', dict(file='wkdir/.hg/store/lock',
                                logEnviron=True))
            + 0,
            Expect('stat', dict(file='wkdir/.hg/wlock',
                                logEnviron=True))
            + 0,
<<<<<<< HEAD
            Expect('rmdir', dict(dir='wkdir',
                                      logEnviron=True))
=======
            ExpectShell(workdir='wkdir',
                        command=['hg', '--verbose', 'identify', '--branch'])
            + ExpectShell.log('stdio',
                              stdout='default')
>>>>>>> 2d996c5f
            + 0,
            ExpectShell(workdir='wkdir',
                        command=['hg', '--traceback', 'clone', '--uncompressed', '--noupdate',
                                 'http://hg.mozilla.org', '.'])
            + 0,
            ExpectShell(workdir='wkdir',
                        command=['hg', '--traceback', 'update',
                                 '--clean', '--rev', 'default'])
            + 0,
            ExpectShell(workdir='wkdir',
<<<<<<< HEAD
                        command=['hg', '--traceback', 'parents',
                                    '--template', '{node}\\n'])
=======
                        command=['hg', '--verbose', 'parents',
                                 '--template', '{node}\\n'])
>>>>>>> 2d996c5f
            + ExpectShell.log('stdio', stdout='\n')
            + ExpectShell.log('stdio',
                              stdout='f6ad368298bd941e934a41f3babc827b2aa95a1d')
            + 0,
        )
        self.expectOutcome(result=SUCCESS, status_text=["update"])
        return self.runStep()

    def test_mode_full_fresh_no_existing_repo(self):
        self.setupStep(
            mercurial.Mercurial(repourl='http://hg.mozilla.org',
                                mode='full', method='fresh', branchType='inrepo'))
        self.expectCommands(
            ExpectShell(workdir='wkdir',
                        command=['hg', '--traceback', '--version'])
            + 0,
<<<<<<< HEAD
                        Expect('stat', dict(file='wkdir/.hg/store/journal',
=======
            Expect('stat', dict(file='wkdir/.buildbot-patched',
                                logEnviron=True))
            + 1,
            Expect('stat', dict(file='wkdir/.hg',
>>>>>>> 2d996c5f
                                logEnviron=True))
            + 0,
            Expect('stat', dict(file='wkdir/.hg/store/lock',
                                logEnviron=True))
            + 0,
            Expect('stat', dict(file='wkdir/.hg/wlock',
                                logEnviron=True))
            + 0,
            Expect('rmdir', dict(dir='wkdir',
                                      logEnviron=True))
            + 0,
            ExpectShell(workdir='wkdir',
<<<<<<< HEAD
                        command=['hg', '--traceback', 'clone', '--uncompressed', '--noupdate',
                                 'http://hg.mozilla.org', '.'])
            + 0,
            ExpectShell(workdir='wkdir',
                        command=['hg', '--traceback', 'update',
                                 '--clean', '--rev', 'default'])
            + 0,
            ExpectShell(workdir='wkdir',
                        command=['hg', '--traceback', 'parents',
                                    '--template', '{node}\\n'])
=======
                        command=['hg', '--verbose', 'clone', '--noupdate',
                                 'http://hg.mozilla.org', '.'])
            + 0,
            ExpectShell(workdir='wkdir',
                        command=['hg', '--verbose', 'update',
                                 '--clean', '--rev', 'default'],
                        logEnviron=True)
            + 0,
            ExpectShell(workdir='wkdir',
                        command=['hg', '--verbose', 'parents',
                                 '--template', '{node}\\n'])
>>>>>>> 2d996c5f
            + ExpectShell.log('stdio', stdout='\n')
            + ExpectShell.log('stdio',
                              stdout='f6ad368298bd941e934a41f3babc827b2aa95a1d')
            + 0,
        )
        self.expectOutcome(result=SUCCESS, status_text=["update"])
        return self.runStep()

    def test_mode_full_fresh_retry(self):
        self.setupStep(
            mercurial.Mercurial(repourl='http://hg.mozilla.org',
                                mode='full', method='fresh', branchType='inrepo',
                                retry=(0, 2)))
        self.expectCommands(
            ExpectShell(workdir='wkdir',
                        command=['hg', '--verbose', '--version'])
            + 0,
            Expect('stat', dict(file='wkdir/.buildbot-patched',
                                logEnviron=True))
            + 1,
            Expect('stat', dict(file='wkdir/.hg',
                                logEnviron=True))
            + 1,
            ExpectShell(workdir='wkdir',
                        command=['hg', '--verbose', 'clone', '--noupdate',
                                 'http://hg.mozilla.org', '.'])
            + 1,
            Expect('rmdir', dict(dir='wkdir',
                                 logEnviron=True))
            + 0,
            ExpectShell(workdir='wkdir',
                        command=['hg', '--verbose', 'clone', '--noupdate',
                                 'http://hg.mozilla.org', '.'])
            + 1,
            Expect('rmdir', dict(dir='wkdir',
                                 logEnviron=True))
            + 0,
            ExpectShell(workdir='wkdir',
                        command=['hg', '--verbose', 'clone', '--noupdate',
                                 'http://hg.mozilla.org', '.'])
            + 0,
            ExpectShell(workdir='wkdir',
                        command=['hg', '--verbose', 'update',
                                 '--clean', '--rev', 'default'],
                        logEnviron=True)
            + 0,
            ExpectShell(workdir='wkdir',
                        command=['hg', '--verbose', 'parents',
                                 '--template', '{node}\\n'])
            + ExpectShell.log('stdio', stdout='\n')
            + ExpectShell.log('stdio',
                              stdout='f6ad368298bd941e934a41f3babc827b2aa95a1d')
            + 0,
        )
        self.expectOutcome(result=SUCCESS, status_text=["update"])
        return self.runStep()

    def test_mode_incremental_no_existing_repo_dirname(self):
        self.setupStep(
            mercurial.Mercurial(repourl='http://hg.mozilla.org',
                                mode='incremental', branchType='dirname'),
        )
        self.expectCommands(
            ExpectShell(workdir='wkdir',
                        command=['hg', '--traceback', '--version'])
            + 0,
            Expect('stat', dict(file='wkdir/.buildbot-patched',
                                logEnviron=True))
            + 1,
            Expect('stat', dict(file='wkdir/.hg',
                                logEnviron=True))
            + 1,  # does not exist
            ExpectShell(workdir='wkdir',
<<<<<<< HEAD
                        command=['hg', '--traceback', 'clone', '--uncompressed',
                                 'http://hg.mozilla.org', '.', '--noupdate'])
=======
                        command=['hg', '--verbose', 'clone', '--noupdate',
                                 'http://hg.mozilla.org', '.'])
>>>>>>> 2d996c5f
            + 0,
            ExpectShell(workdir='wkdir',
                        command=['hg', '--traceback', 'locate', 'set:added()'])
            + 1,
            ExpectShell(workdir='wkdir',
                        command=['hg', '--traceback', 'update', '--clean'])
            + 0,
            ExpectShell(workdir='wkdir',
<<<<<<< HEAD
                        command=['hg', '--traceback', 'parents',
                                    '--template', '{node}\\n'])
=======
                        command=['hg', '--verbose', 'parents',
                                 '--template', '{node}\\n'])
>>>>>>> 2d996c5f
            + ExpectShell.log('stdio', stdout='\n')
            + ExpectShell.log('stdio',
                              stdout='f6ad368298bd941e934a41f3babc827b2aa95a1d')
            + 0,
        )
        self.expectOutcome(result=SUCCESS, status_text=["update"])
        return self.runStep()

    def test_mode_incremental_retry(self):
        self.setupStep(
            mercurial.Mercurial(repourl='http://hg.mozilla.org',
                                mode='incremental', branchType='dirname', retry=(0, 1)),
        )
        self.expectCommands(
            ExpectShell(workdir='wkdir',
                        command=['hg', '--verbose', '--version'])
            + 0,
            Expect('stat', dict(file='wkdir/.buildbot-patched',
                                logEnviron=True))
            + 1,
            Expect('stat', dict(file='wkdir/.hg',
                                logEnviron=True))
            + 1,  # does not exist
            ExpectShell(workdir='wkdir',
                        command=['hg', '--verbose', 'clone', '--noupdate',
                                 'http://hg.mozilla.org', '.'])
            + 1,
            Expect('rmdir', dict(dir='wkdir',
                                 logEnviron=True))
            + 0,
            ExpectShell(workdir='wkdir',
                        command=['hg', '--verbose', 'clone', '--noupdate',
                                 'http://hg.mozilla.org', '.'])
            + 0,
            ExpectShell(workdir='wkdir',
                        command=['hg', '--verbose', 'locate', 'set:added()'])
            + 1,
            ExpectShell(workdir='wkdir',
                        command=['hg', '--verbose', 'update', '--clean'])
            + 0,
            ExpectShell(workdir='wkdir',
                        command=['hg', '--verbose', 'parents',
                                 '--template', '{node}\\n'])
            + ExpectShell.log('stdio', stdout='\n')
            + ExpectShell.log('stdio',
                              stdout='f6ad368298bd941e934a41f3babc827b2aa95a1d')
            + 0,
        )
        self.expectOutcome(result=SUCCESS, status_text=["update"])
        return self.runStep()

    def test_mode_incremental_branch_change_dirname(self):
        self.setupStep(
            mercurial.Mercurial(repourl='http://hg.mozilla.org/',
                                mode='incremental', branchType='dirname', defaultBranch='devel'),
            dict(branch='stable')
        )
        self.expectCommands(
            ExpectShell(workdir='wkdir',
                        command=['hg', '--traceback', '--version'])
            + 0,
            Expect('stat', dict(file='wkdir/.buildbot-patched',
                                logEnviron=True))
            + 1,
            Expect('stat', dict(file='wkdir/.hg',
                                logEnviron=True))
            + 0,
            ExpectShell(workdir='wkdir',
                        command=['hg', '--traceback', 'pull',
                                 'http://hg.mozilla.org/stable'])
            + 0,
            Expect('rmdir', dict(dir='wkdir',
                                 logEnviron=True))
            + 0,
            ExpectShell(workdir='wkdir',
<<<<<<< HEAD
                        command=['hg', '--traceback', 'clone', '--uncompressed', '--noupdate',
                                    'http://hg.mozilla.org/stable', '.'])
=======
                        command=['hg', '--verbose', 'clone', '--noupdate',
                                 'http://hg.mozilla.org/stable', '.'])
>>>>>>> 2d996c5f
            + 0,
            ExpectShell(workdir='wkdir',
                        command=['hg', '--traceback', 'update',
                                 '--clean'])
            + 0,
            ExpectShell(workdir='wkdir',
<<<<<<< HEAD
                        command=['hg', '--traceback', 'parents',
                                    '--template', '{node}\\n'])
=======
                        command=['hg', '--verbose', 'parents',
                                 '--template', '{node}\\n'])
>>>>>>> 2d996c5f
            + ExpectShell.log('stdio', stdout='\n')
            + ExpectShell.log('stdio',
                              stdout='f6ad368298bd941e934a41f3babc827b2aa95a1d')
            + 0,
        )
        self.expectOutcome(result=SUCCESS, status_text=["update"])
        return self.runStep()

    def test_mode_incremental_no_existing_repo_inrepo(self):
        self.setupStep(
            mercurial.Mercurial(repourl='http://hg.mozilla.org',
                                mode='incremental', branchType='inrepo'))
        self.expectCommands(
            ExpectShell(workdir='wkdir',
                        command=['hg', '--traceback', '--version'])
            + 0,
            Expect('stat', dict(file='wkdir/.buildbot-patched',
                                logEnviron=True))
            + 1,
            Expect('stat', dict(file='wkdir/.hg',
                                logEnviron=True))
            + 1,  # does not exist
            ExpectShell(workdir='wkdir',
<<<<<<< HEAD
                        command=['hg', '--traceback', 'clone', '--uncompressed',
                                 'http://hg.mozilla.org', '.', '--noupdate'])
=======
                        command=['hg', '--verbose', 'clone', '--noupdate',
                                 'http://hg.mozilla.org', '.'])
>>>>>>> 2d996c5f
            + 0,
            ExpectShell(workdir='wkdir',
                        command=['hg', '--traceback', 'identify', '--branch'])
            + ExpectShell.log('stdio', stdout='default')
            + 0,
            ExpectShell(workdir='wkdir',
                        command=['hg', '--traceback', 'locate', 'set:added()'])
            + 1,
            ExpectShell(workdir='wkdir',
                        command=['hg', '--traceback', 'update', '--clean',
                                 '--rev', 'default'])
            + 0,
            ExpectShell(workdir='wkdir',
<<<<<<< HEAD
                        command=['hg', '--traceback', 'parents',
                                    '--template', '{node}\\n'])
=======
                        command=['hg', '--verbose', 'parents',
                                 '--template', '{node}\\n'])
>>>>>>> 2d996c5f
            + ExpectShell.log('stdio', stdout='\n')
            + ExpectShell.log('stdio',
                              stdout='f6ad368298bd941e934a41f3babc827b2aa95a1d')
            + 0,
        )
        self.expectOutcome(result=SUCCESS, status_text=["update"])
        return self.runStep()

    def test_mode_incremental_existing_repo(self):
        self.setupStep(
            mercurial.Mercurial(repourl='http://hg.mozilla.org',
                                mode='incremental', branchType='inrepo'))
        self.expectCommands(
            ExpectShell(workdir='wkdir',
                        command=['hg', '--traceback', '--version'])
            + 0,
            Expect('stat', dict(file='wkdir/.buildbot-patched',
                                logEnviron=True))
            + 1,
            Expect('stat', dict(file='wkdir/.hg',
                                logEnviron=True))
            + 0,  # directory exists
            ExpectShell(workdir='wkdir',
                        command=['hg', '--traceback', 'pull',
                                 'http://hg.mozilla.org'])
            + 0,
            ExpectShell(workdir='wkdir',
                        command=['hg', '--traceback', 'identify', '--branch'])
            + ExpectShell.log('stdio', stdout='default')
            + 0,
            ExpectShell(workdir='wkdir',
                        command=['hg', '--traceback', 'locate', 'set:added()'])
            + 1,
            ExpectShell(workdir='wkdir',
                        command=['hg', '--traceback', 'update', '--clean',
                                 '--rev', 'default'])
            + 0,
            ExpectShell(workdir='wkdir',
<<<<<<< HEAD
                        command=['hg', '--traceback', 'parents',
                                    '--template', '{node}\\n'])
=======
                        command=['hg', '--verbose', 'parents',
                                 '--template', '{node}\\n'])
>>>>>>> 2d996c5f
            + ExpectShell.log('stdio', stdout='\n')
            + ExpectShell.log('stdio',
                              stdout='f6ad368298bd941e934a41f3babc827b2aa95a1d')
            + 0,
        )
        self.expectOutcome(result=SUCCESS, status_text=["update"])
        return self.runStep()

    def test_mode_incremental_existing_repo_added_files(self):
        self.setupStep(
            mercurial.Mercurial(repourl='http://hg.mozilla.org',
                                mode='incremental', branchType='inrepo'))
        self.expectCommands(
            ExpectShell(workdir='wkdir',
                        command=['hg', '--traceback', '--version'])
            + 0,
            Expect('stat', dict(file='wkdir/.buildbot-patched',
                                logEnviron=True))
            + 1,
            Expect('stat', dict(file='wkdir/.hg',
                                logEnviron=True))
            + 0,  # directory exists
            ExpectShell(workdir='wkdir',
                        command=['hg', '--traceback', 'pull',
                                 'http://hg.mozilla.org'])
            + 0,
            ExpectShell(workdir='wkdir',
                        command=['hg', '--traceback', 'identify', '--branch'])
            + ExpectShell.log('stdio', stdout='default')
            + 0,
            ExpectShell(workdir='wkdir',
                        command=['hg', '--traceback', 'locate', 'set:added()'])
            + ExpectShell.log('stdio', stdout='foo\nbar/baz\n')
            + 1,
            Expect('rmdir', dict(dir=['wkdir/foo', 'wkdir/bar/baz'],
                                 logEnviron=True))
            + 0,
            ExpectShell(workdir='wkdir',
                        command=['hg', '--traceback', 'update', '--clean',
                                 '--rev', 'default'])
            + 0,
            ExpectShell(workdir='wkdir',
<<<<<<< HEAD
                        command=['hg', '--traceback', 'parents',
                                    '--template', '{node}\\n'])
=======
                        command=['hg', '--verbose', 'parents',
                                 '--template', '{node}\\n'])
>>>>>>> 2d996c5f
            + ExpectShell.log('stdio', stdout='\n')
            + ExpectShell.log('stdio',
                              stdout='f6ad368298bd941e934a41f3babc827b2aa95a1d')
            + 0,
        )
        self.expectOutcome(result=SUCCESS, status_text=["update"])
        return self.runStep()

    def test_mode_incremental_existing_repo_added_files_old_rmdir(self):
        self.setupStep(
            mercurial.Mercurial(repourl='http://hg.mozilla.org',
                                mode='incremental', branchType='inrepo'))
        self.patch_slaveVersionIsOlderThan(True)
        self.expectCommands(
            ExpectShell(workdir='wkdir',
                        command=['hg', '--traceback', '--version'])
            + 0,
            Expect('stat', dict(file='wkdir/.buildbot-patched',
                                logEnviron=True))
            + 1,
            Expect('stat', dict(file='wkdir/.hg',
                                logEnviron=True))
            + 0,  # directory exists
            ExpectShell(workdir='wkdir',
                        command=['hg', '--traceback', 'pull',
                                 'http://hg.mozilla.org'])
            + 0,
            ExpectShell(workdir='wkdir',
                        command=['hg', '--traceback', 'identify', '--branch'])
            + ExpectShell.log('stdio', stdout='default')
            + 0,
            ExpectShell(workdir='wkdir',
                        command=['hg', '--traceback', 'locate', 'set:added()'])
            + ExpectShell.log('stdio', stdout='foo\nbar/baz\n')
            + 1,
            Expect('rmdir', dict(dir='wkdir/foo',
                                 logEnviron=True))
            + 0,
            Expect('rmdir', dict(dir='wkdir/bar/baz',
                                 logEnviron=True))
            + 0,
            ExpectShell(workdir='wkdir',
                        command=['hg', '--traceback', 'update', '--clean',
                                 '--rev', 'default'])
            + 0,
            ExpectShell(workdir='wkdir',
<<<<<<< HEAD
                        command=['hg', '--traceback', 'parents',
                                    '--template', '{node}\\n'])
=======
                        command=['hg', '--verbose', 'parents',
                                 '--template', '{node}\\n'])
>>>>>>> 2d996c5f
            + ExpectShell.log('stdio', stdout='\n')
            + ExpectShell.log('stdio',
                              stdout='f6ad368298bd941e934a41f3babc827b2aa95a1d')
            + 0,
        )
        self.expectOutcome(result=SUCCESS, status_text=["update"])
        return self.runStep()

    def test_mode_incremental_given_revision(self):
        self.setupStep(
            mercurial.Mercurial(repourl='http://hg.mozilla.org',
                                mode='incremental', branchType='inrepo'), dict(
                revision='abcdef01',
            ))

        self.expectCommands(
            ExpectShell(workdir='wkdir',
                        command=['hg', '--traceback', '--version'])
            + 0,
            Expect('stat', dict(file='wkdir/.buildbot-patched',
                                logEnviron=True))
            + 1,
            Expect('stat', dict(file='wkdir/.hg',
                                logEnviron=True))
            + 0,
            ExpectShell(workdir='wkdir',
                        command=['hg', '--traceback', 'pull',
                                 'http://hg.mozilla.org'])
            + 0,
            ExpectShell(workdir='wkdir',
                        command=['hg', '--traceback', 'identify', '--branch'])
            + ExpectShell.log('stdio', stdout='default')
            + 0,
            ExpectShell(workdir='wkdir',
                        command=['hg', '--traceback', 'locate', 'set:added()'])
            + 1,
            ExpectShell(workdir='wkdir',
                        command=['hg', '--traceback', 'update', '--clean',
                                 '--rev', 'abcdef01'])
            + 0,
            ExpectShell(workdir='wkdir',
<<<<<<< HEAD
                        command=['hg', '--traceback', 'parents',
                                    '--template', '{node}\\n'])
=======
                        command=['hg', '--verbose', 'parents',
                                 '--template', '{node}\\n'])
>>>>>>> 2d996c5f
            + ExpectShell.log('stdio', stdout='\n')
            + ExpectShell.log('stdio',
                              stdout='f6ad368298bd941e934a41f3babc827b2aa95a1d')
            + 0,
        )
        self.expectOutcome(result=SUCCESS, status_text=["update"])
        return self.runStep()

    def test_mode_incremental_branch_change(self):
        self.setupStep(
            mercurial.Mercurial(repourl='http://hg.mozilla.org',
                                mode='incremental', branchType='inrepo'), dict(
                branch='stable',
            ))
        self.expectCommands(
            ExpectShell(workdir='wkdir',
                        command=['hg', '--traceback', '--version'])
            + 0,
            Expect('stat', dict(file='wkdir/.buildbot-patched',
                                logEnviron=True))
            + 1,
            Expect('stat', dict(file='wkdir/.hg',
                                logEnviron=True))
            + 0,
            ExpectShell(workdir='wkdir',
                        command=['hg', '--traceback', 'pull',
                                 'http://hg.mozilla.org'])
            + 0,
            ExpectShell(workdir='wkdir',
                        command=['hg', '--traceback', 'identify', '--branch'])
            + ExpectShell.log('stdio', stdout='default')
            + 0,
            Expect('rmdir', dict(dir='wkdir',
                                 logEnviron=True))
            + 0,
            ExpectShell(workdir='wkdir',
<<<<<<< HEAD
                        command=['hg', '--traceback', 'clone', '--uncompressed', '--noupdate',
                                    'http://hg.mozilla.org', '.'])
=======
                        command=['hg', '--verbose', 'clone', '--noupdate',
                                 'http://hg.mozilla.org', '.'])
>>>>>>> 2d996c5f
            + 0,
            ExpectShell(workdir='wkdir',
                        command=['hg', '--traceback', 'update',
                                 '--clean', '--rev', 'stable'])
            + 0,
            ExpectShell(workdir='wkdir',
<<<<<<< HEAD
                        command=['hg', '--traceback', 'parents',
                                    '--template', '{node}\\n'])
=======
                        command=['hg', '--verbose', 'parents',
                                 '--template', '{node}\\n'])
>>>>>>> 2d996c5f
            + ExpectShell.log('stdio', stdout='\n')
            + ExpectShell.log('stdio',
                              stdout='f6ad368298bd941e934a41f3babc827b2aa95a1d')
            + 0,
        )
        self.expectOutcome(result=SUCCESS, status_text=["update"])
        return self.runStep()

    def test_mode_incremental_branch_change_no_clobberOnBranchChange(self):
        self.setupStep(
            mercurial.Mercurial(repourl='http://hg.mozilla.org',
                                mode='incremental', branchType='inrepo',
                                clobberOnBranchChange=False), dict(
                branch='stable',
            ))
        self.expectCommands(
            ExpectShell(workdir='wkdir',
                        command=['hg', '--traceback', '--version'])
            + 0,
            Expect('stat', dict(file='wkdir/.buildbot-patched',
                                logEnviron=True))
            + 1,
            Expect('stat', dict(file='wkdir/.hg',
                                logEnviron=True))
            + 0,
            ExpectShell(workdir='wkdir',
                        command=['hg', '--traceback', 'pull',
                                 'http://hg.mozilla.org'])
            + 0,
            ExpectShell(workdir='wkdir',
                        command=['hg', '--traceback', 'identify', '--branch'])
            + ExpectShell.log('stdio', stdout='default')
            + 0,
            ExpectShell(workdir='wkdir',
                        command=['hg', '--traceback', 'locate', 'set:added()'])
            + 1,
            ExpectShell(workdir='wkdir',
                        command=['hg', '--traceback', 'update',
                                 '--clean', '--rev', 'stable'])
            + 0,
            ExpectShell(workdir='wkdir',
<<<<<<< HEAD
                        command=['hg', '--traceback', 'parents',
                                    '--template', '{node}\\n'])
=======
                        command=['hg', '--verbose', 'parents',
                                 '--template', '{node}\\n'])
>>>>>>> 2d996c5f
            + ExpectShell.log('stdio', stdout='\n')
            + ExpectShell.log('stdio',
                              stdout='f6ad368298bd941e934a41f3babc827b2aa95a1d')
            + 0,
        )
        self.expectOutcome(result=SUCCESS, status_text=["update"])
        return self.runStep()

    def test_mode_full_clean_env(self):
        self.setupStep(
            mercurial.Mercurial(repourl='http://hg.mozilla.org',
                                mode='full', method='clean', branchType='inrepo',
                                env={'abc': '123'}))
        self.expectCommands(
            ExpectShell(workdir='wkdir',
                        command=['hg', '--traceback', '--version'], env={'abc': '123'})
            + 0,
<<<<<<< HEAD
            Expect('stat', dict(file='wkdir/.hg/store/journal',
=======
            Expect('stat', dict(file='wkdir/.buildbot-patched',
                                logEnviron=True))
            + 1,
            Expect('stat', dict(file='wkdir/.hg',
>>>>>>> 2d996c5f
                                logEnviron=True))
            + 0,
            Expect('stat', dict(file='wkdir/.hg/store/lock',
                                logEnviron=True))
            + 0,
            Expect('stat', dict(file='wkdir/.hg/wlock',
                                logEnviron=True))
            + 0,
<<<<<<< HEAD
            Expect('rmdir', dict(dir='wkdir',
                                      logEnviron=True))
=======
            ExpectShell(workdir='wkdir',
                        command=['hg', '--verbose', 'identify', '--branch'],
                        env={'abc': '123'})
            + ExpectShell.log('stdio',
                              stdout='default')
>>>>>>> 2d996c5f
            + 0,
            ExpectShell(workdir='wkdir',
                        command=['hg', '--traceback', 'clone', '--uncompressed', '--noupdate',
                                 'http://hg.mozilla.org', '.'], env={'abc': '123'})
            + 0,
            ExpectShell(workdir='wkdir',
                        command=['hg', '--traceback', 'update',
                                 '--clean', '--rev', 'default'], env={'abc': '123'})
            + 0,
            ExpectShell(workdir='wkdir',
<<<<<<< HEAD
                        command=['hg', '--traceback', 'parents',
                                    '--template', '{node}\\n'], env={'abc': '123'})
=======
                        command=['hg', '--verbose', 'parents',
                                 '--template', '{node}\\n'], env={'abc': '123'})
>>>>>>> 2d996c5f
            + ExpectShell.log('stdio', stdout='\n')
            + ExpectShell.log('stdio',
                              stdout='f6ad368298bd941e934a41f3babc827b2aa95a1d')
            + 0,
        )
        self.expectOutcome(result=SUCCESS, status_text=["update"])
        return self.runStep()

    def test_mode_full_clean_logEnviron(self):
        self.setupStep(
            mercurial.Mercurial(repourl='http://hg.mozilla.org',
                                mode='full', method='clean',
                                branchType='inrepo',
                                logEnviron=False))
        self.expectCommands(
            ExpectShell(workdir='wkdir',
                        command=['hg', '--traceback', '--version'],
                        logEnviron=False)
            + 0,
<<<<<<< HEAD
            Expect('stat', dict(file='wkdir/.hg/store/journal',
                    logEnviron=False))
            + 0,
            Expect('stat', dict(file='wkdir/.hg/store/lock',
=======
            Expect('stat', dict(file='wkdir/.buildbot-patched',
                                logEnviron=False))
            + 1,
            Expect('stat', dict(file='wkdir/.hg',
>>>>>>> 2d996c5f
                                logEnviron=False))
            + 0,
            Expect('stat', dict(file='wkdir/.hg/wlock',
                                logEnviron=False))
            + 0,
            Expect('rmdir', dict(dir='wkdir',
                                      logEnviron=False))
            + 0,
            ExpectShell(workdir='wkdir',
                        command=['hg', '--traceback', 'clone', '--uncompressed', '--noupdate',
                                 'http://hg.mozilla.org', '.'],
                        logEnviron=False)
<<<<<<< HEAD
=======
            + ExpectShell.log('stdio',
                              stdout='default')
>>>>>>> 2d996c5f
            + 0,
            ExpectShell(workdir='wkdir',
                        command=['hg', '--traceback', 'update',
                                 '--clean', '--rev', 'default'],
                        logEnviron=False)
            + 0,
            ExpectShell(workdir='wkdir',
<<<<<<< HEAD
                        command=['hg', '--traceback', 'parents',
                                    '--template', '{node}\\n'],
=======
                        command=['hg', '--verbose', 'parents',
                                 '--template', '{node}\\n'],
>>>>>>> 2d996c5f
                        logEnviron=False)
            + ExpectShell.log('stdio', stdout='\n')
            + ExpectShell.log('stdio',
                              stdout='f6ad368298bd941e934a41f3babc827b2aa95a1d')
            + 0,
        )
        self.expectOutcome(result=SUCCESS, status_text=["update"])
        return self.runStep()

    def test_command_fails(self):
        self.setupStep(
            mercurial.Mercurial(repourl='http://hg.mozilla.org',
                                mode='full', method='fresh', branchType='inrepo'))
        self.expectCommands(
            ExpectShell(workdir='wkdir',
                        command=['hg', '--traceback', '--version'])
            + 1,
        )
        self.expectOutcome(result=FAILURE, status_text=["updating"])
        return self.runStep()

    def test_slave_connection_lost(self):
        self.setupStep(
            mercurial.Mercurial(repourl='http://hg.mozilla.org',
                                mode='full', method='clean', branchType='inrepo'))
        self.expectCommands(
            ExpectShell(workdir='wkdir',
                        command=['hg', '--verbose', '--version'])
            + ('err', error.ConnectionLost()),
        )
        self.expectOutcome(result=RETRY,
                           status_text=["update", "exception", "slave", "lost"])
        return self.runStep()<|MERGE_RESOLUTION|>--- conflicted
+++ resolved
@@ -66,9 +66,6 @@
             ExpectShell(workdir='wkdir',
                         command=['hg', '--traceback', '--version'])
             + 0,
-<<<<<<< HEAD
-            Expect('stat', dict(file='wkdir/.hg/store/journal',
-=======
             Expect('stat', dict(file='wkdir/.buildbot-patched',
                                 logEnviron=True))
             + 1,
@@ -119,7 +116,6 @@
                                 logEnviron=True))
             + 1,
             Expect('stat', dict(file=r'wkdir\.hg',
->>>>>>> 2d996c5f
                                 logEnviron=True))
             + 0,
             Expect('stat', dict(file='wkdir/.hg/store/lock',
@@ -128,15 +124,10 @@
             Expect('stat', dict(file='wkdir/.hg/wlock',
                                 logEnviron=True))
             + 0,
-<<<<<<< HEAD
-            Expect('rmdir', dict(dir='wkdir',
-                                      logEnviron=True))
-=======
             ExpectShell(workdir='wkdir',
                         command=['hg', '--verbose', 'identify', '--branch'])
             + ExpectShell.log('stdio',
                               stdout='default')
->>>>>>> 2d996c5f
             + 0,
             ExpectShell(workdir='wkdir',
                         command=['hg', '--traceback', 'clone', '--uncompressed', '--noupdate',
@@ -147,13 +138,8 @@
                                  '--clean', '--rev', 'default'])
             + 0,
             ExpectShell(workdir='wkdir',
-<<<<<<< HEAD
-                        command=['hg', '--traceback', 'parents',
-                                    '--template', '{node}\\n'])
-=======
-                        command=['hg', '--verbose', 'parents',
-                                 '--template', '{node}\\n'])
->>>>>>> 2d996c5f
+                        command=['hg', '--traceback', 'parents',
+                                 '--template', '{node}\\n'])
             + ExpectShell.log('stdio', stdout='\n')
             + ExpectShell.log('stdio',
                               stdout='f6ad368298bd941e934a41f3babc827b2aa95a1d')
@@ -172,14 +158,10 @@
                         timeout=1,
                         command=['hg', '--traceback', '--version'])
             + 0,
-<<<<<<< HEAD
-                        Expect('stat', dict(file='wkdir/.hg/store/journal',
-=======
-            Expect('stat', dict(file='wkdir/.buildbot-patched',
-                                logEnviron=True))
-            + 1,
-            Expect('stat', dict(file='wkdir/.hg',
->>>>>>> 2d996c5f
+            Expect('stat', dict(file='wkdir/.buildbot-patched',
+                                logEnviron=True))
+            + 1,
+            Expect('stat', dict(file='wkdir/.hg',
                                 logEnviron=True))
             + 0,
             Expect('stat', dict(file='wkdir/.hg/store/lock',
@@ -188,16 +170,11 @@
             Expect('stat', dict(file='wkdir/.hg/wlock',
                                 logEnviron=True))
             + 0,
-<<<<<<< HEAD
-            Expect('rmdir', dict(dir='wkdir',
-                                      logEnviron=True))
-=======
             ExpectShell(workdir='wkdir',
                         timeout=1,
                         command=['hg', '--verbose', 'identify', '--branch'])
             + ExpectShell.log('stdio',
                               stdout='default')
->>>>>>> 2d996c5f
             + 0,
             ExpectShell(workdir='wkdir',
                         timeout=1,
@@ -211,13 +188,8 @@
             + 0,
             ExpectShell(workdir='wkdir',
                         timeout=1,
-<<<<<<< HEAD
-                        command=['hg', '--traceback', 'parents',
-                                    '--template', '{node}\\n'])
-=======
-                        command=['hg', '--verbose', 'parents',
-                                 '--template', '{node}\\n'])
->>>>>>> 2d996c5f
+                        command=['hg', '--traceback', 'parents',
+                                 '--template', '{node}\\n'])
             + ExpectShell.log('stdio', stdout='\n')
             + ExpectShell.log('stdio',
                               stdout='f6ad368298bd941e934a41f3babc827b2aa95a1d')
@@ -235,14 +207,10 @@
             ExpectShell(workdir='wkdir',
                         command=['hg', '--traceback', '--version'])
             + 0,
-<<<<<<< HEAD
-            Expect('stat', dict(file='wkdir/.hg/store/journal',
-=======
-            Expect('stat', dict(file='wkdir/.buildbot-patched',
-                                logEnviron=True))
-            + 0,
-            Expect('stat', dict(file='wkdir/.hg',
->>>>>>> 2d996c5f
+            Expect('stat', dict(file='wkdir/.buildbot-patched',
+                                logEnviron=True))
+            + 0,
+            Expect('stat', dict(file='wkdir/.hg',
                                 logEnviron=True))
             + 0,
             Expect('stat', dict(file='wkdir/.hg/store/lock',
@@ -251,15 +219,10 @@
             Expect('stat', dict(file='wkdir/.hg/wlock',
                                 logEnviron=True))
             + 0,
-<<<<<<< HEAD
-            Expect('rmdir', dict(dir='wkdir',
-                                      logEnviron=True))
-=======
             ExpectShell(workdir='wkdir',
                         command=['hg', '--verbose', 'identify', '--branch'])
             + ExpectShell.log('stdio',
                               stdout='default')
->>>>>>> 2d996c5f
             + 0,
             ExpectShell(workdir='wkdir',
                         command=['hg', '--traceback', 'clone', '--uncompressed', '--noupdate',
@@ -280,25 +243,15 @@
                                         mode=None))
             + 0,
             ExpectShell(workdir='wkdir',
-<<<<<<< HEAD
-                        command=['hg', '--traceback', 'import',
-                                 '--no-commit', '-p', '1', '-'],
-=======
-                        command=['hg', '--verbose', 'import', '--no-commit', '-p', '1', '-'],
->>>>>>> 2d996c5f
+                        command=['hg', '--traceback', 'import', '--no-commit', '-p', '1', '-'],
                         initialStdin='patch')
             + 0,
             Expect('rmdir', dict(dir='wkdir/.buildbot-diff',
                                  logEnviron=True))
             + 0,
             ExpectShell(workdir='wkdir',
-<<<<<<< HEAD
-                        command=['hg', '--traceback', 'parents',
-                                    '--template', '{node}\\n'])
-=======
-                        command=['hg', '--verbose', 'parents',
-                                 '--template', '{node}\\n'])
->>>>>>> 2d996c5f
+                        command=['hg', '--traceback', 'parents',
+                                 '--template', '{node}\\n'])
             + ExpectShell.log('stdio', stdout='\n')
             + ExpectShell.log('stdio',
                               stdout='f6ad368298bd941e934a41f3babc827b2aa95a1d')
@@ -316,14 +269,10 @@
             ExpectShell(workdir='wkdir',
                         command=['hg', '--traceback', '--version'])
             + 0,
-<<<<<<< HEAD
-            Expect('stat', dict(file='wkdir/.hg/store/journal',
-=======
-            Expect('stat', dict(file='wkdir/.buildbot-patched',
-                                logEnviron=True))
-            + 0,
-            Expect('stat', dict(file='wkdir/.hg',
->>>>>>> 2d996c5f
+            Expect('stat', dict(file='wkdir/.buildbot-patched',
+                                logEnviron=True))
+            + 0,
+            Expect('stat', dict(file='wkdir/.hg',
                                 logEnviron=True))
             + 0,
             Expect('stat', dict(file='wkdir/.hg/store/lock',
@@ -332,15 +281,10 @@
             Expect('stat', dict(file='wkdir/.hg/wlock',
                                       logEnviron=True))
             + 0,
-<<<<<<< HEAD
-            Expect('rmdir', dict(dir='wkdir',
-                                      logEnviron=True))
-=======
             ExpectShell(workdir='wkdir',
                         command=['hg', '--verbose', 'identify', '--branch'])
             + ExpectShell.log('stdio',
                               stdout='default')
->>>>>>> 2d996c5f
             + 0,
             ExpectShell(workdir='wkdir',
                         command=['hg', '--traceback', 'clone', '--uncompressed', '--noupdate',
@@ -361,12 +305,7 @@
                                         mode=None))
             + 0,
             ExpectShell(workdir='wkdir',
-<<<<<<< HEAD
-                        command=['hg', '--traceback', 'import',
-                                 '--no-commit', '-p', '1', '-'],
-=======
-                        command=['hg', '--verbose', 'import', '--no-commit', '-p', '1', '-'],
->>>>>>> 2d996c5f
+                        command=['hg', '--traceback', 'import', '--no-commit', '-p', '1', '-'],
                         initialStdin='patch')
             + 1,
         )
@@ -381,14 +320,10 @@
             ExpectShell(workdir='wkdir',
                         command=['hg', '--traceback', '--version'])
             + 0,
-<<<<<<< HEAD
-            Expect('stat', dict(file='wkdir/.hg/store/journal',
-=======
-            Expect('stat', dict(file='wkdir/.buildbot-patched',
-                                logEnviron=True))
-            + 1,
-            Expect('stat', dict(file='wkdir/.hg',
->>>>>>> 2d996c5f
+            Expect('stat', dict(file='wkdir/.buildbot-patched',
+                                logEnviron=True))
+            + 1,
+            Expect('stat', dict(file='wkdir/.hg',
                                 logEnviron=True))
             + 0,
             Expect('stat', dict(file='wkdir/.hg/store/lock',
@@ -401,7 +336,41 @@
                                       logEnviron=True))
             + 0,
             ExpectShell(workdir='wkdir',
-<<<<<<< HEAD
+                        command=['hg', '--traceback', 'clone',
+                                 '--uncompressed', '--noupdate',
+                                 'http://hg.mozilla.org', '.'])
+            + 0,
+            ExpectShell(workdir='wkdir',
+                        command=['hg', '--traceback', 'update',
+                                 '--clean', '--rev', 'default'],
+                        logEnviron=True)
+            + 0,
+            ExpectShell(workdir='wkdir',
+                        command=['hg', '--traceback', 'parents',
+                                    '--template', '{node}\\n'])
+            + ExpectShell.log('stdio', stdout='\n')
+            + ExpectShell.log('stdio',
+                              stdout='f6ad368298bd941e934a41f3babc827b2aa95a1d')
+            + 0,
+        )
+        self.expectOutcome(result=SUCCESS, status_text=["update"])
+        return self.runStep()
+
+    def test_mode_full_clobber(self):
+        self.setupStep(
+            mercurial.Mercurial(repourl='http://hg.mozilla.org',
+                                mode='full', method='clobber', branchType='inrepo'))
+        self.expectCommands(
+            ExpectShell(workdir='wkdir',
+                        command=['hg', '--traceback', '--version'])
+            + 0,
+            Expect('stat', dict(file='wkdir/.buildbot-patched',
+                                logEnviron=True))
+            + 1,
+            Expect('rmdir', dict(dir='wkdir',
+                                 logEnviron=True))
+            + 0,
+            ExpectShell(workdir='wkdir',
                         command=['hg', '--traceback', 'clone', '--uncompressed', '--noupdate',
                                  'http://hg.mozilla.org', '.'])
             + 0,
@@ -411,8 +380,132 @@
             + 0,
             ExpectShell(workdir='wkdir',
                         command=['hg', '--traceback', 'parents',
+                                 '--template', '{node}\\n'])
+            + ExpectShell.log('stdio',
+                              stdout='f6ad368298bd941e934a41f3babc827b2aa95a1d')
+            + 0,
+        )
+        self.expectOutcome(result=SUCCESS, status_text=["update"])
+        return self.runStep()
+
+    def test_mode_full_fresh(self):
+        self.setupStep(
+            mercurial.Mercurial(repourl='http://hg.mozilla.org',
+                                mode='full', method='fresh', branchType='inrepo'))
+        self.expectCommands(
+            ExpectShell(workdir='wkdir',
+                        command=['hg', '--traceback', '--version'])
+            + 0,
+            Expect('stat', dict(file='wkdir/.buildbot-patched',
+                                logEnviron=True))
+            + 1,
+            Expect('stat', dict(file='wkdir/.hg',
+                                logEnviron=True))
+            + 0,
+            Expect('stat', dict(file='wkdir/.hg/store/lock',
+                                logEnviron=True))
+            + 0,
+            Expect('stat', dict(file='wkdir/.hg/wlock',
+                                logEnviron=True))
+            + 0,
+            ExpectShell(workdir='wkdir',
+                        command=['hg', '--verbose', 'identify', '--branch'])
+            + ExpectShell.log('stdio',
+                              stdout='default')
+            + 0,
+            ExpectShell(workdir='wkdir',
+                        command=['hg', '--traceback', 'clone', '--uncompressed', '--noupdate',
+                                 'http://hg.mozilla.org', '.'])
+            + 0,
+            ExpectShell(workdir='wkdir',
+                        command=['hg', '--traceback', 'update',
+                                 '--clean', '--rev', 'default'])
+            + 0,
+            ExpectShell(workdir='wkdir',
+                        command=['hg', '--verbose', 'parents',
+                                 '--template', '{node}\\n'])
+            + ExpectShell.log('stdio', stdout='\n')
+            + ExpectShell.log('stdio',
+                              stdout='f6ad368298bd941e934a41f3babc827b2aa95a1d')
+            + 0,
+        )
+        self.expectOutcome(result=SUCCESS, status_text=["update"])
+        return self.runStep()
+
+    def test_mode_full_fresh_no_existing_repo(self):
+        self.setupStep(
+            mercurial.Mercurial(repourl='http://hg.mozilla.org',
+                                mode='full', method='fresh', branchType='inrepo'))
+        self.expectCommands(
+            ExpectShell(workdir='wkdir',
+                        command=['hg', '--traceback', '--version'])
+            + 0,
+            Expect('stat', dict(file='wkdir/.buildbot-patched',
+                                logEnviron=True))
+            + 1,
+            Expect('stat', dict(file='wkdir/.hg',
+                                logEnviron=True))
+            + 0,
+            Expect('stat', dict(file='wkdir/.hg/store/lock',
+                                logEnviron=True))
+            + 0,
+            Expect('stat', dict(file='wkdir/.hg/wlock',
+                                logEnviron=True))
+            + 0,
+            Expect('rmdir', dict(dir='wkdir',
+                                      logEnviron=True))
+            + 0,
+            ExpectShell(workdir='wkdir',
+                        command=['hg', '--traceback', 'clone',
+                                 '--uncompressed', '--noupdate',
+                                 'http://hg.mozilla.org', '.'])
+            + 0,
+            ExpectShell(workdir='wkdir',
+                        command=['hg', '--traceback', 'update',
+                                 '--clean', '--rev', 'default'],
+                        logEnviron=True)
+            + 0,
+            ExpectShell(workdir='wkdir',
+                        command=['hg', '--traceback', 'parents',
                                     '--template', '{node}\\n'])
-=======
+            + ExpectShell.log('stdio', stdout='\n')
+            + ExpectShell.log('stdio',
+                              stdout='f6ad368298bd941e934a41f3babc827b2aa95a1d')
+            + 0,
+        )
+        self.expectOutcome(result=SUCCESS, status_text=["update"])
+        return self.runStep()
+
+    def test_mode_full_fresh_retry(self):
+        self.setupStep(
+            mercurial.Mercurial(repourl='http://hg.mozilla.org',
+                                mode='full', method='fresh', branchType='inrepo',
+                                retry=(0, 2)))
+        self.expectCommands(
+            ExpectShell(workdir='wkdir',
+                        command=['hg', '--verbose', '--version'])
+            + 0,
+            Expect('stat', dict(file='wkdir/.buildbot-patched',
+                                logEnviron=True))
+            + 1,
+            Expect('stat', dict(file='wkdir/.hg',
+                                logEnviron=True))
+            + 1,
+            ExpectShell(workdir='wkdir',
+                        command=['hg', '--verbose', 'clone', '--noupdate',
+                                 'http://hg.mozilla.org', '.'])
+            + 1,
+            Expect('rmdir', dict(dir='wkdir',
+                                 logEnviron=True))
+            + 0,
+            ExpectShell(workdir='wkdir',
+                        command=['hg', '--verbose', 'clone', '--noupdate',
+                                 'http://hg.mozilla.org', '.'])
+            + 1,
+            Expect('rmdir', dict(dir='wkdir',
+                                 logEnviron=True))
+            + 0,
+            ExpectShell(workdir='wkdir',
                         command=['hg', '--verbose', 'clone', '--noupdate',
                                  'http://hg.mozilla.org', '.'])
             + 0,
@@ -424,216 +517,6 @@
             ExpectShell(workdir='wkdir',
                         command=['hg', '--verbose', 'parents',
                                  '--template', '{node}\\n'])
->>>>>>> 2d996c5f
-            + ExpectShell.log('stdio', stdout='\n')
-            + ExpectShell.log('stdio',
-                              stdout='f6ad368298bd941e934a41f3babc827b2aa95a1d')
-            + 0,
-        )
-        self.expectOutcome(result=SUCCESS, status_text=["update"])
-        return self.runStep()
-
-    def test_mode_full_clobber(self):
-        self.setupStep(
-            mercurial.Mercurial(repourl='http://hg.mozilla.org',
-                                mode='full', method='clobber', branchType='inrepo'))
-        self.expectCommands(
-            ExpectShell(workdir='wkdir',
-                        command=['hg', '--traceback', '--version'])
-            + 0,
-            Expect('stat', dict(file='wkdir/.buildbot-patched',
-                                logEnviron=True))
-            + 1,
-            Expect('rmdir', dict(dir='wkdir',
-                                 logEnviron=True))
-            + 0,
-            ExpectShell(workdir='wkdir',
-<<<<<<< HEAD
-                        command=['hg', '--traceback', 'clone', '--uncompressed', '--noupdate',
-                                    'http://hg.mozilla.org', '.'])
-=======
-                        command=['hg', '--verbose', 'clone', '--noupdate',
-                                 'http://hg.mozilla.org', '.'])
->>>>>>> 2d996c5f
-            + 0,
-            ExpectShell(workdir='wkdir',
-                        command=['hg', '--traceback', 'update',
-                                 '--clean', '--rev', 'default'])
-            + 0,
-            ExpectShell(workdir='wkdir',
-<<<<<<< HEAD
-                        command=['hg', '--traceback', 'parents',
-                                    '--template', '{node}\\n'])
-=======
-                        command=['hg', '--verbose', 'parents',
-                                 '--template', '{node}\\n'])
->>>>>>> 2d996c5f
-            + ExpectShell.log('stdio',
-                              stdout='f6ad368298bd941e934a41f3babc827b2aa95a1d')
-            + 0,
-        )
-        self.expectOutcome(result=SUCCESS, status_text=["update"])
-        return self.runStep()
-
-    def test_mode_full_fresh(self):
-        self.setupStep(
-            mercurial.Mercurial(repourl='http://hg.mozilla.org',
-                                mode='full', method='fresh', branchType='inrepo'))
-        self.expectCommands(
-            ExpectShell(workdir='wkdir',
-                        command=['hg', '--traceback', '--version'])
-            + 0,
-<<<<<<< HEAD
-            Expect('stat', dict(file='wkdir/.hg/store/journal',
-=======
-            Expect('stat', dict(file='wkdir/.buildbot-patched',
-                                logEnviron=True))
-            + 1,
-            Expect('stat', dict(file='wkdir/.hg',
->>>>>>> 2d996c5f
-                                logEnviron=True))
-            + 0,
-            Expect('stat', dict(file='wkdir/.hg/store/lock',
-                                logEnviron=True))
-            + 0,
-            Expect('stat', dict(file='wkdir/.hg/wlock',
-                                logEnviron=True))
-            + 0,
-<<<<<<< HEAD
-            Expect('rmdir', dict(dir='wkdir',
-                                      logEnviron=True))
-=======
-            ExpectShell(workdir='wkdir',
-                        command=['hg', '--verbose', 'identify', '--branch'])
-            + ExpectShell.log('stdio',
-                              stdout='default')
->>>>>>> 2d996c5f
-            + 0,
-            ExpectShell(workdir='wkdir',
-                        command=['hg', '--traceback', 'clone', '--uncompressed', '--noupdate',
-                                 'http://hg.mozilla.org', '.'])
-            + 0,
-            ExpectShell(workdir='wkdir',
-                        command=['hg', '--traceback', 'update',
-                                 '--clean', '--rev', 'default'])
-            + 0,
-            ExpectShell(workdir='wkdir',
-<<<<<<< HEAD
-                        command=['hg', '--traceback', 'parents',
-                                    '--template', '{node}\\n'])
-=======
-                        command=['hg', '--verbose', 'parents',
-                                 '--template', '{node}\\n'])
->>>>>>> 2d996c5f
-            + ExpectShell.log('stdio', stdout='\n')
-            + ExpectShell.log('stdio',
-                              stdout='f6ad368298bd941e934a41f3babc827b2aa95a1d')
-            + 0,
-        )
-        self.expectOutcome(result=SUCCESS, status_text=["update"])
-        return self.runStep()
-
-    def test_mode_full_fresh_no_existing_repo(self):
-        self.setupStep(
-            mercurial.Mercurial(repourl='http://hg.mozilla.org',
-                                mode='full', method='fresh', branchType='inrepo'))
-        self.expectCommands(
-            ExpectShell(workdir='wkdir',
-                        command=['hg', '--traceback', '--version'])
-            + 0,
-<<<<<<< HEAD
-                        Expect('stat', dict(file='wkdir/.hg/store/journal',
-=======
-            Expect('stat', dict(file='wkdir/.buildbot-patched',
-                                logEnviron=True))
-            + 1,
-            Expect('stat', dict(file='wkdir/.hg',
->>>>>>> 2d996c5f
-                                logEnviron=True))
-            + 0,
-            Expect('stat', dict(file='wkdir/.hg/store/lock',
-                                logEnviron=True))
-            + 0,
-            Expect('stat', dict(file='wkdir/.hg/wlock',
-                                logEnviron=True))
-            + 0,
-            Expect('rmdir', dict(dir='wkdir',
-                                      logEnviron=True))
-            + 0,
-            ExpectShell(workdir='wkdir',
-<<<<<<< HEAD
-                        command=['hg', '--traceback', 'clone', '--uncompressed', '--noupdate',
-                                 'http://hg.mozilla.org', '.'])
-            + 0,
-            ExpectShell(workdir='wkdir',
-                        command=['hg', '--traceback', 'update',
-                                 '--clean', '--rev', 'default'])
-            + 0,
-            ExpectShell(workdir='wkdir',
-                        command=['hg', '--traceback', 'parents',
-                                    '--template', '{node}\\n'])
-=======
-                        command=['hg', '--verbose', 'clone', '--noupdate',
-                                 'http://hg.mozilla.org', '.'])
-            + 0,
-            ExpectShell(workdir='wkdir',
-                        command=['hg', '--verbose', 'update',
-                                 '--clean', '--rev', 'default'],
-                        logEnviron=True)
-            + 0,
-            ExpectShell(workdir='wkdir',
-                        command=['hg', '--verbose', 'parents',
-                                 '--template', '{node}\\n'])
->>>>>>> 2d996c5f
-            + ExpectShell.log('stdio', stdout='\n')
-            + ExpectShell.log('stdio',
-                              stdout='f6ad368298bd941e934a41f3babc827b2aa95a1d')
-            + 0,
-        )
-        self.expectOutcome(result=SUCCESS, status_text=["update"])
-        return self.runStep()
-
-    def test_mode_full_fresh_retry(self):
-        self.setupStep(
-            mercurial.Mercurial(repourl='http://hg.mozilla.org',
-                                mode='full', method='fresh', branchType='inrepo',
-                                retry=(0, 2)))
-        self.expectCommands(
-            ExpectShell(workdir='wkdir',
-                        command=['hg', '--verbose', '--version'])
-            + 0,
-            Expect('stat', dict(file='wkdir/.buildbot-patched',
-                                logEnviron=True))
-            + 1,
-            Expect('stat', dict(file='wkdir/.hg',
-                                logEnviron=True))
-            + 1,
-            ExpectShell(workdir='wkdir',
-                        command=['hg', '--verbose', 'clone', '--noupdate',
-                                 'http://hg.mozilla.org', '.'])
-            + 1,
-            Expect('rmdir', dict(dir='wkdir',
-                                 logEnviron=True))
-            + 0,
-            ExpectShell(workdir='wkdir',
-                        command=['hg', '--verbose', 'clone', '--noupdate',
-                                 'http://hg.mozilla.org', '.'])
-            + 1,
-            Expect('rmdir', dict(dir='wkdir',
-                                 logEnviron=True))
-            + 0,
-            ExpectShell(workdir='wkdir',
-                        command=['hg', '--verbose', 'clone', '--noupdate',
-                                 'http://hg.mozilla.org', '.'])
-            + 0,
-            ExpectShell(workdir='wkdir',
-                        command=['hg', '--verbose', 'update',
-                                 '--clean', '--rev', 'default'],
-                        logEnviron=True)
-            + 0,
-            ExpectShell(workdir='wkdir',
-                        command=['hg', '--verbose', 'parents',
-                                 '--template', '{node}\\n'])
             + ExpectShell.log('stdio', stdout='\n')
             + ExpectShell.log('stdio',
                               stdout='f6ad368298bd941e934a41f3babc827b2aa95a1d')
@@ -658,13 +541,8 @@
                                 logEnviron=True))
             + 1,  # does not exist
             ExpectShell(workdir='wkdir',
-<<<<<<< HEAD
                         command=['hg', '--traceback', 'clone', '--uncompressed',
                                  'http://hg.mozilla.org', '.', '--noupdate'])
-=======
-                        command=['hg', '--verbose', 'clone', '--noupdate',
-                                 'http://hg.mozilla.org', '.'])
->>>>>>> 2d996c5f
             + 0,
             ExpectShell(workdir='wkdir',
                         command=['hg', '--traceback', 'locate', 'set:added()'])
@@ -673,13 +551,8 @@
                         command=['hg', '--traceback', 'update', '--clean'])
             + 0,
             ExpectShell(workdir='wkdir',
-<<<<<<< HEAD
-                        command=['hg', '--traceback', 'parents',
-                                    '--template', '{node}\\n'])
-=======
-                        command=['hg', '--verbose', 'parents',
-                                 '--template', '{node}\\n'])
->>>>>>> 2d996c5f
+                        command=['hg', '--traceback', 'parents',
+                                 '--template', '{node}\\n'])
             + ExpectShell.log('stdio', stdout='\n')
             + ExpectShell.log('stdio',
                               stdout='f6ad368298bd941e934a41f3babc827b2aa95a1d')
@@ -755,26 +628,16 @@
                                  logEnviron=True))
             + 0,
             ExpectShell(workdir='wkdir',
-<<<<<<< HEAD
                         command=['hg', '--traceback', 'clone', '--uncompressed', '--noupdate',
-                                    'http://hg.mozilla.org/stable', '.'])
-=======
-                        command=['hg', '--verbose', 'clone', '--noupdate',
                                  'http://hg.mozilla.org/stable', '.'])
->>>>>>> 2d996c5f
             + 0,
             ExpectShell(workdir='wkdir',
                         command=['hg', '--traceback', 'update',
                                  '--clean'])
             + 0,
             ExpectShell(workdir='wkdir',
-<<<<<<< HEAD
-                        command=['hg', '--traceback', 'parents',
-                                    '--template', '{node}\\n'])
-=======
-                        command=['hg', '--verbose', 'parents',
-                                 '--template', '{node}\\n'])
->>>>>>> 2d996c5f
+                        command=['hg', '--traceback', 'parents',
+                                 '--template', '{node}\\n'])
             + ExpectShell.log('stdio', stdout='\n')
             + ExpectShell.log('stdio',
                               stdout='f6ad368298bd941e934a41f3babc827b2aa95a1d')
@@ -798,13 +661,8 @@
                                 logEnviron=True))
             + 1,  # does not exist
             ExpectShell(workdir='wkdir',
-<<<<<<< HEAD
-                        command=['hg', '--traceback', 'clone', '--uncompressed',
-                                 'http://hg.mozilla.org', '.', '--noupdate'])
-=======
-                        command=['hg', '--verbose', 'clone', '--noupdate',
-                                 'http://hg.mozilla.org', '.'])
->>>>>>> 2d996c5f
+                        command=['hg', '--traceback', 'clone', '--uncompressed', '--noupdate',
+                                 'http://hg.mozilla.org', '.'])
             + 0,
             ExpectShell(workdir='wkdir',
                         command=['hg', '--traceback', 'identify', '--branch'])
@@ -818,13 +676,8 @@
                                  '--rev', 'default'])
             + 0,
             ExpectShell(workdir='wkdir',
-<<<<<<< HEAD
-                        command=['hg', '--traceback', 'parents',
-                                    '--template', '{node}\\n'])
-=======
-                        command=['hg', '--verbose', 'parents',
-                                 '--template', '{node}\\n'])
->>>>>>> 2d996c5f
+                        command=['hg', '--traceback', 'parents',
+                                 '--template', '{node}\\n'])
             + ExpectShell.log('stdio', stdout='\n')
             + ExpectShell.log('stdio',
                               stdout='f6ad368298bd941e934a41f3babc827b2aa95a1d')
@@ -863,13 +716,8 @@
                                  '--rev', 'default'])
             + 0,
             ExpectShell(workdir='wkdir',
-<<<<<<< HEAD
-                        command=['hg', '--traceback', 'parents',
-                                    '--template', '{node}\\n'])
-=======
-                        command=['hg', '--verbose', 'parents',
-                                 '--template', '{node}\\n'])
->>>>>>> 2d996c5f
+                        command=['hg', '--traceback', 'parents',
+                                 '--template', '{node}\\n'])
             + ExpectShell.log('stdio', stdout='\n')
             + ExpectShell.log('stdio',
                               stdout='f6ad368298bd941e934a41f3babc827b2aa95a1d')
@@ -912,13 +760,8 @@
                                  '--rev', 'default'])
             + 0,
             ExpectShell(workdir='wkdir',
-<<<<<<< HEAD
-                        command=['hg', '--traceback', 'parents',
-                                    '--template', '{node}\\n'])
-=======
-                        command=['hg', '--verbose', 'parents',
-                                 '--template', '{node}\\n'])
->>>>>>> 2d996c5f
+                        command=['hg', '--traceback', 'parents',
+                                 '--template', '{node}\\n'])
             + ExpectShell.log('stdio', stdout='\n')
             + ExpectShell.log('stdio',
                               stdout='f6ad368298bd941e934a41f3babc827b2aa95a1d')
@@ -965,13 +808,8 @@
                                  '--rev', 'default'])
             + 0,
             ExpectShell(workdir='wkdir',
-<<<<<<< HEAD
-                        command=['hg', '--traceback', 'parents',
-                                    '--template', '{node}\\n'])
-=======
-                        command=['hg', '--verbose', 'parents',
-                                 '--template', '{node}\\n'])
->>>>>>> 2d996c5f
+                        command=['hg', '--traceback', 'parents',
+                                 '--template', '{node}\\n'])
             + ExpectShell.log('stdio', stdout='\n')
             + ExpectShell.log('stdio',
                               stdout='f6ad368298bd941e934a41f3babc827b2aa95a1d')
@@ -1013,13 +851,8 @@
                                  '--rev', 'abcdef01'])
             + 0,
             ExpectShell(workdir='wkdir',
-<<<<<<< HEAD
-                        command=['hg', '--traceback', 'parents',
-                                    '--template', '{node}\\n'])
-=======
-                        command=['hg', '--verbose', 'parents',
-                                 '--template', '{node}\\n'])
->>>>>>> 2d996c5f
+                        command=['hg', '--traceback', 'parents',
+                                 '--template', '{node}\\n'])
             + ExpectShell.log('stdio', stdout='\n')
             + ExpectShell.log('stdio',
                               stdout='f6ad368298bd941e934a41f3babc827b2aa95a1d')
@@ -1056,26 +889,16 @@
                                  logEnviron=True))
             + 0,
             ExpectShell(workdir='wkdir',
-<<<<<<< HEAD
                         command=['hg', '--traceback', 'clone', '--uncompressed', '--noupdate',
-                                    'http://hg.mozilla.org', '.'])
-=======
-                        command=['hg', '--verbose', 'clone', '--noupdate',
-                                 'http://hg.mozilla.org', '.'])
->>>>>>> 2d996c5f
+                                 'http://hg.mozilla.org', '.'])
             + 0,
             ExpectShell(workdir='wkdir',
                         command=['hg', '--traceback', 'update',
                                  '--clean', '--rev', 'stable'])
             + 0,
             ExpectShell(workdir='wkdir',
-<<<<<<< HEAD
-                        command=['hg', '--traceback', 'parents',
-                                    '--template', '{node}\\n'])
-=======
-                        command=['hg', '--verbose', 'parents',
-                                 '--template', '{node}\\n'])
->>>>>>> 2d996c5f
+                        command=['hg', '--traceback', 'parents',
+                                 '--template', '{node}\\n'])
             + ExpectShell.log('stdio', stdout='\n')
             + ExpectShell.log('stdio',
                               stdout='f6ad368298bd941e934a41f3babc827b2aa95a1d')
@@ -1117,13 +940,9 @@
                                  '--clean', '--rev', 'stable'])
             + 0,
             ExpectShell(workdir='wkdir',
-<<<<<<< HEAD
-                        command=['hg', '--traceback', 'parents',
-                                    '--template', '{node}\\n'])
-=======
+                        command=['hg', '--traceback', 'parents',
                         command=['hg', '--verbose', 'parents',
                                  '--template', '{node}\\n'])
->>>>>>> 2d996c5f
             + ExpectShell.log('stdio', stdout='\n')
             + ExpectShell.log('stdio',
                               stdout='f6ad368298bd941e934a41f3babc827b2aa95a1d')
@@ -1141,14 +960,10 @@
             ExpectShell(workdir='wkdir',
                         command=['hg', '--traceback', '--version'], env={'abc': '123'})
             + 0,
-<<<<<<< HEAD
-            Expect('stat', dict(file='wkdir/.hg/store/journal',
-=======
-            Expect('stat', dict(file='wkdir/.buildbot-patched',
-                                logEnviron=True))
-            + 1,
-            Expect('stat', dict(file='wkdir/.hg',
->>>>>>> 2d996c5f
+            Expect('stat', dict(file='wkdir/.buildbot-patched',
+                                logEnviron=True))
+            + 1,
+            Expect('stat', dict(file='wkdir/.hg',
                                 logEnviron=True))
             + 0,
             Expect('stat', dict(file='wkdir/.hg/store/lock',
@@ -1157,16 +972,11 @@
             Expect('stat', dict(file='wkdir/.hg/wlock',
                                 logEnviron=True))
             + 0,
-<<<<<<< HEAD
-            Expect('rmdir', dict(dir='wkdir',
-                                      logEnviron=True))
-=======
             ExpectShell(workdir='wkdir',
                         command=['hg', '--verbose', 'identify', '--branch'],
                         env={'abc': '123'})
             + ExpectShell.log('stdio',
                               stdout='default')
->>>>>>> 2d996c5f
             + 0,
             ExpectShell(workdir='wkdir',
                         command=['hg', '--traceback', 'clone', '--uncompressed', '--noupdate',
@@ -1177,13 +987,8 @@
                                  '--clean', '--rev', 'default'], env={'abc': '123'})
             + 0,
             ExpectShell(workdir='wkdir',
-<<<<<<< HEAD
-                        command=['hg', '--traceback', 'parents',
-                                    '--template', '{node}\\n'], env={'abc': '123'})
-=======
-                        command=['hg', '--verbose', 'parents',
+                        command=['hg', '--traceback', 'parents',
                                  '--template', '{node}\\n'], env={'abc': '123'})
->>>>>>> 2d996c5f
             + ExpectShell.log('stdio', stdout='\n')
             + ExpectShell.log('stdio',
                               stdout='f6ad368298bd941e934a41f3babc827b2aa95a1d')
@@ -1203,17 +1008,10 @@
                         command=['hg', '--traceback', '--version'],
                         logEnviron=False)
             + 0,
-<<<<<<< HEAD
-            Expect('stat', dict(file='wkdir/.hg/store/journal',
-                    logEnviron=False))
-            + 0,
-            Expect('stat', dict(file='wkdir/.hg/store/lock',
-=======
             Expect('stat', dict(file='wkdir/.buildbot-patched',
                                 logEnviron=False))
             + 1,
             Expect('stat', dict(file='wkdir/.hg',
->>>>>>> 2d996c5f
                                 logEnviron=False))
             + 0,
             Expect('stat', dict(file='wkdir/.hg/wlock',
@@ -1226,11 +1024,8 @@
                         command=['hg', '--traceback', 'clone', '--uncompressed', '--noupdate',
                                  'http://hg.mozilla.org', '.'],
                         logEnviron=False)
-<<<<<<< HEAD
-=======
             + ExpectShell.log('stdio',
                               stdout='default')
->>>>>>> 2d996c5f
             + 0,
             ExpectShell(workdir='wkdir',
                         command=['hg', '--traceback', 'update',
@@ -1238,13 +1033,8 @@
                         logEnviron=False)
             + 0,
             ExpectShell(workdir='wkdir',
-<<<<<<< HEAD
-                        command=['hg', '--traceback', 'parents',
-                                    '--template', '{node}\\n'],
-=======
-                        command=['hg', '--verbose', 'parents',
+                        command=['hg', '--traceback', 'parents',
                                  '--template', '{node}\\n'],
->>>>>>> 2d996c5f
                         logEnviron=False)
             + ExpectShell.log('stdio', stdout='\n')
             + ExpectShell.log('stdio',
