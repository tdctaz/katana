--- conflicted
+++ resolved
@@ -36,21 +36,14 @@
 
 class FakeBuild(properties.PropertiesMixin):
 
-<<<<<<< HEAD
-    def __init__(self, buildrequests=[], *args, **kwargs):
-        mock.Mock.__init__(self, *args, **kwargs)
-=======
-    def __init__(self, props=None):
->>>>>>> 09d91e82
+    def __init__(self, props=None, buildrequests=[]):
         self.build_status = FakeBuildStatus()
         self.builder = mock.Mock(name='build.builder')
+        self.slavebuilder = mock.Mock(name='build.slavebuilder')
         self.path_module = posixpath
-<<<<<<< HEAD
         pr = self.build_status.properties = properties.Properties()
         pr.build = self
         self.requests = buildrequests
-=======
->>>>>>> 09d91e82
 
         self.sources = {}
         if props is None:
@@ -62,6 +55,9 @@
         if codebase in self.sources:
             return self.sources[codebase]
         return None
+
+    def allStepsDone(self):
+        return True
 
 
 components.registerAdapter(
