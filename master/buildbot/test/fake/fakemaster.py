# This file is part of Buildbot.  Buildbot is free software: you can
# redistribute it and/or modify it under the terms of the GNU General Public
# License as published by the Free Software Foundation, version 2.
#
# This program is distributed in the hope that it will be useful, but WITHOUT
# ANY WARRANTY; without even the implied warranty of MERCHANTABILITY or FITNESS
# FOR A PARTICULAR PURPOSE.  See the GNU General Public License for more
# details.
#
# You should have received a copy of the GNU General Public License along with
# this program; if not, write to the Free Software Foundation, Inc., 51
# Franklin Street, Fifth Floor, Boston, MA 02110-1301 USA.
#
# Copyright Buildbot Team Members

import weakref
from twisted.internet import defer
from buildbot.test.fake import fakedb, fakemq, fakedata
from buildbot.test.fake import pbmanager
from buildbot.test.fake.botmaster import FakeBotMaster
from buildbot import config
import mock
from buildbot.test.fake import bslavemanager

class FakeCache(object):
    """Emulate an L{AsyncLRUCache}, but without any real caching.  This
    I{does} do the weakref part, to catch un-weakref-able objects."""
    def __init__(self, name, miss_fn):
        self.name = name
        self.miss_fn = miss_fn

    def get(self, key, **kwargs):
        d = self.miss_fn(key, **kwargs)
        def mkref(x):
            if x is not None:
                weakref.ref(x)
            return x
        d.addCallback(mkref)
        return d


class FakeCaches(object):

    def get_cache(self, name, miss_fn):
        return FakeCache(name, miss_fn)


class FakeStatus(object):

    def builderAdded(self, name, basedir, category=None, description=None):
        return FakeBuilderStatus()

    def getBuilderNames(self):
        return []

    def getSlaveNames(self):
        return []

    def slaveConnected(self, name):
        pass


class FakeBuilderStatus(object):

    def setDescription(self, description):
        self._description = description

    def getDescription(self):
        return self._description

    def setCategory(self, category):
        self._category = category

    def getCategory(self):
        return self._category

    def setSlavenames(self, names):
        pass

    def setCacheSize(self, size):
        pass

    def setBigState(self, state):
        pass


class FakeMaster(object):
    """
    Create a fake Master instance: a Mock with some convenience
    implementations:

    - Non-caching implementation for C{self.caches}
    """

    def __init__(self, master_id=fakedb.FakeBuildRequestsComponent.MASTER_ID):
        self._master_id = master_id
        self.config = config.MasterConfig()
        self.caches = FakeCaches()
        self.pbmanager = pbmanager.FakePBManager()
        self.basedir = 'basedir'
        self.botmaster = FakeBotMaster(master=self)
        self.botmaster.parent = self
        self.status = FakeStatus()
        self.status.master = self
<<<<<<< HEAD
        self.name = 'fake:/master'
        self.masterid = master_id
=======
        self.buildslaves = bslavemanager.FakeBuildslaveManager(self)
>>>>>>> ccb1acdc

    def getObjectId(self):
        return defer.succeed(self._master_id)

    def subscribeToBuildRequests(self, callback):
        pass

    # work around http://code.google.com/p/mock/issues/detail?id=105
    def _get_child_mock(self, **kw):
        return mock.Mock(**kw)


# Leave this alias, in case we want to add more behavior later
def make_master(wantMq=False, wantDb=False, wantData=False,
        testcase=None, **kwargs):
    master = FakeMaster(**kwargs)
    if wantData:
        wantMq = wantDb = True
    if wantMq:
        assert testcase is not None, "need testcase for wantMq"
        master.mq = fakemq.FakeMQConnector(master, testcase)
    if wantDb:
        assert testcase is not None, "need testcase for wantDb"
        master.db = fakedb.FakeDBConnector(master, testcase)
    if wantData:
        master.data = fakedata.FakeDataConnector(master, testcase)
    return master<|MERGE_RESOLUTION|>--- conflicted
+++ resolved
@@ -102,12 +102,9 @@
         self.botmaster.parent = self
         self.status = FakeStatus()
         self.status.master = self
-<<<<<<< HEAD
         self.name = 'fake:/master'
         self.masterid = master_id
-=======
         self.buildslaves = bslavemanager.FakeBuildslaveManager(self)
->>>>>>> ccb1acdc
 
     def getObjectId(self):
         return defer.succeed(self._master_id)
