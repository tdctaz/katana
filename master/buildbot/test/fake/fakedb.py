--- conflicted
+++ resolved
@@ -124,17 +124,10 @@
         revision = u'abcd',
         revlink = u'http://vc/abcd',
         when_timestamp = 1200000,
-<<<<<<< HEAD
         category = u'cat',
         repository = u'repo',
-        codebase =  u'cb',
+        codebase =  u'',
         project = u'proj',
-=======
-        category = 'cat',
-        repository = 'repo',
-        codebase =  '',
-        project = 'proj',
->>>>>>> 14f369eb
     )
 
     lists = ('files',)
