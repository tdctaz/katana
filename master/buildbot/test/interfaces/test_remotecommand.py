# This file is part of Buildbot.  Buildbot is free software: you can
# redistribute it and/or modify it under the terms of the GNU General Public
# License as published by the Free Software Foundation, version 2.
#
# This program is distributed in the hope that it will be useful, but WITHOUT
# ANY WARRANTY; without even the implied warranty of MERCHANTABILITY or FITNESS
# FOR A PARTICULAR PURPOSE.  See the GNU General Public License for more
# details.
#
# You should have received a copy of the GNU General Public License along with
# this program; if not, write to the Free Software Foundation, Inc., 51
# Franklin Street, Fifth Floor, Boston, MA 02110-1301 USA.
#
# Copyright Buildbot Team Members

from buildbot.process import buildstep
from buildbot.test.util import interfaces
from buildbot.test.fake import remotecommand
from twisted.trial import unittest
from buildbot.status.results import SUCCESS

# NOTE:
#
# This interface is considered private to Buildbot and may change without
# warning in future versions.

class Tests(interfaces.InterfaceTests):

    remoteCommandClass = None

    def makeRemoteCommand(self):
        return self.remoteCommandClass('ping', {'arg':'val'})

    def test_signature_RemoteCommand_constructor(self):
        @self.assertArgSpecMatches(self.remoteCommandClass.__init__)
        def __init__(self, remote_command, args, ignore_updates=False,
<<<<<<< HEAD
                collectStdout=False, collectStderr=False, decodeRC={0:SUCCESS}):
=======
                collectStdout=False, collectStderr=False,
                decodeRC={0:SUCCESS}):
>>>>>>> 0081d90d
            pass

    def test_signature_RemoteShellCommand_constructor(self):
        @self.assertArgSpecMatches(self.remoteShellCommandClass.__init__)
        def __init__(self, workdir, command, env=None, want_stdout=1,
                want_stderr=1, timeout=20*60, maxTime=None, logfiles={},
                usePTY="slave-config", logEnviron=True, collectStdout=False,
<<<<<<< HEAD
                collectStderr=False,
                interruptSignal=None, initialStdin=None, decodeRC={0:SUCCESS}):
=======
                collectStderr=False, interruptSignal=None, initialStdin=None,
                decodeRC={0:SUCCESS}):
>>>>>>> 0081d90d
            pass

    def test_signature_run(self):
        cmd = self.makeRemoteCommand()
        @self.assertArgSpecMatches(cmd.run)
        def run(self, step, remote):
            pass

    def test_signature_useLog(self):
        cmd = self.makeRemoteCommand()
        @self.assertArgSpecMatches(cmd.useLog)
        def useLog(self, log, closeWhenFinished=False, logfileName=None):
            pass

    def test_signature_useLogDelayed(self):
        cmd = self.makeRemoteCommand()
        @self.assertArgSpecMatches(cmd.useLogDelayed)
        def useLogDelayed(self, logfileName, activateCallBack,
                closeWhenFinished=False):
            pass

    def test_signature_interrupt(self):
        cmd = self.makeRemoteCommand()
        @self.assertArgSpecMatches(cmd.interrupt)
        def useLogDelayed(self, why):
            pass

    def test_signature_didFail(self):
        cmd = self.makeRemoteCommand()
        @self.assertArgSpecMatches(cmd.didFail)
        def useLogDelayed(self):
            pass

    def test_signature_logs(self):
        cmd = self.makeRemoteCommand()
        self.assertIsInstance(cmd.logs, dict)

    def test_signature_active(self):
        cmd = self.makeRemoteCommand()
        self.assertIsInstance(cmd.active, bool)

    def test_RemoteShellCommand_constructor(self):
        self.remoteShellCommandClass('wkdir', 'some-command')


class TestRunCommand(unittest.TestCase, Tests):

    remoteCommandClass = buildstep.RemoteCommand
    remoteShellCommandClass = buildstep.RemoteShellCommand


class TestFakeRunCommand(unittest.TestCase, Tests):

    remoteCommandClass = remotecommand.FakeRemoteCommand
    remoteShellCommandClass = remotecommand.FakeRemoteShellCommand<|MERGE_RESOLUTION|>--- conflicted
+++ resolved
@@ -34,12 +34,8 @@
     def test_signature_RemoteCommand_constructor(self):
         @self.assertArgSpecMatches(self.remoteCommandClass.__init__)
         def __init__(self, remote_command, args, ignore_updates=False,
-<<<<<<< HEAD
-                collectStdout=False, collectStderr=False, decodeRC={0:SUCCESS}):
-=======
                 collectStdout=False, collectStderr=False,
                 decodeRC={0:SUCCESS}):
->>>>>>> 0081d90d
             pass
 
     def test_signature_RemoteShellCommand_constructor(self):
@@ -47,13 +43,8 @@
         def __init__(self, workdir, command, env=None, want_stdout=1,
                 want_stderr=1, timeout=20*60, maxTime=None, logfiles={},
                 usePTY="slave-config", logEnviron=True, collectStdout=False,
-<<<<<<< HEAD
-                collectStderr=False,
-                interruptSignal=None, initialStdin=None, decodeRC={0:SUCCESS}):
-=======
                 collectStderr=False, interruptSignal=None, initialStdin=None,
                 decodeRC={0:SUCCESS}):
->>>>>>> 0081d90d
             pass
 
     def test_signature_run(self):
