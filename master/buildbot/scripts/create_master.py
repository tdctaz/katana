--- conflicted
+++ resolved
@@ -79,16 +79,10 @@
 
 def makePublicHtml(config):
     files = {
-<<<<<<< HEAD
-        'bg_gradient.jpg' : "../status/web/files/bg_gradient.jpg",
-        'robots.txt' : "../status/web/files/robots.txt",
-        'favicon.ico' : "../status/web/files/favicon.ico",
-=======
         'bg_gradient.jpg': "../status/web/files/bg_gradient.jpg",
         'default.css': "../status/web/files/default.css",
         'robots.txt': "../status/web/files/robots.txt",
         'favicon.ico': "../status/web/files/favicon.ico",
->>>>>>> 2d996c5f
     }
     webdir = os.path.join(config['basedir'], "public_html")
     if os.path.exists(webdir):
