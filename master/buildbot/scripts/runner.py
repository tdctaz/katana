--- conflicted
+++ resolved
@@ -158,8 +158,6 @@
             raise usage.UsageError("log-count parameter needs to be an int " +
                                    " or None")
 
-<<<<<<< HEAD
-=======
         # validate 'db' parameter
         try:
             # check if sqlalchemy will be able to parse specified URL
@@ -169,7 +167,6 @@
                                    % self['db'])
 
 
->>>>>>> 7415c59d
 class StopOptions(base.BasedirMixin, base.SubcommandOptions):
     subcommandFunction = "buildbot.scripts.stop.stop"
     optFlags = [
