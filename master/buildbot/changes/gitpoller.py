--- conflicted
+++ resolved
@@ -35,38 +35,25 @@
 
     compare_attrs = ("repourl", "branches", "workdir",
                      "pollInterval", "gitbin", "usetimestamps",
-<<<<<<< HEAD
-                     "category", "project")
-=======
-                     "category", "project", "pollAtLaunch"]
->>>>>>> 5748fe26
+                     "category", "project", "pollAtLaunch")
 
     def __init__(self, repourl, branches=None, branch=None,
                  workdir=None, pollInterval=10 * 60,
                  gitbin='git', usetimestamps=True,
                  category=None, project=None,
                  pollinterval=-2, fetch_refspec=None,
-<<<<<<< HEAD
-                 encoding='utf-8', name=None):
-=======
-                 encoding='utf-8', pollAtLaunch=False):
->>>>>>> 5748fe26
+                 encoding='utf-8', name=None, pollAtLaunch=False):
 
         # for backward compatibility; the parameter used to be spelled with 'i'
         if pollinterval != -2:
             pollInterval = pollinterval
 
-<<<<<<< HEAD
         if name is None:
             name = repourl
 
         base.PollingChangeSource.__init__(self, name=name,
-                                          pollInterval=pollInterval)
-=======
-        base.PollingChangeSource.__init__(self, name=repourl,
                                           pollInterval=pollInterval,
                                           pollAtLaunch=pollAtLaunch)
->>>>>>> 5748fe26
 
         if project is None:
             project = ''
