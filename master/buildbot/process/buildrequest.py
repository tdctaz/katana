--- conflicted
+++ resolved
@@ -19,16 +19,12 @@
 from buildbot import sourcestamp
 from buildbot.db import buildrequests
 from buildbot.process import properties
-<<<<<<< HEAD
 from buildbot.status.results import CANCELED
-from buildbot.db import buildrequests
-=======
 from buildbot.status.results import FAILURE
 from twisted.internet import defer
 from twisted.python import log
 from zope.interface import implements
 
->>>>>>> 2d996c5f
 
 class BuildRequest(object):
 
@@ -239,11 +235,7 @@
         # cancelling a request without running into trouble with dangling
         # references.
         yield self.master.db.buildrequests.completeBuildRequests([self.id],
-<<<<<<< HEAD
-                                                                CANCELED)
-=======
                                                                  FAILURE)
->>>>>>> 2d996c5f
 
         # and let the master know that the enclosing buildset may be complete
         yield self.master.maybeBuildsetComplete(self.bsid)
