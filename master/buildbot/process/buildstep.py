--- conflicted
+++ resolved
@@ -221,7 +221,7 @@
             yield self.acquireLocks()
 
             if self.stopped:
-                self.finished(EXCEPTION)
+                self.finished(CANCELLED)
                 defer.returnValue((yield self.deferred))
 
             # ste up progress
@@ -293,59 +293,6 @@
         self.step_status.setWaitingForLocks(False)
         return defer.succeed(None)
 
-<<<<<<< HEAD
-    def _startStep_2(self, res):
-        if self.stopped:
-            self.finished(CANCELLED)
-            return
-
-        if self.progress:
-            self.progress.start()
-
-        if isinstance(self.doStepIf, bool):
-            doStep = defer.succeed(self.doStepIf)
-        else:
-            doStep = defer.maybeDeferred(self.doStepIf, self)
-
-        renderables = []
-        accumulateClassList(self.__class__, 'renderables', renderables)
-
-        def setRenderable(res, attr):
-            setattr(self, attr, res)
-
-        dl = [doStep]
-        for renderable in renderables:
-            d = self.build.render(getattr(self, renderable))
-            d.addCallback(setRenderable, renderable)
-            dl.append(d)
-        dl = defer.gatherResults(dl)
-
-        dl.addCallback(self._startStep_3)
-        return dl
-
-    @defer.inlineCallbacks
-    def _startStep_3(self, doStep):
-        doStep = doStep[0]
-        try:
-            if doStep:
-                result = yield defer.maybeDeferred(self.start)
-                if result == SKIPPED:
-                    doStep = False
-        except:
-            log.msg("BuildStep.startStep exception in .start")
-            self.failed(Failure())
-
-        if not doStep:
-            self.step_status.setText(self.describe(True) + ['skipped'])
-            self.step_status.setSkipped(True)
-            # this return value from self.start is a shortcut to finishing
-            # the step immediately; we skip calling finished() as
-            # subclasses may have overridden that an expect it to be called
-            # after start() (bug #837)
-            eventually(self._finishFinished, SKIPPED)
-
-=======
->>>>>>> 895f6277
     def start(self):
         raise NotImplementedError("your subclass must implement this method")
 
