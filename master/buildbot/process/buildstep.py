# This file is part of Buildbot.  Buildbot is free software: you can
# redistribute it and/or modify it under the terms of the GNU General Public
# License as published by the Free Software Foundation, version 2.
#
# This program is distributed in the hope that it will be useful, but WITHOUT
# ANY WARRANTY; without even the implied warranty of MERCHANTABILITY or FITNESS
# FOR A PARTICULAR PURPOSE.  See the GNU General Public License for more
# details.
#
# You should have received a copy of the GNU General Public License along with
# this program; if not, write to the Free Software Foundation, Inc., 51
# Franklin Street, Fifth Floor, Boston, MA 02110-1301 USA.
#
# Copyright Buildbot Team Members

import re

from twisted.internet import defer
from twisted.internet import error
from twisted.python import components
from twisted.python import log
from twisted.python.failure import Failure
from twisted.python.reflect import accumulateClassList
from twisted.web.util import formatFailure
from zope.interface import implements

from buildbot import config
from buildbot import interfaces
from buildbot import util
from buildbot.process import logobserver
from buildbot.process import properties
from buildbot.process import remotecommand
from buildbot.status import progress
from buildbot.status.results import CANCELLED
from buildbot.status.results import EXCEPTION
from buildbot.status.results import FAILURE
from buildbot.status.results import RETRY
from buildbot.status.results import SKIPPED
from buildbot.status.results import SUCCESS
from buildbot.status.results import WARNINGS
from buildbot.status.results import worst_status
from buildbot.util.eventual import eventually


class BuildStepFailed(Exception):
    pass

<<<<<<< HEAD
# old import paths for these classes
RemoteCommand = remotecommand.RemoteCommand
LoggedRemoteCommand = remotecommand.LoggedRemoteCommand
RemoteShellCommand = remotecommand.RemoteShellCommand
LogObserver = logobserver.LogObserver
LogLineObserver = logobserver.LogLineObserver
OutputProgressObserver = logobserver.OutputProgressObserver
_hush_pyflakes = [
    RemoteCommand, LoggedRemoteCommand, RemoteShellCommand,
    LogObserver, LogLineObserver, OutputProgressObserver]
=======

class RemoteCommand(pb.Referenceable):

    # class-level unique identifier generator for command ids
    _commandCounter = 0

    active = False
    rc = None
    debug = False

    def __init__(self, remote_command, args, ignore_updates=False,
                 collectStdout=False, collectStderr=False, decodeRC={0: SUCCESS}):
        self.logs = {}
        self.delayedLogs = {}
        self._closeWhenFinished = {}
        self.collectStdout = collectStdout
        self.collectStderr = collectStderr
        self.stdout = ''
        self.stderr = ''
        self.updates = {}

        self._startTime = None
        self._remoteElapsed = None
        self.remote_command = remote_command
        self.args = args
        self.ignore_updates = ignore_updates
        self.decodeRC = decodeRC

    def __repr__(self):
        return "<RemoteCommand '%s' at %d>" % (self.remote_command, id(self))

    def run(self, step, remote):
        self.active = True
        self.step = step
        self.remote = remote

        # generate a new command id
        cmd_id = RemoteCommand._commandCounter
        RemoteCommand._commandCounter += 1
        self.commandID = "%d" % cmd_id

        log.msg("%s: RemoteCommand.run [%s]" % (self, self.commandID))
        self.deferred = defer.Deferred()

        d = defer.maybeDeferred(self._start)

        # _finished is called with an error for unknown commands, errors
        # that occur while the command is starting (including OSErrors in
        # exec()), StaleBroker (when the connection was lost before we
        # started), and pb.PBConnectionLost (when the slave isn't responding
        # over this connection, perhaps it had a power failure, or NAT
        # weirdness). If this happens, self.deferred is fired right away.
        d.addErrback(self._finished)

        # Connections which are lost while the command is running are caught
        # when our parent Step calls our .lostRemote() method.
        return self.deferred

    def useLog(self, log, closeWhenFinished=False, logfileName=None):
        assert interfaces.ILogFile.providedBy(log)
        if not logfileName:
            logfileName = log.getName()
        assert logfileName not in self.logs
        assert logfileName not in self.delayedLogs
        self.logs[logfileName] = log
        self._closeWhenFinished[logfileName] = closeWhenFinished

    def useLogDelayed(self, logfileName, activateCallBack, closeWhenFinished=False):
        assert logfileName not in self.logs
        assert logfileName not in self.delayedLogs
        self.delayedLogs[logfileName] = (activateCallBack, closeWhenFinished)

    def _start(self):
        self._startTime = util.now()

        # This method only initiates the remote command.
        # We will receive remote_update messages as the command runs.
        # We will get a single remote_complete when it finishes.
        # We should fire self.deferred when the command is done.
        d = self.remote.callRemote("startCommand", self, self.commandID,
                                   self.remote_command, self.args)
        return d

    def _finished(self, failure=None):
        self.active = False
        # call .remoteComplete. If it raises an exception, or returns the
        # Failure that we gave it, our self.deferred will be errbacked. If
        # it does not (either it ate the Failure or there the step finished
        # normally and it didn't raise a new exception), self.deferred will
        # be callbacked.
        d = defer.maybeDeferred(self.remoteComplete, failure)
        # arrange for the callback to get this RemoteCommand instance
        # instead of just None
        d.addCallback(lambda r: self)
        # this fires the original deferred we returned from .run(),
        # with self as the result, or a failure
        d.addBoth(self.deferred.callback)

    def interrupt(self, why):
        log.msg("RemoteCommand.interrupt", self, why)
        if not self.active:
            log.msg(" but this RemoteCommand is already inactive")
            return defer.succeed(None)
        if not self.remote:
            log.msg(" but our .remote went away")
            return defer.succeed(None)
        if isinstance(why, Failure) and why.check(error.ConnectionLost):
            log.msg("RemoteCommand.disconnect: lost slave")
            self.remote = None
            self._finished(why)
            return defer.succeed(None)

        # tell the remote command to halt. Returns a Deferred that will fire
        # when the interrupt command has been delivered.

        d = defer.maybeDeferred(self.remote.callRemote, "interruptCommand",
                                self.commandID, str(why))
        # the slave may not have remote_interruptCommand
        d.addErrback(self._interruptFailed)
        return d

    def _interruptFailed(self, why):
        log.msg("RemoteCommand._interruptFailed", self)
        # TODO: forcibly stop the Command now, since we can't stop it
        # cleanly
        return None

    def remote_update(self, updates):
        """
        I am called by the slave's L{buildbot.slave.bot.SlaveBuilder} so
        I can receive updates from the running remote command.

        @type  updates: list of [object, int]
        @param updates: list of updates from the remote command
        """
        self.buildslave.messageReceivedFromSlave()
        max_updatenum = 0
        for (update, num) in updates:
            #log.msg("update[%d]:" % num)
            try:
                if self.active and not self.ignore_updates:
                    self.remoteUpdate(update)
            except:
                # log failure, terminate build, let slave retire the update
                self._finished(Failure())
                # TODO: what if multiple updates arrive? should
                # skip the rest but ack them all
            if num > max_updatenum:
                max_updatenum = num
        return max_updatenum

    def remote_complete(self, failure=None):
        """
        Called by the slave's L{buildbot.slave.bot.SlaveBuilder} to
        notify me the remote command has finished.

        @type  failure: L{twisted.python.failure.Failure} or None

        @rtype: None
        """
        self.buildslave.messageReceivedFromSlave()
        # call the real remoteComplete a moment later, but first return an
        # acknowledgement so the slave can retire the completion message.
        if self.active:
            eventually(self._finished, failure)
        return None

    def addStdout(self, data):
        if 'stdio' in self.logs:
            self.logs['stdio'].addStdout(data)
        if self.collectStdout:
            self.stdout += data

    def addStderr(self, data):
        if 'stdio' in self.logs:
            self.logs['stdio'].addStderr(data)
        if self.collectStderr:
            self.stderr += data

    def addHeader(self, data):
        if 'stdio' in self.logs:
            self.logs['stdio'].addHeader(data)

    def addToLog(self, logname, data):
        # Activate delayed logs on first data.
        if logname in self.delayedLogs:
            (activateCallBack, closeWhenFinished) = self.delayedLogs[logname]
            del self.delayedLogs[logname]
            loog = activateCallBack(self)
            self.logs[logname] = loog
            self._closeWhenFinished[logname] = closeWhenFinished

        if logname in self.logs:
            self.logs[logname].addStdout(data)
        else:
            log.msg("%s.addToLog: no such log %s" % (self, logname))

    @metrics.countMethod('RemoteCommand.remoteUpdate()')
    def remoteUpdate(self, update):
        if self.debug:
            for k, v in update.items():
                log.msg("Update[%s]: %s" % (k, v))
        if "stdout" in update:
            # 'stdout': data
            self.addStdout(update['stdout'])
        if "stderr" in update:
            # 'stderr': data
            self.addStderr(update['stderr'])
        if "header" in update:
            # 'header': data
            self.addHeader(update['header'])
        if "log" in update:
            # 'log': (logname, data)
            logname, data = update['log']
            self.addToLog(logname, data)
        if "rc" in update:
            rc = self.rc = update['rc']
            log.msg("%s rc=%s" % (self, rc))
            self.addHeader("program finished with exit code %d\n" % rc)
        if "elapsed" in update:
            self._remoteElapsed = update['elapsed']

        # TODO: these should be handled at the RemoteCommand level
        for k in update:
            if k not in ('stdout', 'stderr', 'header', 'rc'):
                if k not in self.updates:
                    self.updates[k] = []
                self.updates[k].append(update[k])

    def remoteComplete(self, maybeFailure):
        if self._startTime and self._remoteElapsed:
            delta = (util.now() - self._startTime) - self._remoteElapsed
            metrics.MetricTimeEvent.log("RemoteCommand.overhead", delta)

        for name, loog in self.logs.items():
            if self._closeWhenFinished[name]:
                if maybeFailure:
                    loog.addHeader("\nremoteFailed: %s" % maybeFailure)
                else:
                    log.msg("closing log %s" % loog)
                loog.finish()
        return maybeFailure

    def results(self):
        if self.rc in self.decodeRC:
            return self.decodeRC[self.rc]
        return FAILURE

    def didFail(self):
        return self.results() == FAILURE
LoggedRemoteCommand = RemoteCommand


class LogObserver:
    implements(interfaces.ILogObserver)

    def setStep(self, step):
        self.step = step

    def setLog(self, loog):
        assert interfaces.IStatusLog.providedBy(loog)
        loog.subscribe(self, True)

    def logChunk(self, build, step, log, channel, text):
        if channel == interfaces.LOG_CHANNEL_STDOUT:
            self.outReceived(text)
        elif channel == interfaces.LOG_CHANNEL_STDERR:
            self.errReceived(text)

    # TODO: add a logEnded method? er, stepFinished?

    def outReceived(self, data):
        """This will be called with chunks of stdout data. Override this in
        your observer."""
        pass

    def errReceived(self, data):
        """This will be called with chunks of stderr data. Override this in
        your observer."""
        pass


class LogLineObserver(LogObserver):

    def __init__(self):
        self.stdoutParser = basic.LineOnlyReceiver()
        self.stdoutParser.delimiter = "\n"
        self.stdoutParser.lineReceived = self.outLineReceived
        self.stdoutParser.transport = self  # for the .disconnecting attribute
        self.disconnecting = False

        self.stderrParser = basic.LineOnlyReceiver()
        self.stderrParser.delimiter = "\n"
        self.stderrParser.lineReceived = self.errLineReceived
        self.stderrParser.transport = self

    def setMaxLineLength(self, max_length):
        """
        Set the maximum line length: lines longer than max_length are
        dropped.  Default is 16384 bytes.  Use sys.maxint for effective
        infinity.
        """
        self.stdoutParser.MAX_LENGTH = max_length
        self.stderrParser.MAX_LENGTH = max_length

    def outReceived(self, data):
        self.stdoutParser.dataReceived(data)

    def errReceived(self, data):
        self.stderrParser.dataReceived(data)

    def outLineReceived(self, line):
        """This will be called with complete stdout lines (not including the
        delimiter). Override this in your observer."""
        pass

    def errLineReceived(self, line):
        """This will be called with complete lines of stderr (not including
        the delimiter). Override this in your observer."""
        pass


class RemoteShellCommand(RemoteCommand):

    def __init__(self, workdir, command, env=None,
                 want_stdout=1, want_stderr=1,
                 timeout=20 * 60, maxTime=None, sigtermTime=None,
                 logfiles={}, usePTY="slave-config", logEnviron=True,
                 collectStdout=False, collectStderr=False,
                 interruptSignal=None,
                 initialStdin=None, decodeRC={0: SUCCESS}):

        self.command = command  # stash .command, set it later
        if isinstance(self.command, basestring):
            # Single string command doesn't support obfuscation.
            self.fake_command = command
        else:
            # Try to obfuscate command.
            def obfuscate(arg):
                if isinstance(arg, tuple) and len(arg) == 3 and arg[0] == 'obfuscated':
                    return arg[2]
                else:
                    return arg
            self.fake_command = map(obfuscate, self.command)

        if env is not None:
            # avoid mutating the original master.cfg dictionary. Each
            # ShellCommand gets its own copy, any start() methods won't be
            # able to modify the original.
            env = env.copy()
        args = {'workdir': workdir,
                'env': env,
                'want_stdout': want_stdout,
                'want_stderr': want_stderr,
                'logfiles': logfiles,
                'timeout': timeout,
                'maxTime': maxTime,
                'sigtermTime': sigtermTime,
                'usePTY': usePTY,
                'logEnviron': logEnviron,
                'initial_stdin': initialStdin
                }
        if interruptSignal is not None:
            args['interruptSignal'] = interruptSignal
        RemoteCommand.__init__(self, "shell", args, collectStdout=collectStdout,
                               collectStderr=collectStderr,
                               decodeRC=decodeRC)

    def _start(self):
        self.args['command'] = self.command
        if self.remote_command == "shell":
            # non-ShellCommand slavecommands are responsible for doing this
            # fixup themselves
            if self.step.slaveVersion("shell", "old") == "old":
                self.args['dir'] = self.args['workdir']
            if not self.step.slaveVersionIsOlderThan("shell", "2.16"):
                self.args.pop('sigtermTime', None)
        what = "command '%s' in dir '%s'" % (self.fake_command,
                                             self.args['workdir'])
        log.msg(what)
        return RemoteCommand._start(self)

    def __repr__(self):
        return "<RemoteShellCommand '%s'>" % repr(self.fake_command)
>>>>>>> 5144d2de


class _BuildStepFactory(util.ComparableMixin):

    """
    This is a wrapper to record the arguments passed to as BuildStep subclass.
    We use an instance of this class, rather than a closure mostly to make it
    easier to test that the right factories are getting created.
    """
    compare_attrs = ['factory', 'args', 'kwargs']
    implements(interfaces.IBuildStepFactory)

    def __init__(self, factory, *args, **kwargs):
        self.factory = factory
        self.args = args
        self.kwargs = kwargs

    def buildStep(self):
        try:
            return self.factory(*self.args, **self.kwargs)
        except:
            log.msg("error while creating step, factory=%s, args=%s, kwargs=%s"
                    % (self.factory, self.args, self.kwargs))
            raise


class BuildStep(object, properties.PropertiesMixin):

    haltOnFailure = False
    flunkOnWarnings = False
    flunkOnFailure = False
    warnOnWarnings = False
    warnOnFailure = False
    alwaysRun = False
    doStepIf = True
    hideStepIf = False

    # properties set on a build step are, by nature, always runtime properties
    set_runtime_properties = True

    renderables = [
        'haltOnFailure',
        'flunkOnWarnings',
        'flunkOnFailure',
        'warnOnWarnings',
        'warnOnFailure',
        'alwaysRun',
        'doStepIf',
        'hideStepIf',
    ]

    # 'parms' holds a list of all the parameters we care about, to allow
    # users to instantiate a subclass of BuildStep with a mixture of
    # arguments, some of which are for us, some of which are for the subclass
    # (or a delegate of the subclass, like how ShellCommand delivers many
    # arguments to the RemoteShellCommand that it creates). Such delegating
    # subclasses will use this list to figure out which arguments are meant
    # for us and which should be given to someone else.
    parms = ['name', 'locks',
             'haltOnFailure',
             'flunkOnWarnings',
             'flunkOnFailure',
             'warnOnWarnings',
             'warnOnFailure',
             'alwaysRun',
             'progressMetrics',
             'useProgress',
             'doStepIf',
             'hideStepIf',
             'description',
             'descriptionDone',
             'descriptionSuffix',
             ]

    name = "generic"
    description = None  # set this to a list of short strings to override
    descriptionDone = None  # alternate description when the step is complete
    descriptionSuffix = None  # extra information to append to suffix
    locks = []
    progressMetrics = ()  # 'time' is implicit
    useProgress = True  # set to False if step is really unpredictable
    build = None
    step_status = None
    progress = None

    def __init__(self, **kwargs):
        for p in self.__class__.parms:
            if p in kwargs:
                setattr(self, p, kwargs[p])
                del kwargs[p]
        if kwargs:
            config.error("%s.__init__ got unexpected keyword argument(s) %s"
                         % (self.__class__, kwargs.keys()))
        self._pendingLogObservers = []

        if not isinstance(self.name, str):
            config.error("BuildStep name must be a string: %r" % (self.name,))

        self._acquiringLock = None
        self.stopped = False
        self.master = None

    def __new__(klass, *args, **kwargs):
        self = object.__new__(klass)
        self._factory = _BuildStepFactory(klass, *args, **kwargs)
        return self

    def _describe(self, done=False):
        if self.descriptionDone and done:
            return self.descriptionDone
        elif self.description:
            return self.description
        return [self.name]

    def describe(self, done=False):
        desc = self._describe(done)
        if self.descriptionSuffix:
            desc = desc + self.descriptionSuffix
        return desc

    def setBuild(self, build):
        self.build = build
        self.master = self.build.master

    def setBuildSlave(self, buildslave):
        self.buildslave = buildslave

    def setDefaultWorkdir(self, workdir):
        pass

    def addFactoryArguments(self, **kwargs):
        # this is here for backwards compatibility
        pass

    def _getStepFactory(self):
        return self._factory

    def setStepStatus(self, step_status):
        self.step_status = step_status

    def setupProgress(self):
        if self.useProgress:
            sp = progress.StepProgress(self.name, self.progressMetrics)
            self.progress = sp
            self.step_status.setProgress(sp)
            return sp
        return None

    def setProgress(self, metric, value):
        if self.progress:
            self.progress.setProgress(metric, value)

    @defer.inlineCallbacks
    def startStep(self, remote):
        self.remote = remote
        self.deferred = defer.Deferred()
        # convert all locks into their real form
        self.locks = [(self.build.builder.botmaster.getLockByID(access.lockid), access)
                      for access in self.locks]
        # then narrow SlaveLocks down to the slave that this build is being
        # run on
        self.locks = [(l.getLock(self.build.slavebuilder.slave), la)
                      for l, la in self.locks]

        for l, la in self.locks:
            if l in self.build.locks:
                log.msg("Hey, lock %s is claimed by both a Step (%s) and the"
                        " parent Build (%s)" % (l, self, self.build))
                raise RuntimeError("lock claimed by both Step and Build")

        # Set the step's text here so that the stepStarted notification sees
        # the correct description
        self.step_status.setText(self.describe(False))
        self.step_status.stepStarted()

        try:
            # set up locks
            yield self.acquireLocks()

            if self.stopped:
                self.finished(CANCELLED)
                defer.returnValue((yield self.deferred))

            # ste up progress
            if self.progress:
                self.progress.start()

            # check doStepIf
            if isinstance(self.doStepIf, bool):
                doStep = self.doStepIf
            else:
                doStep = yield self.doStepIf(self)

            # render renderables in parallel
            renderables = []
            accumulateClassList(self.__class__, 'renderables', renderables)

            def setRenderable(res, attr):
                setattr(self, attr, res)

            dl = []
            for renderable in renderables:
                d = self.build.render(getattr(self, renderable))
                d.addCallback(setRenderable, renderable)
                dl.append(d)
            yield defer.gatherResults(dl)

            try:
                if doStep:
                    result = yield defer.maybeDeferred(self.start)
                    if result == SKIPPED:
                        doStep = False
            except:
                log.msg("BuildStep.startStep exception in .start")
                self.failed(Failure())

            if not doStep:
                self.step_status.setText(self.describe(True) + ['skipped'])
                self.step_status.setSkipped(True)
                # this return value from self.start is a shortcut to finishing
                # the step immediately; we skip calling finished() as
                # subclasses may have overridden that an expect it to be called
                # after start() (bug #837)
                eventually(self._finishFinished, SKIPPED)
        except Exception:
            self.failed(Failure())

        # and finally, wait for self.deferred to get triggered and return its
        # value
        defer.returnValue((yield self.deferred))

    def acquireLocks(self, res=None):
        self._acquiringLock = None
        if not self.locks:
            return defer.succeed(None)
        if self.stopped:
            return defer.succeed(None)
        log.msg("acquireLocks(step %s, locks %s)" % (self, self.locks))
        for lock, access in self.locks:
            if not lock.isAvailable(self, access):
                self.step_status.setWaitingForLocks(True)
                log.msg("step %s waiting for lock %s" % (self, lock))
                d = lock.waitUntilMaybeAvailable(self, access)
                d.addCallback(self.acquireLocks)
                self._acquiringLock = (lock, access, d)
                return d
        # all locks are available, claim them all
        for lock, access in self.locks:
            lock.claim(self, access)
        self.step_status.setWaitingForLocks(False)
        return defer.succeed(None)

    def start(self):
        raise NotImplementedError("your subclass must implement this method")

    def interrupt(self, reason):
        self.stopped = True
        if self._acquiringLock:
            lock, access, d = self._acquiringLock
            lock.stopWaitingUntilAvailable(self, access, d)
            d.callback(None)

    def releaseLocks(self):
        log.msg("releaseLocks(%s): %s" % (self, self.locks))
        for lock, access in self.locks:
            if lock.isOwner(self, access):
                lock.release(self, access)
            else:
                # This should only happen if we've been interrupted
                assert self.stopped

    def finished(self, results):
        if self.stopped and results != RETRY:
            # We handle this specially because we don't care about
            # the return code of an interrupted command; we know
            # that this should just be exception due to interrupt
            # At the same time we must respect RETRY status because it's used
            # to retry interrupted build due to some other issues for example
            # due to slave lost
            if results == CANCELLED:
                self.step_status.setText(self.describe(True) +
                                         ["cancelled"])
                self.step_status.setText2(["cancelled"])
            else:
                # leave RETRY as-is, but change anything else to EXCEPTION
                if results != RETRY:
                    results = EXCEPTION
                self.step_status.setText(self.describe(True) +
                                         ["interrupted"])
                self.step_status.setText2(["interrupted"])

        self._finishFinished(results)

    def _finishFinished(self, results):
        # internal function to indicate that this step is done; this is separated
        # from finished() so that subclasses can override finished()
        if self.progress:
            self.progress.finish()

        try:
            hidden = self._maybeEvaluate(self.hideStepIf, results, self)
        except Exception:
            why = Failure()
            self.addHTMLLog("err.html", formatFailure(why))
            self.addCompleteLog("err.text", why.getTraceback())
            results = EXCEPTION
            hidden = False

        self.step_status.stepFinished(results)
        self.step_status.setHidden(hidden)

        self.releaseLocks()
        self.deferred.callback(results)

    def failed(self, why):
        # This can either be a BuildStepFailed exception/failure, meaning we
        # should call self.finished, or it can be a real exception, which should
        # be recorded as such.
        if why.check(BuildStepFailed):
            self.finished(FAILURE)
            return

        log.err(why, "BuildStep.failed; traceback follows")
        try:
            if self.progress:
                self.progress.finish()
            try:
                self.addCompleteLog("err.text", why.getTraceback())
                self.addHTMLLog("err.html", formatFailure(why))
            except Exception:
                log.err(Failure(), "error while formatting exceptions")

            # could use why.getDetailedTraceback() for more information
            self.step_status.setText([self.name, "exception"])
            self.step_status.setText2([self.name])
            self.step_status.stepFinished(EXCEPTION)

            hidden = self._maybeEvaluate(self.hideStepIf, EXCEPTION, self)
            self.step_status.setHidden(hidden)
        except Exception:
            log.err(Failure(), "exception during failure processing")
            # the progress stuff may still be whacked (the StepStatus may
            # think that it is still running), but the build overall will now
            # finish

        try:
            self.releaseLocks()
        except Exception:
            log.err(Failure(), "exception while releasing locks")

        log.msg("BuildStep.failed now firing callback")
        self.deferred.callback(EXCEPTION)

    # utility methods that BuildSteps may find useful

    def slaveVersion(self, command, oldversion=None):
        return self.build.getSlaveCommandVersion(command, oldversion)

    def slaveVersionIsOlderThan(self, command, minversion):
        sv = self.build.getSlaveCommandVersion(command, None)
        if sv is None:
            return True
        if map(int, sv.split(".")) < map(int, minversion.split(".")):
            return True
        return False

    def getSlaveName(self):
        return self.build.getSlaveName()

    def addLog(self, name):
        loog = self.step_status.addLog(name)
        self._connectPendingLogObservers()
        return loog

    def getLog(self, name):
        for l in self.step_status.getLogs():
            if l.getName() == name:
                return l
        raise KeyError("no log named '%s'" % (name,))

    def addCompleteLog(self, name, text):
        log.msg("addCompleteLog(%s)" % name)
        loog = self.step_status.addLog(name)
        size = loog.chunkSize
        for start in range(0, len(text), size):
            loog.addStdout(text[start:start + size])
        loog.finish()
        self._connectPendingLogObservers()

    def addHTMLLog(self, name, html):
        log.msg("addHTMLLog(%s)" % name)
        self.step_status.addHTMLLog(name, html)
        self._connectPendingLogObservers()

    def addLogObserver(self, logname, observer):
        assert interfaces.ILogObserver.providedBy(observer)
        observer.setStep(self)
        self._pendingLogObservers.append((logname, observer))
        self._connectPendingLogObservers()

    def _connectPendingLogObservers(self):
        if not self._pendingLogObservers:
            return
        if not self.step_status:
            return
        current_logs = {}
        for loog in self.step_status.getLogs():
            current_logs[loog.getName()] = loog
        for logname, observer in self._pendingLogObservers[:]:
            if logname in current_logs:
                observer.setLog(current_logs[logname])
                self._pendingLogObservers.remove((logname, observer))

    def addURL(self, name, url):
        self.step_status.addURL(name, url)

    def runCommand(self, c):
        self.cmd = c
        c.buildslave = self.buildslave
        d = c.run(self, self.remote, self.build.builder.name)
        return d

    @staticmethod
    def _maybeEvaluate(value, *args, **kwargs):
        if callable(value):
            value = value(*args, **kwargs)
        return value

components.registerAdapter(
    BuildStep._getStepFactory,
    BuildStep, interfaces.IBuildStepFactory)
components.registerAdapter(
    lambda step: interfaces.IProperties(step.build),
    BuildStep, interfaces.IProperties)


class LoggingBuildStep(BuildStep):

    progressMetrics = ('output',)
    logfiles = {}

    parms = BuildStep.parms + ['logfiles', 'lazylogfiles', 'log_eval_func']
    cmd = None

    renderables = ['logfiles', 'lazylogfiles']

    def __init__(self, logfiles={}, lazylogfiles=False, log_eval_func=None,
                 *args, **kwargs):
        BuildStep.__init__(self, *args, **kwargs)

        if logfiles and not isinstance(logfiles, dict):
            config.error(
                "the ShellCommand 'logfiles' parameter must be a dictionary")

        # merge a class-level 'logfiles' attribute with one passed in as an
        # argument
        self.logfiles = self.logfiles.copy()
        self.logfiles.update(logfiles)
        self.lazylogfiles = lazylogfiles
        if log_eval_func and not callable(log_eval_func):
            config.error(
                "the 'log_eval_func' paramater must be a callable")
        self.log_eval_func = log_eval_func
        self.addLogObserver('stdio', OutputProgressObserver("output"))

    def addLogFile(self, logname, filename):
        self.logfiles[logname] = filename

    def buildCommandKwargs(self):
        kwargs = dict()
        kwargs['logfiles'] = self.logfiles
        return kwargs

    def startCommand(self, cmd, errorMessages=[]):
        """
        @param cmd: a suitable RemoteCommand which will be launched, with
                    all output being put into our self.stdio_log LogFile
        """
        log.msg("ShellCommand.startCommand(cmd=%s)" % (cmd,))
        log.msg("  cmd.args = %r" % (cmd.args))
        self.cmd = cmd  # so we can interrupt it
        self.step_status.setText(self.describe(False))

        # stdio is the first log
        self.stdio_log = stdio_log = self.addLog("stdio")
        cmd.useLog(stdio_log, True)
        for em in errorMessages:
            stdio_log.addHeader(em)
            # TODO: consider setting up self.stdio_log earlier, and have the
            # code that passes in errorMessages instead call
            # self.stdio_log.addHeader() directly.

        # there might be other logs
        self.setupLogfiles(cmd, self.logfiles)

        d = self.runCommand(cmd)  # might raise ConnectionLost
        d.addCallback(lambda res: self.commandComplete(cmd))
        d.addCallback(lambda res: self.createSummary(cmd.logs['stdio']))
        d.addCallback(lambda res: self.evaluateCommand(cmd))  # returns results

        def _gotResults(results):
            self.setStatus(cmd, results)
            return results
        d.addCallback(_gotResults)  # returns results
        d.addCallbacks(self.finished, self.checkDisconnect)
        d.addErrback(self.failed)

    def setupLogfiles(self, cmd, logfiles):
        for logname, remotefilename in logfiles.items():
            if self.lazylogfiles:
                # Ask RemoteCommand to watch a logfile, but only add
                # it when/if we see any data.
                #
                # The dummy default argument local_logname is a work-around for
                # Python name binding; default values are bound by value, but
                # captured variables in the body are bound by name.
                callback = lambda cmd_arg, local_logname=logname: self.addLog(local_logname)
                cmd.useLogDelayed(logname, callback, True)
            else:
                # tell the BuildStepStatus to add a LogFile
                newlog = self.addLog(logname)
                # and tell the RemoteCommand to feed it
                cmd.useLog(newlog, True)

    def interrupt(self, reason):
        # TODO: consider adding an INTERRUPTED or STOPPED status to use
        # instead of FAILURE, might make the text a bit more clear.
        # 'reason' can be a Failure, or text
        BuildStep.interrupt(self, reason)
        if self.step_status.isWaitingForLocks():
            self.addCompleteLog('cancelled while waiting for locks', str(reason))
        else:
            self.addCompleteLog('cancelled', str(reason))

        if self.cmd:
            d = self.cmd.interrupt(reason)
            d.addErrback(log.err, 'while cancelling command')

    def checkDisconnect(self, f):
        f.trap(error.ConnectionLost)
        self.step_status.setText(self.describe(True) +
                                 ["exception", "slave", "lost"])
        self.step_status.setText2(["exception", "slave", "lost"])
        return self.finished(RETRY)

    def commandComplete(self, cmd):
        pass

    def createSummary(self, stdio):
        pass

    def evaluateCommand(self, cmd):
        if self.log_eval_func:
            return self.log_eval_func(cmd, self.step_status)
        return cmd.results()

    def getText(self, cmd, results):
        if results == SUCCESS:
            return self.describe(True)
        elif results == WARNINGS:
            return self.describe(True) + ["warnings"]
        elif results == EXCEPTION:
            return self.describe(True) + ["exception"]
        elif results == CANCELLED:
            return self.describe(True) + ["cancelled"]
        else:
            return self.describe(True) + ["failed"]

    def getText2(self, cmd, results):
        return [self.name]

    def maybeGetText2(self, cmd, results):
        if results == SUCCESS:
            # successful steps do not add anything to the build's text
            pass
        elif results == WARNINGS:
            if (self.flunkOnWarnings or self.warnOnWarnings):
                # we're affecting the overall build, so tell them why
                return self.getText2(cmd, results)
        else:
            if (self.haltOnFailure or self.flunkOnFailure
                    or self.warnOnFailure):
                # we're affecting the overall build, so tell them why
                return self.getText2(cmd, results)
        return []

    def setStatus(self, cmd, results):
        # this is good enough for most steps, but it can be overridden to
        # get more control over the displayed text
        self.step_status.setText(self.getText(cmd, results))
        self.step_status.setText2(self.maybeGetText2(cmd, results))


# Parses the logs for a list of regexs. Meant to be invoked like:
# regexes = ((re.compile(...), FAILURE), (re.compile(...), WARNINGS))
# self.addStep(ShellCommand,
#   command=...,
#   ...,
#   log_eval_func=lambda c,s: regex_log_evaluator(c, s, regexs)
# )
def regex_log_evaluator(cmd, step_status, regexes):
    worst = cmd.results()
    for err, possible_status in regexes:
        # worst_status returns the worse of the two status' passed to it.
        # we won't be changing "worst" unless possible_status is worse than it,
        # so we don't even need to check the log if that's the case
        if worst_status(worst, possible_status) == possible_status:
            if isinstance(err, (basestring)):
                err = re.compile(".*%s.*" % err, re.DOTALL)
            for l in cmd.logs.values():
                if err.search(l.getText()):
                    worst = possible_status
    return worst

# (WithProperties used to be available in this module)
from buildbot.process.properties import WithProperties
_hush_pyflakes = [WithProperties]
del _hush_pyflakes<|MERGE_RESOLUTION|>--- conflicted
+++ resolved
@@ -45,7 +45,6 @@
 class BuildStepFailed(Exception):
     pass
 
-<<<<<<< HEAD
 # old import paths for these classes
 RemoteCommand = remotecommand.RemoteCommand
 LoggedRemoteCommand = remotecommand.LoggedRemoteCommand
@@ -56,392 +55,6 @@
 _hush_pyflakes = [
     RemoteCommand, LoggedRemoteCommand, RemoteShellCommand,
     LogObserver, LogLineObserver, OutputProgressObserver]
-=======
-
-class RemoteCommand(pb.Referenceable):
-
-    # class-level unique identifier generator for command ids
-    _commandCounter = 0
-
-    active = False
-    rc = None
-    debug = False
-
-    def __init__(self, remote_command, args, ignore_updates=False,
-                 collectStdout=False, collectStderr=False, decodeRC={0: SUCCESS}):
-        self.logs = {}
-        self.delayedLogs = {}
-        self._closeWhenFinished = {}
-        self.collectStdout = collectStdout
-        self.collectStderr = collectStderr
-        self.stdout = ''
-        self.stderr = ''
-        self.updates = {}
-
-        self._startTime = None
-        self._remoteElapsed = None
-        self.remote_command = remote_command
-        self.args = args
-        self.ignore_updates = ignore_updates
-        self.decodeRC = decodeRC
-
-    def __repr__(self):
-        return "<RemoteCommand '%s' at %d>" % (self.remote_command, id(self))
-
-    def run(self, step, remote):
-        self.active = True
-        self.step = step
-        self.remote = remote
-
-        # generate a new command id
-        cmd_id = RemoteCommand._commandCounter
-        RemoteCommand._commandCounter += 1
-        self.commandID = "%d" % cmd_id
-
-        log.msg("%s: RemoteCommand.run [%s]" % (self, self.commandID))
-        self.deferred = defer.Deferred()
-
-        d = defer.maybeDeferred(self._start)
-
-        # _finished is called with an error for unknown commands, errors
-        # that occur while the command is starting (including OSErrors in
-        # exec()), StaleBroker (when the connection was lost before we
-        # started), and pb.PBConnectionLost (when the slave isn't responding
-        # over this connection, perhaps it had a power failure, or NAT
-        # weirdness). If this happens, self.deferred is fired right away.
-        d.addErrback(self._finished)
-
-        # Connections which are lost while the command is running are caught
-        # when our parent Step calls our .lostRemote() method.
-        return self.deferred
-
-    def useLog(self, log, closeWhenFinished=False, logfileName=None):
-        assert interfaces.ILogFile.providedBy(log)
-        if not logfileName:
-            logfileName = log.getName()
-        assert logfileName not in self.logs
-        assert logfileName not in self.delayedLogs
-        self.logs[logfileName] = log
-        self._closeWhenFinished[logfileName] = closeWhenFinished
-
-    def useLogDelayed(self, logfileName, activateCallBack, closeWhenFinished=False):
-        assert logfileName not in self.logs
-        assert logfileName not in self.delayedLogs
-        self.delayedLogs[logfileName] = (activateCallBack, closeWhenFinished)
-
-    def _start(self):
-        self._startTime = util.now()
-
-        # This method only initiates the remote command.
-        # We will receive remote_update messages as the command runs.
-        # We will get a single remote_complete when it finishes.
-        # We should fire self.deferred when the command is done.
-        d = self.remote.callRemote("startCommand", self, self.commandID,
-                                   self.remote_command, self.args)
-        return d
-
-    def _finished(self, failure=None):
-        self.active = False
-        # call .remoteComplete. If it raises an exception, or returns the
-        # Failure that we gave it, our self.deferred will be errbacked. If
-        # it does not (either it ate the Failure or there the step finished
-        # normally and it didn't raise a new exception), self.deferred will
-        # be callbacked.
-        d = defer.maybeDeferred(self.remoteComplete, failure)
-        # arrange for the callback to get this RemoteCommand instance
-        # instead of just None
-        d.addCallback(lambda r: self)
-        # this fires the original deferred we returned from .run(),
-        # with self as the result, or a failure
-        d.addBoth(self.deferred.callback)
-
-    def interrupt(self, why):
-        log.msg("RemoteCommand.interrupt", self, why)
-        if not self.active:
-            log.msg(" but this RemoteCommand is already inactive")
-            return defer.succeed(None)
-        if not self.remote:
-            log.msg(" but our .remote went away")
-            return defer.succeed(None)
-        if isinstance(why, Failure) and why.check(error.ConnectionLost):
-            log.msg("RemoteCommand.disconnect: lost slave")
-            self.remote = None
-            self._finished(why)
-            return defer.succeed(None)
-
-        # tell the remote command to halt. Returns a Deferred that will fire
-        # when the interrupt command has been delivered.
-
-        d = defer.maybeDeferred(self.remote.callRemote, "interruptCommand",
-                                self.commandID, str(why))
-        # the slave may not have remote_interruptCommand
-        d.addErrback(self._interruptFailed)
-        return d
-
-    def _interruptFailed(self, why):
-        log.msg("RemoteCommand._interruptFailed", self)
-        # TODO: forcibly stop the Command now, since we can't stop it
-        # cleanly
-        return None
-
-    def remote_update(self, updates):
-        """
-        I am called by the slave's L{buildbot.slave.bot.SlaveBuilder} so
-        I can receive updates from the running remote command.
-
-        @type  updates: list of [object, int]
-        @param updates: list of updates from the remote command
-        """
-        self.buildslave.messageReceivedFromSlave()
-        max_updatenum = 0
-        for (update, num) in updates:
-            #log.msg("update[%d]:" % num)
-            try:
-                if self.active and not self.ignore_updates:
-                    self.remoteUpdate(update)
-            except:
-                # log failure, terminate build, let slave retire the update
-                self._finished(Failure())
-                # TODO: what if multiple updates arrive? should
-                # skip the rest but ack them all
-            if num > max_updatenum:
-                max_updatenum = num
-        return max_updatenum
-
-    def remote_complete(self, failure=None):
-        """
-        Called by the slave's L{buildbot.slave.bot.SlaveBuilder} to
-        notify me the remote command has finished.
-
-        @type  failure: L{twisted.python.failure.Failure} or None
-
-        @rtype: None
-        """
-        self.buildslave.messageReceivedFromSlave()
-        # call the real remoteComplete a moment later, but first return an
-        # acknowledgement so the slave can retire the completion message.
-        if self.active:
-            eventually(self._finished, failure)
-        return None
-
-    def addStdout(self, data):
-        if 'stdio' in self.logs:
-            self.logs['stdio'].addStdout(data)
-        if self.collectStdout:
-            self.stdout += data
-
-    def addStderr(self, data):
-        if 'stdio' in self.logs:
-            self.logs['stdio'].addStderr(data)
-        if self.collectStderr:
-            self.stderr += data
-
-    def addHeader(self, data):
-        if 'stdio' in self.logs:
-            self.logs['stdio'].addHeader(data)
-
-    def addToLog(self, logname, data):
-        # Activate delayed logs on first data.
-        if logname in self.delayedLogs:
-            (activateCallBack, closeWhenFinished) = self.delayedLogs[logname]
-            del self.delayedLogs[logname]
-            loog = activateCallBack(self)
-            self.logs[logname] = loog
-            self._closeWhenFinished[logname] = closeWhenFinished
-
-        if logname in self.logs:
-            self.logs[logname].addStdout(data)
-        else:
-            log.msg("%s.addToLog: no such log %s" % (self, logname))
-
-    @metrics.countMethod('RemoteCommand.remoteUpdate()')
-    def remoteUpdate(self, update):
-        if self.debug:
-            for k, v in update.items():
-                log.msg("Update[%s]: %s" % (k, v))
-        if "stdout" in update:
-            # 'stdout': data
-            self.addStdout(update['stdout'])
-        if "stderr" in update:
-            # 'stderr': data
-            self.addStderr(update['stderr'])
-        if "header" in update:
-            # 'header': data
-            self.addHeader(update['header'])
-        if "log" in update:
-            # 'log': (logname, data)
-            logname, data = update['log']
-            self.addToLog(logname, data)
-        if "rc" in update:
-            rc = self.rc = update['rc']
-            log.msg("%s rc=%s" % (self, rc))
-            self.addHeader("program finished with exit code %d\n" % rc)
-        if "elapsed" in update:
-            self._remoteElapsed = update['elapsed']
-
-        # TODO: these should be handled at the RemoteCommand level
-        for k in update:
-            if k not in ('stdout', 'stderr', 'header', 'rc'):
-                if k not in self.updates:
-                    self.updates[k] = []
-                self.updates[k].append(update[k])
-
-    def remoteComplete(self, maybeFailure):
-        if self._startTime and self._remoteElapsed:
-            delta = (util.now() - self._startTime) - self._remoteElapsed
-            metrics.MetricTimeEvent.log("RemoteCommand.overhead", delta)
-
-        for name, loog in self.logs.items():
-            if self._closeWhenFinished[name]:
-                if maybeFailure:
-                    loog.addHeader("\nremoteFailed: %s" % maybeFailure)
-                else:
-                    log.msg("closing log %s" % loog)
-                loog.finish()
-        return maybeFailure
-
-    def results(self):
-        if self.rc in self.decodeRC:
-            return self.decodeRC[self.rc]
-        return FAILURE
-
-    def didFail(self):
-        return self.results() == FAILURE
-LoggedRemoteCommand = RemoteCommand
-
-
-class LogObserver:
-    implements(interfaces.ILogObserver)
-
-    def setStep(self, step):
-        self.step = step
-
-    def setLog(self, loog):
-        assert interfaces.IStatusLog.providedBy(loog)
-        loog.subscribe(self, True)
-
-    def logChunk(self, build, step, log, channel, text):
-        if channel == interfaces.LOG_CHANNEL_STDOUT:
-            self.outReceived(text)
-        elif channel == interfaces.LOG_CHANNEL_STDERR:
-            self.errReceived(text)
-
-    # TODO: add a logEnded method? er, stepFinished?
-
-    def outReceived(self, data):
-        """This will be called with chunks of stdout data. Override this in
-        your observer."""
-        pass
-
-    def errReceived(self, data):
-        """This will be called with chunks of stderr data. Override this in
-        your observer."""
-        pass
-
-
-class LogLineObserver(LogObserver):
-
-    def __init__(self):
-        self.stdoutParser = basic.LineOnlyReceiver()
-        self.stdoutParser.delimiter = "\n"
-        self.stdoutParser.lineReceived = self.outLineReceived
-        self.stdoutParser.transport = self  # for the .disconnecting attribute
-        self.disconnecting = False
-
-        self.stderrParser = basic.LineOnlyReceiver()
-        self.stderrParser.delimiter = "\n"
-        self.stderrParser.lineReceived = self.errLineReceived
-        self.stderrParser.transport = self
-
-    def setMaxLineLength(self, max_length):
-        """
-        Set the maximum line length: lines longer than max_length are
-        dropped.  Default is 16384 bytes.  Use sys.maxint for effective
-        infinity.
-        """
-        self.stdoutParser.MAX_LENGTH = max_length
-        self.stderrParser.MAX_LENGTH = max_length
-
-    def outReceived(self, data):
-        self.stdoutParser.dataReceived(data)
-
-    def errReceived(self, data):
-        self.stderrParser.dataReceived(data)
-
-    def outLineReceived(self, line):
-        """This will be called with complete stdout lines (not including the
-        delimiter). Override this in your observer."""
-        pass
-
-    def errLineReceived(self, line):
-        """This will be called with complete lines of stderr (not including
-        the delimiter). Override this in your observer."""
-        pass
-
-
-class RemoteShellCommand(RemoteCommand):
-
-    def __init__(self, workdir, command, env=None,
-                 want_stdout=1, want_stderr=1,
-                 timeout=20 * 60, maxTime=None, sigtermTime=None,
-                 logfiles={}, usePTY="slave-config", logEnviron=True,
-                 collectStdout=False, collectStderr=False,
-                 interruptSignal=None,
-                 initialStdin=None, decodeRC={0: SUCCESS}):
-
-        self.command = command  # stash .command, set it later
-        if isinstance(self.command, basestring):
-            # Single string command doesn't support obfuscation.
-            self.fake_command = command
-        else:
-            # Try to obfuscate command.
-            def obfuscate(arg):
-                if isinstance(arg, tuple) and len(arg) == 3 and arg[0] == 'obfuscated':
-                    return arg[2]
-                else:
-                    return arg
-            self.fake_command = map(obfuscate, self.command)
-
-        if env is not None:
-            # avoid mutating the original master.cfg dictionary. Each
-            # ShellCommand gets its own copy, any start() methods won't be
-            # able to modify the original.
-            env = env.copy()
-        args = {'workdir': workdir,
-                'env': env,
-                'want_stdout': want_stdout,
-                'want_stderr': want_stderr,
-                'logfiles': logfiles,
-                'timeout': timeout,
-                'maxTime': maxTime,
-                'sigtermTime': sigtermTime,
-                'usePTY': usePTY,
-                'logEnviron': logEnviron,
-                'initial_stdin': initialStdin
-                }
-        if interruptSignal is not None:
-            args['interruptSignal'] = interruptSignal
-        RemoteCommand.__init__(self, "shell", args, collectStdout=collectStdout,
-                               collectStderr=collectStderr,
-                               decodeRC=decodeRC)
-
-    def _start(self):
-        self.args['command'] = self.command
-        if self.remote_command == "shell":
-            # non-ShellCommand slavecommands are responsible for doing this
-            # fixup themselves
-            if self.step.slaveVersion("shell", "old") == "old":
-                self.args['dir'] = self.args['workdir']
-            if not self.step.slaveVersionIsOlderThan("shell", "2.16"):
-                self.args.pop('sigtermTime', None)
-        what = "command '%s' in dir '%s'" % (self.fake_command,
-                                             self.args['workdir'])
-        log.msg(what)
-        return RemoteCommand._start(self)
-
-    def __repr__(self):
-        return "<RemoteShellCommand '%s'>" % repr(self.fake_command)
->>>>>>> 5144d2de
 
 
 class _BuildStepFactory(util.ComparableMixin):
@@ -958,7 +571,8 @@
                 # The dummy default argument local_logname is a work-around for
                 # Python name binding; default values are bound by value, but
                 # captured variables in the body are bound by name.
-                callback = lambda cmd_arg, local_logname=logname: self.addLog(local_logname)
+                callback = lambda cmd_arg, local_logname=logname: self.addLog(
+                    local_logname)
                 cmd.useLogDelayed(logname, callback, True)
             else:
                 # tell the BuildStepStatus to add a LogFile
@@ -972,7 +586,8 @@
         # 'reason' can be a Failure, or text
         BuildStep.interrupt(self, reason)
         if self.step_status.isWaitingForLocks():
-            self.addCompleteLog('cancelled while waiting for locks', str(reason))
+            self.addCompleteLog(
+                'cancelled while waiting for locks', str(reason))
         else:
             self.addCompleteLog('cancelled', str(reason))
 
