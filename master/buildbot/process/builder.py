--- conflicted
+++ resolved
@@ -86,12 +86,8 @@
             self.builder_status = self.master.status.builderAdded(
                     builder_config.name,
                     builder_config.builddir,
-<<<<<<< HEAD
-                    builder_config.category, builder_config.friendly_name)
-=======
-                    builder_config.category,
+                    builder_config.category, builder_config.friendly_name,
                     builder_config.description)
->>>>>>> 4efe306b
 
         self.config = builder_config
 
