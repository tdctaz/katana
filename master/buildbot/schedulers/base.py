# This file is part of Buildbot.  Buildbot is free software: you can
# redistribute it and/or modify it under the terms of the GNU General Public
# License as published by the Free Software Foundation, version 2.
#
# This program is distributed in the hope that it will be useful, but WITHOUT
# ANY WARRANTY; without even the implied warranty of MERCHANTABILITY or FITNESS
# FOR A PARTICULAR PURPOSE.  See the GNU General Public License for more
# details.
#
# You should have received a copy of the GNU General Public License along with
# this program; if not, write to the Free Software Foundation, Inc., 51
# Franklin Street, Fifth Floor, Boston, MA 02110-1301 USA.
#
# Copyright Buildbot Team Members

from zope.interface import implements
from twisted.python import failure, log
from twisted.application import service
from twisted.internet import defer
from buildbot.process.properties import Properties
from buildbot.util import ComparableMixin
from buildbot import config, interfaces
<<<<<<< HEAD
import logging
=======
from buildbot.util.state import StateMixin
>>>>>>> a6a83364

class BaseScheduler(service.MultiService, ComparableMixin, StateMixin):
    """
    Base class for all schedulers; this provides the equipment to manage
    reconfigurations and to handle basic scheduler state.  It also provides
    utility methods to begin various sorts of builds.

    Subclasses should add any configuration-derived attributes to
    C{base.Scheduler.compare_attrs}.
    """

    implements(interfaces.IScheduler)

    DefaultCodebases = {'':{}}

    compare_attrs = ('name', 'builderNames', 'properties', 'codebases')

    def __init__(self, name, builderNames, properties,
                 codebases = DefaultCodebases):
        """
        Initialize a Scheduler.

        @param name: name of this scheduler (used as a key for state)
        @type name: unicode

        @param builderNames: list of builders this scheduler may start
        @type builderNames: list of unicode

        @param properties: properties to add to builds triggered by this
        scheduler
        @type properties: dictionary

        @param codebases: codebases that are necessary to process the changes
        @type codebases: dict with following struct:
            key: '<codebase>'
            value: {'repository':'<repo>', 'branch':'<br>', 'revision:'<rev>'}

        @param consumeChanges: true if this scheduler wishes to be informed
        about the addition of new changes.  Defaults to False.  This should
        be passed explicitly from subclasses to indicate their interest in
        consuming changes.
        @type consumeChanges: boolean
        """
        service.MultiService.__init__(self)
        self.name = name
        "name of this scheduler; used to identify replacements on reconfig"

        ok = True
        if not isinstance(builderNames, (list, tuple)):
            ok = False
        else:
            for b in builderNames:
                if not isinstance(b, basestring):
                    ok = False
        if not ok:
            config.error(
                "The builderNames argument to a scheduler must be a list "
                  "of Builder names.")

        self.builderNames = builderNames
        "list of builder names to start in each buildset"

        self.properties = Properties()
        "properties that are contributed to each buildset"
        self.properties.update(properties, "Scheduler")
        self.properties.setProperty("scheduler", name, "Scheduler")

        self.objectid = None

        self.master = None

        # Set the codebases that are necessary to process the changes
        # These codebases will always result in a sourcestamp with or without changes
        if codebases is not None:
            if not isinstance(codebases, dict):
                config.error("Codebases must be a dict of dicts")
            for codebase, codebase_attrs in codebases.iteritems():
                if not isinstance(codebase_attrs, dict):
                    config.error("Codebases must be a dict of dicts")
                if (codebases != BaseScheduler.DefaultCodebases and
                   'repository' not in codebase_attrs):
                    config.error("The key 'repository' is mandatory in codebases")
        else:
            config.error("Codebases cannot be None")

        self.codebases = codebases
        
        # internal variables
        self._change_subscription = None
        self._change_consumption_lock = defer.DeferredLock()

    ## service handling

    def startService(self):
        service.MultiService.startService(self)

    def findNewSchedulerInstance(self, new_config):
        return new_config.schedulers[self.name] # should exist!

    def stopService(self):
        d = defer.maybeDeferred(self._stopConsumingChanges)
        d.addCallback(lambda _ : service.MultiService.stopService(self))
        return d


    ## status queries

    # TODO: these aren't compatible with distributed schedulers

    def listBuilderNames(self):
        "Returns the list of builder names"
        return self.builderNames

    def getPendingBuildTimes(self):
        "Returns a list of the next times that builds are scheduled, if known."
        return []

    ## change handling

    def startConsumingChanges(self, fileIsImportant=None, change_filter=None,
                              onlyImportant=False):
        """
        Subclasses should call this method from startService to register to
        receive changes.  The BaseScheduler class will take care of filtering
        the changes (using change_filter) and (if fileIsImportant is not None)
        classifying them.  See L{gotChange}.  Returns a Deferred.

        @param fileIsImportant: a callable provided by the user to distinguish
        important and unimportant changes
        @type fileIsImportant: callable

        @param change_filter: a filter to determine which changes are even
        considered by this scheduler, or C{None} to consider all changes
        @type change_filter: L{buildbot.changes.filter.ChangeFilter} instance

        @param onlyImportant: If True, only important changes, as specified by
        fileIsImportant, will be added to the buildset.
        @type onlyImportant: boolean

        """
        assert fileIsImportant is None or callable(fileIsImportant)

        # register for changes with master
        assert not self._change_subscription
        def changeCallback(change):
            # ignore changes delivered while we're not running
            if not self._change_subscription:
                return

            if change_filter and not change_filter.filter_change(change):
                return
            if change.codebase not in self.codebases:
                log.msg('change contains codebase %s that is not processed by'
                    ' scheduler %s' % (change.codebase, self.name),
                    logLevel=logging.DEBUG)
                return
            if fileIsImportant:
                try:
                    important = fileIsImportant(change)
                    if not important and onlyImportant:
                        return
                except:
                    log.err(failure.Failure(),
                            'in fileIsImportant check for %s' % change)
                    return
            else:
                important = True

            # use change_consumption_lock to ensure the service does not stop
            # while this change is being processed
            d = self._change_consumption_lock.acquire()
            d.addCallback(lambda _ : self.gotChange(change, important))
            def release(x):
                self._change_consumption_lock.release()
            d.addBoth(release)
            d.addErrback(log.err, 'while processing change')
        self._change_subscription = self.master.subscribeToChanges(changeCallback)

        return defer.succeed(None)

    def _stopConsumingChanges(self):
        # (note: called automatically in stopService)

        # acquire the lock change consumption lock to ensure that any change
        # consumption is complete before we are done stopping consumption
        d = self._change_consumption_lock.acquire()
        def stop(x):
            if self._change_subscription:
                self._change_subscription.unsubscribe()
                self._change_subscription = None
            self._change_consumption_lock.release()
        d.addBoth(stop)
        return d

    def gotChange(self, change, important):
        """
        Called when a change is received; returns a Deferred.  If the
        C{fileIsImportant} parameter to C{startConsumingChanges} was C{None},
        then all changes are considered important.
        The C{codebase} of the change has always an entry in the C{codebases}
        dictionary of the scheduler.

        @param change: the new change object
        @type change: L{buildbot.changes.changes.Change} instance
        @param important: true if this is an important change, according to
        C{fileIsImportant}.
        @type important: boolean
        @returns: Deferred
        """
        raise NotImplementedError

    ## starting bulids

    @defer.inlineCallbacks
    def addBuildsetForLatest(self, reason='', external_idstring=None,
                        branch=None, repository='', project='',
                        builderNames=None, properties=None):
        """
        Add a buildset for the 'latest' source in the given branch,
        repository, and project.  This will create a relative sourcestamp for
        the buildset.

        This method will add any properties provided to the scheduler
        constructor to the buildset, and will call the master's addBuildset
        method with the appropriate parameters.

        @param reason: reason for this buildset
        @type reason: unicode string
        @param external_idstring: external identifier for this buildset, or None
        @param branch: branch to build (note that None often has a special meaning)
        @param repository: repository name for sourcestamp
        @param project: project name for sourcestamp
        @param builderNames: builders to name in the buildset (defaults to
            C{self.builderNames})
        @param properties: a properties object containing initial properties for
            the buildset
        @type properties: L{buildbot.process.properties.Properties}
        @returns: (buildset ID, buildrequest IDs) via Deferred
        """
        # Define setid for this set of changed repositories
        setid = yield self.master.db.sourcestampsets.addSourceStampSet()

        # add a sourcestamp for each codebase
        for codebase, cb_info in self.codebases.iteritems():
            ss_repository = cb_info.get('repository', repository)
            ss_branch = cb_info.get('branch', branch)
            ss_revision = cb_info.get('revision', None)
            yield self.master.db.sourcestamps.addSourceStamp(
                        codebase=codebase,
                        repository=ss_repository,
                        branch=ss_branch,
                        revision=ss_revision,
                        project=project,
                        changeids=set(),
                        sourcestampsetid=setid)

        bsid,brids = yield self.addBuildsetForSourceStamp(
                                setid=setid, reason=reason,
                                external_idstring=external_idstring,
                                builderNames=builderNames,
                                properties=properties)

        defer.returnValue((bsid,brids))


    @defer.inlineCallbacks
    def addBuildsetForSourceStampDetails(self, reason='', external_idstring=None,
                        branch=None, repository='', project='', revision=None,
                        builderNames=None, properties=None):
        """
        Given details about the source code to build, create a source stamp and
        then add a buildset for it.

        @param reason: reason for this buildset
        @type reason: unicode string
        @param external_idstring: external identifier for this buildset, or None
        @param branch: branch to build (note that None often has a special meaning)
        @param repository: repository name for sourcestamp
        @param project: project name for sourcestamp
        @param revision: revision to build - default is latest
        @param builderNames: builders to name in the buildset (defaults to
            C{self.builderNames})
        @param properties: a properties object containing initial properties for
            the buildset
        @type properties: L{buildbot.process.properties.Properties}
        @returns: (buildset ID, buildrequest IDs) via Deferred
        """
        # Define setid for this set of changed repositories
        setid = yield self.master.db.sourcestampsets.addSourceStampSet()

        yield self.master.db.sourcestamps.addSourceStamp(
                branch=branch, revision=revision, repository=repository,
                project=project, sourcestampsetid=setid)

        rv = yield self.addBuildsetForSourceStamp(
                                setid=setid, reason=reason,
                                external_idstring=external_idstring,
                                builderNames=builderNames,
                                properties=properties)
        defer.returnValue(rv)


    @defer.inlineCallbacks
    def addBuildsetForSourceStampSetDetails(self, reason, sourcestamps, properties):
        if sourcestamps is None:
            sourcestamps = {}

        # Define new setid for this set of sourcestamps
        new_setid = yield self.master.db.sourcestampsets.addSourceStampSet()

        # Merge codebases with the passed list of sourcestamps
        # This results in a new sourcestamp for each codebase
        for codebase in self.codebases:
            ss = self.codebases[codebase].copy()
             # apply info from passed sourcestamps onto the configured default
             # sourcestamp attributes for this codebase.
            ss.update(sourcestamps.get(codebase,{}))

            # at least repository must be set, this is normaly forced except when
            # codebases is not explicitly set in configuration file.
            ss_repository = ss.get('repository')
            if not ss_repository:
                config.error("The codebases argument is not set but still receiving " +
                             "non empty codebase values")

            # add sourcestamp to the new setid
            yield self.master.db.sourcestamps.addSourceStamp(
                        codebase=codebase,
                        repository=ss_repository,
                        branch=ss.get('branch', None),
                        revision=ss.get('revision', None),
                        project=ss.get('project', ''),
                        changeids=[c['number'] for c in getattr(ss, 'changes', [])],
                        patch_body=ss.get('patch_body', None),
                        patch_level=ss.get('patch_level', None),
                        patch_author=ss.get('patch_author', None),
                        patch_comment=ss.get('patch_comment', None),
                        sourcestampsetid=new_setid)

        rv = yield self.addBuildsetForSourceStamp(
                                setid=new_setid, reason=reason,
                                properties=properties)

        defer.returnValue(rv)


    @defer.inlineCallbacks
    def addBuildsetForChanges(self, reason='', external_idstring=None,
            changeids=[], builderNames=None, properties=None):
        changesByCodebase = {}

        def get_last_change_for_codebase(codebase):
            return max(changesByCodebase[codebase],key = lambda change: change["changeid"])

        # Define setid for this set of changed repositories
        setid = yield self.master.db.sourcestampsets.addSourceStampSet()

        # Changes are retrieved from database and grouped by their codebase
        for changeid in changeids:
            chdict = yield self.master.db.changes.getChange(changeid)
            # group change by codebase
            changesByCodebase.setdefault(chdict["codebase"], []).append(chdict)

        for codebase in self.codebases:
            args = {'codebase': codebase, 'sourcestampsetid': setid }
            if codebase not in changesByCodebase:
                # codebase has no changes
                # create a sourcestamp that has no changes
                args['repository'] = self.codebases[codebase]['repository']
                args['branch'] = self.codebases[codebase].get('branch', None)
                args['revision'] = self.codebases[codebase].get('revision', None)
                args['changeids'] = set()
                args['project'] = ''
            else:
                #codebase has changes
                args['changeids'] = [c["changeid"] for c in changesByCodebase[codebase]]
                lastChange = get_last_change_for_codebase(codebase)
                for key in ['repository', 'branch', 'revision', 'project']:
                    args[key] = lastChange[key]

            yield self.master.db.sourcestamps.addSourceStamp(**args)

        # add one buildset, this buildset is connected to the sourcestamps by the setid
        bsid,brids = yield self.addBuildsetForSourceStamp( setid=setid,
                            reason=reason, external_idstring=external_idstring,
                            builderNames=builderNames, properties=properties)

        defer.returnValue((bsid,brids))

    @defer.inlineCallbacks
    def addBuildsetForSourceStamp(self, ssid=None, setid=None, reason='', external_idstring=None,
            properties=None, builderNames=None):
        """
        Add a buildset for the given, already-existing sourcestamp.

        This method will add any properties provided to the scheduler
        constructor to the buildset, and will call the master's
        L{BuildMaster.addBuildset} method with the appropriate parameters, and
        return the same result.

        @param reason: reason for this buildset
        @type reason: unicode string
        @param external_idstring: external identifier for this buildset, or None
        @param properties: a properties object containing initial properties for
            the buildset
        @type properties: L{buildbot.process.properties.Properties}
        @param builderNames: builders to name in the buildset (defaults to
            C{self.builderNames})
        @param setid: idenitification of a set of sourcestamps
        @returns: (buildset ID, buildrequest IDs) via Deferred
        """
        assert (ssid is None and setid is not None) \
            or (ssid is not None and setid is None), "pass a single sourcestamp OR set not both"

        # combine properties
        if properties:
            properties.updateFromProperties(self.properties)
        else:
            properties = self.properties

        # apply the default builderNames
        if not builderNames:
            builderNames = self.builderNames

        # translate properties object into a dict as required by the
        # addBuildset method
        properties_dict = properties.asDict()

        if setid == None:
            if ssid is not None:
                ssdict = yield self.master.db.sourcestamps.getSourceStamp(ssid)
                setid = ssdict['sourcestampsetid']
            else:
                # no sourcestamp and no sets
                yield None

        rv = yield self.master.addBuildset(sourcestampsetid=setid,
                            reason=reason, properties=properties_dict,
                            builderNames=builderNames,
                            external_idstring=external_idstring)
        defer.returnValue(rv)
<|MERGE_RESOLUTION|>--- conflicted
+++ resolved
@@ -13,6 +13,7 @@
 #
 # Copyright Buildbot Team Members
 
+import logging
 from zope.interface import implements
 from twisted.python import failure, log
 from twisted.application import service
@@ -20,11 +21,7 @@
 from buildbot.process.properties import Properties
 from buildbot.util import ComparableMixin
 from buildbot import config, interfaces
-<<<<<<< HEAD
-import logging
-=======
 from buildbot.util.state import StateMixin
->>>>>>> a6a83364
 
 class BaseScheduler(service.MultiService, ComparableMixin, StateMixin):
     """
