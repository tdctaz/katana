# This file is part of Buildbot.  Buildbot is free software: you can
# redistribute it and/or modify it under the terms of the GNU General Public
# License as published by the Free Software Foundation, version 2.
#
# This program is distributed in the hope that it will be useful, but WITHOUT
# ANY WARRANTY; without even the implied warranty of MERCHANTABILITY or FITNESS
# FOR A PARTICULAR PURPOSE.  See the GNU General Public License for more
# details.
#
# You should have received a copy of the GNU General Public License along with
# this program; if not, write to the Free Software Foundation, Inc., 51
# Franklin Street, Fifth Floor, Boston, MA 02110-1301 USA.
#
# Copyright Buildbot Team Members

from distutils.version import LooseVersion
from twisted.internet import defer
from twisted.internet import reactor
from twisted.python import log

from buildbot import config as bbconfig
from buildbot.interfaces import BuildSlaveTooOldError
from buildbot.process import buildstep
from buildbot.steps.source.base import Source


def isTrueOrIsExactlyZero(v):
    # nonzero values are true...
    if v:
        return True

    # ... and True for the number zero, but we have to
    # explicitly guard against v==False, since
    # isinstance(False, int) is surprisingly True
    if isinstance(v, int) and v is not False:
        return True

    # all other false-ish values are false
    return False

git_describe_flags = [
    # on or off
    ('all', lambda v: ['--all'] if v else None),
    ('always', lambda v: ['--always'] if v else None),
    ('contains', lambda v: ['--contains'] if v else None),
    ('debug', lambda v: ['--debug'] if v else None),
    ('long', lambda v: ['--long'] if v else None),
    ('exact-match', lambda v: ['--exact-match'] if v else None),
    ('tags', lambda v: ['--tags'] if v else None),
    # string parameter
    ('match', lambda v: ['--match', v] if v else None),
    # numeric parameter
    ('abbrev', lambda v: ['--abbrev=%s' % v] if isTrueOrIsExactlyZero(v) else None),
    ('candidates', lambda v: ['--candidates=%s' % v] if isTrueOrIsExactlyZero(v) else None),
    # optional string parameter
    ('dirty', lambda v: ['--dirty'] if (v is True or v == '') else None),
    ('dirty', lambda v: ['--dirty=%s' % v] if (v and v is not True) else None),
]


class Git(Source):

    """ Class for Git with all the smarts """
    name = 'git'
    renderables = ["repourl", "reference", "branch", "codebase"]

    def __init__(self, repourl=None, branch='HEAD', mode='incremental', method=None,
                 reference=None, submodules=False, shallow=False, progress=False, retryFetch=False,
                 clobberOnFailure=False, getDescription=False, config=None, **kwargs):
        """
        @type  repourl: string
        @param repourl: the URL which points at the git repository

        @type  branch: string
        @param branch: The branch or tag to check out by default. If
                       a build specifies a different branch, it will
                       be used instead of this.

        @type  submodules: boolean
        @param submodules: Whether or not to update (and initialize)
                       git submodules.

        @type  mode: string
        @param mode: Type of checkout. Described in docs.

        @type  method: string
        @param method: Full builds can be done is different ways. This parameter
                       specifies which method to use.

        @type reference: string
        @param reference: If available use a reference repo.
                          Uses `--reference` in git command. Refer `git clone --help`
        @type  progress: boolean
        @param progress: Pass the --progress option when fetching. This
                         can solve long fetches getting killed due to
                         lack of output, but requires Git 1.7.2+.

        @type  shallow: boolean
        @param shallow: Use a shallow or clone, if possible

        @type  retryFetch: boolean
        @param retryFetch: Retry fetching before failing source checkout.

        @type  getDescription: boolean or dict
        @param getDescription: Use 'git describe' to describe the fetched revision

        @type  config: dict
        @param config: Git configuration options to enable when running git
        """
        if not getDescription and not isinstance(getDescription, dict):
            getDescription = False

        self.branch = branch
        self.method = method
        self.prog = progress
        self.repourl = repourl
        self.reference = reference
        self.retryFetch = retryFetch
        self.submodules = submodules
        self.shallow = shallow
        self.fetchcount = 0
        self.clobberOnFailure = clobberOnFailure
        self.mode = mode
        self.getDescription = getDescription
        self.config = config
        self.supportsBranch = True
        self.srcdir = 'source'
        Source.__init__(self, **kwargs)

        if self.mode not in ['incremental', 'full']:
            bbconfig.error("Git: mode must be 'incremental' or 'full'.")
        if not self.repourl:
            bbconfig.error("Git: must provide repourl.")
        if (self.mode == 'full' and
                self.method not in ['clean', 'fresh', 'clobber', 'copy', None]):
            bbconfig.error("Git: invalid method for mode 'full'.")
        if self.shallow and (self.mode != 'full' or self.method != 'clobber'):
            bbconfig.error("Git: shallow only possible with mode 'full' and method 'clobber'.")
        if not isinstance(self.getDescription, (bool, dict)):
            bbconfig.error("Git: getDescription must be a boolean or a dict.")

    def startVC(self, branch, revision, patch):
        self.branch = branch or 'HEAD'
        self.revision = revision
        self.method = self._getMethod()
        self.stdio_log = self.addLogForRemoteCommands("stdio")

        d = self.checkBranchSupport()

        def checkInstall(gitInstalled):
            if not gitInstalled:
                raise BuildSlaveTooOldError("git is not installed on slave")
            return 0
        d.addCallback(checkInstall)

        d.addCallback(lambda _: self.sourcedirIsPatched())

        def checkPatched(patched):
            if patched:
                return self._dovccmd(['clean', '-f', '-f', '-d', '-x'])
            else:
                return 0
        d.addCallback(checkPatched)

        if self.mode == 'incremental':
            d.addCallback(lambda _: self.incremental())
        elif self.mode == 'full':
            d.addCallback(lambda _: self.full())
        if patch:
            d.addCallback(self.patch, patch)
        d.addCallback(self.parseGotRevision)
        d.addCallback(self.parseCommitDescription)
        d.addCallback(self.parseChanges)
        d.addCallback(self.finish)
        d.addErrback(self.failed)
        return d

    def parseChanges(self, _):
        #implement
        return 0

    @defer.inlineCallbacks
    def full(self):
        if self.method == 'clobber':
            yield self.clobber()
            return
        elif self.method == 'copy':
            yield self.copy()
            return

        action = yield self._sourcedirIsUpdatable()
        if action == "clobber":
            yield self.clobber()
            return
        elif action == "clone":
            log.msg("No git repo present, making full clone")
            yield self._fullCloneOrFallback()
        elif self.method == 'clean':
            yield self.clean()
        elif self.method == 'fresh':
            yield self.fresh()
        else:
            raise ValueError("Unknown method, check your configuration")

    @defer.inlineCallbacks
    def incremental(self):
        action = yield self._sourcedirIsUpdatable()
        # if not updateable, do a full checkout
        if action == "clobber":
            yield self.clobber()
            return
        elif action == "clone":
            log.msg("No git repo present, making full clone")
            yield self._fullCloneOrFallback()
            return

        # test for existence of the revision; rc=1 indicates it does not exist
        if self.revision:
            rc = yield self._dovccmd(['cat-file', '-e', self.revision],
                                     abandonOnFailure=False)
        else:
            rc = 1

        # if revision exists checkout to that revision
        # else fetch and update
        if rc == 0:
            yield self._dovccmd(['reset', '--hard', self.revision, '--'])

            if self.branch != 'HEAD':
                yield self._dovccmd(['branch', '-M', self.branch],
                                    abandonOnFailure=False)
        else:
            yield self._fetchOrFallback()

        yield self._updateSubmodule(None)

    def clean(self):
        command = ['clean', '-f', '-f', '-d']
        d = self._dovccmd(command)
        d.addCallback(self._fetchOrFallback)
        d.addCallback(self._updateSubmodule)
        d.addCallback(self._checkoutSubmodule)
        d.addCallback(self._cleanSubmodule)
        return d

    @defer.inlineCallbacks
    def clobber(self):
        yield self._doClobber()
        res = yield self._fullClone(shallowClone=self.shallow)
        if res != 0:
            raise buildstep.BuildStepFailed

    @defer.inlineCallbacks
    def fresh(self):
<<<<<<< HEAD
        res = yield self._dovccmd(['clean', '-f', '-f', '-d', '-x'],
                                  abandonOnFailure=False)
        if res == 0:
            yield self._fetchOrFallback()
        else:
            yield self._doClobber()
            yield self._fullCloneOrFallback()
        yield self._updateSubmodule()
        yield self._cleanSubmodule()
=======
        command = ['clean', '-f', '-d', '-x']
        d = self._dovccmd(command)
        d.addCallback(self._doFetch)
        d.addCallback(self._updateSubmodule)
        d.addCallback(self._checkoutSubmodule)
        d.addCallback(self._cleanSubmodule)
        return d
>>>>>>> 3f8c3dd9

    def copy(self):
        cmd = buildstep.RemoteCommand('rmdir', {'dir': self.workdir,
                                                'logEnviron': self.logEnviron,
                                                'timeout': self.timeout, })
        cmd.useLog(self.stdio_log, False)
        d = self.runCommand(cmd)

        old_workdir = self.workdir
        self.workdir = self.srcdir
        d.addCallback(lambda _: self.incremental())

        def copy(_):
            cmd = buildstep.RemoteCommand('cpdir',
                                          {'fromdir': self.srcdir,
                                           'todir': old_workdir,
                                           'logEnviron': self.logEnviron,
                                           'timeout': self.timeout, })
            cmd.useLog(self.stdio_log, False)
            d = self.runCommand(cmd)
            return d
        d.addCallback(copy)

        def resetWorkdir(_):
            self.workdir = old_workdir
            return 0

        d.addCallback(resetWorkdir)
        return d

    def finish(self, res):
        d = defer.succeed(res)

        def _gotResults(results):
            self.setStatus(self.cmd, results)
            log.msg("Closing log, sending result of the command %s " %
                    (self.cmd))
            return results
        d.addCallback(_gotResults)
        d.addCallback(self.finished)
        return d

    @defer.inlineCallbacks
    def parseGotRevision(self, _=None):
        stdout = yield self._dovccmd(['rev-parse', 'HEAD'], collectStdout=True)
        revision = stdout.strip()
        if len(revision) != 40:
            raise buildstep.BuildStepFailed()
        log.msg("Got Git revision %s" % (revision, ))
        self.updateSourceProperty('got_revision', revision)

        defer.returnValue(0)

    @defer.inlineCallbacks
    def parseCommitDescription(self, _=None):
        if self.getDescription == False:  # dict() should not return here
            defer.returnValue(0)
            return

        cmd = ['describe']
        if isinstance(self.getDescription, dict):
            for opt, arg in git_describe_flags:
                opt = self.getDescription.get(opt, None)
                arg = arg(opt)
                if arg:
                    cmd.extend(arg)
        # 'git describe' takes a commitish as an argument for all options
        # *except* --dirty
        if not any(arg.startswith('--dirty') for arg in cmd):
            cmd.append('HEAD')

        try:
            stdout = yield self._dovccmd(cmd, collectStdout=True)
            desc = stdout.strip()
            self.updateSourceProperty('commit-description', desc)
        except:
            pass

        defer.returnValue(0)

    def _dovccmd(self, command, abandonOnFailure=True, collectStdout=False, initialStdin=None):
        full_command = ['git']
        if self.config is not None:
            for name, value in self.config.iteritems():
                full_command.append('-c')
                full_command.append('%s=%s' % (name, value))
        full_command.extend(command)
        cmd = buildstep.RemoteShellCommand(self.workdir,
                                           full_command,
                                           env=self.env,
                                           logEnviron=self.logEnviron,
                                           timeout=self.timeout,
                                           collectStdout=collectStdout,
                                           initialStdin=initialStdin)
        cmd.useLog(self.stdio_log, False)
        d = self.runCommand(cmd)

        def evaluateCommand(cmd):
            if abandonOnFailure and cmd.didFail():
                log.msg("Source step failed while running command %s" % cmd)
                raise buildstep.BuildStepFailed()
            if collectStdout:
                return cmd.stdout
            else:
                return cmd.rc
        d.addCallback(lambda _: evaluateCommand(cmd))
        return d

    def _fetch(self, _):
        command = ['fetch', '-t', self.repourl, self.branch]
        # If the 'progress' option is set, tell git fetch to output
        # progress information to the log. This can solve issues with
        # long fetches killed due to lack of output, but only works
        # with Git 1.7.2 or later.
        if self.prog:
            command.append('--progress')

        d = self._dovccmd(command)

        def checkout(_):
            if self.revision:
                rev = self.revision
            else:
                rev = 'FETCH_HEAD'
            command = ['reset', '--hard', rev, '--']
            abandonOnFailure = not self.retryFetch and not self.clobberOnFailure
            return self._dovccmd(command, abandonOnFailure)
        d.addCallback(checkout)

        def renameBranch(res):
            if res != 0:
                return res
            d = self._dovccmd(['branch', '-M', self.branch], abandonOnFailure=False)
            # Ignore errors
            d.addCallback(lambda _: res)
            return d

        if self.branch != 'HEAD':
            d.addCallback(renameBranch)
        return d

    @defer.inlineCallbacks
    def _fetchOrFallback(self, _=None):
        """
        Handles fallbacks for failure of fetch,
        wrapper for self._fetch
        """
        res = yield self._fetch(None)
        if res == 0:
            defer.returnValue(res)
            return
        elif self.retryFetch:
            yield self._fetch(None)
        elif self.clobberOnFailure:
            yield self.clobber()
        else:
            raise buildstep.BuildStepFailed()

    def _clone(self, shallowClone):
        """Retry if clone failed"""

        args = []
        switchToBranch = False
        if self.supportsBranch and self.branch != 'HEAD':
            if self.branch.startswith('refs/'):
                # we can't choose this branch from 'git clone' directly; we
                # must do so after the clone
                switchToBranch = True
                args += ['--no-checkout']
            else:
                args += ['--branch', self.branch]
        if shallowClone:
            args += ['--depth', '1']
        if self.reference:
            args += ['--reference', self.reference]
        command = ['clone'] + args + [self.repourl, '.']

        if self.prog:
            command.append('--progress')
        if self.retry:
            abandonOnFailure = (self.retry[1] <= 0)
        else:
            abandonOnFailure = True
        # If it's a shallow clone abort build step
        d = self._dovccmd(command, abandonOnFailure=(abandonOnFailure and shallowClone))

        if switchToBranch:
            d.addCallback(lambda _: self._fetch(None))

        def _retry(res):
            if self.stopped or res == 0:  # or shallow clone??
                return res
            delay, repeats = self.retry
            if repeats > 0:
                log.msg("Checkout failed, trying %d more times after %d seconds"
                        % (repeats, delay))
                self.retry = (delay, repeats - 1)
                df = defer.Deferred()
                df.addCallback(lambda _: self._doClobber())
                df.addCallback(lambda _: self._clone(shallowClone))
                reactor.callLater(delay, df.callback, None)
                return df
            return res

        if self.retry:
            d.addCallback(_retry)
        return d

    @defer.inlineCallbacks
    def _fullClone(self, shallowClone=False):
        """Perform full clone and checkout to the revision if specified
           In the case of shallow clones if any of the step fail abort whole build step.
        """
        res = yield self._clone(shallowClone)
        if res != 0:
            defer.returnValue(res)
            return

        # If revision specified checkout that revision
        if self.revision:
            res = yield self._dovccmd(['reset', '--hard',
                                       self.revision, '--'],
                                      shallowClone)
        # init and update submodules, recurisively. If there's not recursion
        # it will not do it.
        if self.submodules:
            res = yield self._dovccmd(['submodule', 'update',
                                       '--init', '--recursive'],
                                      shallowClone)

        defer.returnValue(res)

    def _fullCloneOrFallback(self):
        """Wrapper for _fullClone(). In the case of failure, if clobberOnFailure
           is set to True remove the build directory and try a full clone again.
        """

        d = self._fullClone()

        def clobber(res):
            if res != 0:
                if self.clobberOnFailure:
                    return self.clobber()
                else:
                    raise buildstep.BuildStepFailed()
            else:
                return res
        d.addCallback(clobber)
        return d

    def _doClobber(self):
        """Remove the work directory"""
        cmd = buildstep.RemoteCommand('rmdir', {'dir': self.workdir,
                                                'logEnviron': self.logEnviron,
                                                'timeout': self.timeout, })
        cmd.useLog(self.stdio_log, False)
        d = self.runCommand(cmd)

        def checkRemoval(res):
            if res != 0:
                raise RuntimeError("Failed to delete directory")
            return res
        d.addCallback(lambda _: checkRemoval(cmd.rc))
        return d

    def computeSourceRevision(self, changes):
        if not changes:
            return None
        return changes[-1].revision

    def _updateSubmodule(self, _=None):
        if self.submodules:
            return self._dovccmd(['submodule', 'update',
                                  '--init', '--recursive'])
        else:
            return defer.succeed(0)

<<<<<<< HEAD
    def _cleanSubmodule(self, _=None):
=======
    def _checkoutSubmodule(self, _):
        if self.submodules:
            command = ['submodule', 'foreach', 'git', 'checkout', '-f']
            return self._dovccmd(command)
        else:
            return defer.succeed(0)

    def _cleanSubmodule(self, _):
>>>>>>> 3f8c3dd9
        if self.submodules:
            command = ['submodule', 'foreach', 'git', 'clean', '-f', '-f', '-d']
            if self.mode == 'full' and self.method == 'fresh':
                command.append('-x')
            return self._dovccmd(command)
        else:
            return defer.succeed(0)

    def _getMethod(self):
        if self.method is not None and self.mode != 'incremental':
            return self.method
        elif self.mode == 'incremental':
            return None
        elif self.method is None and self.mode == 'full':
            return 'fresh'

    def checkBranchSupport(self):
        d = self._dovccmd(['--version'], collectStdout=True)

        def checkSupport(stdout):
            gitInstalled = False
            if 'git' in stdout:
                gitInstalled = True
            version = stdout.strip().split(' ')[2]
            if LooseVersion(version) < LooseVersion("1.6.5"):
                self.supportsBranch = False
            return gitInstalled
        d.addCallback(checkSupport)
        return d

    def applyPatch(self, patch):
        d = self._dovccmd(['update-index', '--refresh'])

        def applyAlready(res):
            return self._dovccmd(['apply', '--index', '-p', str(patch[0])], initialStdin=patch[1])
        d.addCallback(applyAlready)
        return d

    def _sourcedirIsUpdatable(self):
        if self.slaveVersionIsOlderThan('listdir', '2.17'):
            d = self.pathExists(self.build.path_module.join(self.workdir, '.git'))

            def checkWithPathExists(exists):
                if(exists):
                    return "update"
                else:
                    return "clone"

            d.addCallback(checkWithPathExists)
        else:
            cmd = buildstep.RemoteCommand('listdir',
                                          {'dir': self.workdir,
                                           'logEnviron': self.logEnviron,
                                           'timeout': self.timeout, })
            cmd.useLog(self.stdio_log, False)
            d = self.runCommand(cmd)

            def checkWithListdir(_):
                files = cmd.updates['files'][0]
                if '.git' in files:
                    return "update"
                elif len(files) > 0:
                    return "clobber"
                else:
                    return "clone"
            d.addCallback(checkWithListdir)
        return d<|MERGE_RESOLUTION|>--- conflicted
+++ resolved
@@ -252,17 +252,6 @@
 
     @defer.inlineCallbacks
     def fresh(self):
-<<<<<<< HEAD
-        res = yield self._dovccmd(['clean', '-f', '-f', '-d', '-x'],
-                                  abandonOnFailure=False)
-        if res == 0:
-            yield self._fetchOrFallback()
-        else:
-            yield self._doClobber()
-            yield self._fullCloneOrFallback()
-        yield self._updateSubmodule()
-        yield self._cleanSubmodule()
-=======
         command = ['clean', '-f', '-d', '-x']
         d = self._dovccmd(command)
         d.addCallback(self._doFetch)
@@ -270,7 +259,6 @@
         d.addCallback(self._checkoutSubmodule)
         d.addCallback(self._cleanSubmodule)
         return d
->>>>>>> 3f8c3dd9
 
     def copy(self):
         cmd = buildstep.RemoteCommand('rmdir', {'dir': self.workdir,
@@ -548,9 +536,6 @@
         else:
             return defer.succeed(0)
 
-<<<<<<< HEAD
-    def _cleanSubmodule(self, _=None):
-=======
     def _checkoutSubmodule(self, _):
         if self.submodules:
             command = ['submodule', 'foreach', 'git', 'checkout', '-f']
@@ -559,7 +544,6 @@
             return defer.succeed(0)
 
     def _cleanSubmodule(self, _):
->>>>>>> 3f8c3dd9
         if self.submodules:
             command = ['submodule', 'foreach', 'git', 'clean', '-f', '-f', '-d']
             if self.mode == 'full' and self.method == 'fresh':
