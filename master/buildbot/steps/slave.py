# This file is part of Buildbot.  Buildbot is free software: you can
# redistribute it and/or modify it under the terms of the GNU General Public
# License as published by the Free Software Foundation, version 2.
#
# This program is distributed in the hope that it will be useful, but WITHOUT
# ANY WARRANTY; without even the implied warranty of MERCHANTABILITY or FITNESS
# FOR A PARTICULAR PURPOSE.  See the GNU General Public License for more
# details.
#
# You should have received a copy of the GNU General Public License along with
# this program; if not, write to the Free Software Foundation, Inc., 51
# Franklin Street, Fifth Floor, Boston, MA 02110-1301 USA.
#
# Copyright Buildbot Team Members

import stat
from buildbot.process import buildstep
from buildbot.status.results import SUCCESS, FAILURE
from buildbot.interfaces import BuildSlaveTooOldError

class SlaveBuildStep(buildstep.BuildStep):
    def describe(self, done=False):
        return self.descriptionDone if done else self.description

class SetPropertiesFromEnv(SlaveBuildStep):
    """
    Sets properties from envirionment variables on the slave.

    Note this is transfered when the slave first connects
    """
    name='SetPropertiesFromEnv'
    description=['Setting']
    descriptionDone=['Set']

    def __init__(self, variables, source="SlaveEnvironment", **kwargs):
        buildstep.BuildStep.__init__(self, **kwargs)
        self.variables = variables
        self.source = source

    def start(self):
        # on Windows, environment variables are case-insensitive, but we have
        # a case-sensitive dictionary in slave_environ.  Fortunately, that
        # dictionary is also folded to uppercase, so we can simply fold the
        # variable names to uppercase to duplicate the case-insensitivity.
        fold_to_uppercase = (self.buildslave.slave_system == 'win32')

        properties = self.build.getProperties()
        environ = self.buildslave.slave_environ
        variables = self.variables
        log = []
        if isinstance(variables, str):
            variables = [self.variables]
        for variable in variables:
            key = variable
            if fold_to_uppercase:
                key = variable.upper()
            value = environ.get(key, None)
            if value:
                # note that the property is not uppercased
                properties.setProperty(variable, value, self.source,
                                       runtime=True)
<<<<<<< HEAD
                log.append("%s = %r" % (variable, value))
        self.addCompleteLog("properties", "\n".join(log))
=======
        self.step_status.setText(self.describe(done=True))
>>>>>>> 5e13b631
        self.finished(SUCCESS)

class FileExists(SlaveBuildStep):
    """
    Check for the existence of a file on the slave.
    """
    name='FileExists'
    description='Checking'
    descriptionDone='Checked'

    renderables = [ 'file' ]

    haltOnFailure = True
    flunkOnFailure = True


    def __init__(self, file, **kwargs):
        buildstep.BuildStep.__init__(self, **kwargs)
        self.file = file

    def start(self):
        slavever = self.slaveVersion('stat')
        if not slavever:
            raise BuildSlaveTooOldError("slave is too old, does not know "
                                        "about stat")
        cmd = buildstep.RemoteCommand('stat', {'file': self.file })
        d = self.runCommand(cmd)
        d.addCallback(lambda res: self.commandComplete(cmd))
        d.addErrback(self.failed)

    def commandComplete(self, cmd):
        if cmd.didFail():
            self.step_status.setText(["File not found."])
            self.finished(FAILURE)
            return
        s = cmd.updates["stat"][-1]
        if stat.S_ISREG(s[stat.ST_MODE]):
            self.step_status.setText(["File found."])
            self.finished(SUCCESS)
        else:
            self.step_status.setText(["Not a file."])
            self.finished(FAILURE)

class CopyDirectory(SlaveBuildStep):
    """
    Copy a directory tree on the slave.
    """
    name='CopyDirectory'
    description=['Copying']
    descriptionDone=['Copied']

    renderables = [ 'src', 'dest' ]

    haltOnFailure = True
    flunkOnFailure = True

    def __init__(self, src, dest, timeout=None, maxTime=None, **kwargs):
        buildstep.BuildStep.__init__(self, **kwargs)
        self.src = src
        self.dest = dest
        self.timeout = timeout
        self.maxTime = maxTime

    def start(self):
        slavever = self.slaveVersion('cpdir')
        if not slavever:
            raise BuildSlaveTooOldError("slave is too old, does not know "
                                        "about cpdir")

        args = {'fromdir': self.src, 'todir': self.dest }
        if self.timeout:
            args['timeout'] = self.timeout
        if self.maxTime:
            args['maxTime'] = self.maxTime

        cmd = buildstep.RemoteCommand('cpdir', args)
        d = self.runCommand(cmd)
        d.addCallback(lambda res: self.commandComplete(cmd))
        d.addErrback(self.failed)

    def commandComplete(self, cmd):
        if cmd.didFail():
            self.step_status.setText(["Copying", self.src, "to", self.dest, "failed."])
            self.finished(FAILURE)
            return
        self.step_status.setText(self.describe(done=True))
        self.finished(SUCCESS)

    def describe(self, done=False):
        desc = self.descriptionDone if done else self.description
        desc = desc[:]
        desc.extend([self.src, "to", self.dest])
        return desc
        
class RemoveDirectory(SlaveBuildStep):
    """
    Remove a directory tree on the slave.
    """
    name='RemoveDirectory'
    description=['Deleting']
    descriptionDone=['Deleted']

    renderables = [ 'dir' ]

    haltOnFailure = True
    flunkOnFailure = True

    def __init__(self, dir, **kwargs):
        buildstep.BuildStep.__init__(self, **kwargs)
        self.dir = dir

    def start(self):
        slavever = self.slaveVersion('rmdir')
        if not slavever:
            raise BuildSlaveTooOldError("slave is too old, does not know "
                                        "about rmdir")
        cmd = buildstep.RemoteCommand('rmdir', {'dir': self.dir })
        d = self.runCommand(cmd)
        d.addCallback(lambda res: self.commandComplete(cmd))
        d.addErrback(self.failed)

    def commandComplete(self, cmd):
        if cmd.didFail():
            self.step_status.setText(["Delete failed."])
            self.finished(FAILURE)
            return
        self.step_status.setText(self.describe(done=True))
        self.finished(SUCCESS)

class MakeDirectory(SlaveBuildStep):
    """
    Create a directory on the slave.
    """
    name='MakeDirectory'
    description=['Creating']
    descriptionDone=['Created']

    renderables = [ 'dir' ]

    haltOnFailure = True
    flunkOnFailure = True

    def __init__(self, dir, **kwargs):
        buildstep.BuildStep.__init__(self, **kwargs)
        self.dir = dir

    def start(self):
        slavever = self.slaveVersion('mkdir')
        if not slavever:
            raise BuildSlaveTooOldError("slave is too old, does not know "
                                        "about mkdir")
        cmd = buildstep.RemoteCommand('mkdir', {'dir': self.dir })
        d = self.runCommand(cmd)
        d.addCallback(lambda res: self.commandComplete(cmd))
        d.addErrback(self.failed)

    def commandComplete(self, cmd):
        if cmd.didFail():
            self.step_status.setText(["Create failed."])
            self.finished(FAILURE)
            return
<<<<<<< HEAD
        self.finished(SUCCESS)


class RequestGracefulDisconnect(buildstep.LoggingBuildStep):
    name='Request Graceful Disconnect'
    description='Requesting the slave to disconnect gracefully'
    descriptionDone='Slave gracefully disconnected'

    def __init__(self, **kwargs):
        buildstep.LoggingBuildStep.__init__(self, **kwargs)

    def start(self):
        self.build.slavebuilder.slave.slave_status.setGraceful(True)
        self.finished(SUCCESS)
        return
=======
        self.step_status.setText(self.describe(done=True))
        self.finished(SUCCESS)
>>>>>>> 5e13b631
<|MERGE_RESOLUTION|>--- conflicted
+++ resolved
@@ -59,12 +59,9 @@
                 # note that the property is not uppercased
                 properties.setProperty(variable, value, self.source,
                                        runtime=True)
-<<<<<<< HEAD
                 log.append("%s = %r" % (variable, value))
         self.addCompleteLog("properties", "\n".join(log))
-=======
-        self.step_status.setText(self.describe(done=True))
->>>>>>> 5e13b631
+        self.step_status.setText(self.describe(done=True))
         self.finished(SUCCESS)
 
 class FileExists(SlaveBuildStep):
@@ -226,7 +223,7 @@
             self.step_status.setText(["Create failed."])
             self.finished(FAILURE)
             return
-<<<<<<< HEAD
+        self.step_status.setText(self.describe(done=True))
         self.finished(SUCCESS)
 
 
@@ -241,8 +238,4 @@
     def start(self):
         self.build.slavebuilder.slave.slave_status.setGraceful(True)
         self.finished(SUCCESS)
-        return
-=======
-        self.step_status.setText(self.describe(done=True))
-        self.finished(SUCCESS)
->>>>>>> 5e13b631
+        return