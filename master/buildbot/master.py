--- conflicted
+++ resolved
@@ -111,13 +111,9 @@
         self._change_subs = \
             subscription.SubscriptionPoint("changes")
         self._new_buildrequest_subs = \
-<<<<<<< HEAD
-            subscription.SubscriptionPoint("buildrequest_additions")
-=======
                 subscription.SubscriptionPoint("buildrequest_additions")
         self._cancelled_buildrequest_subs = \
                 subscription.SubscriptionPoint("buildrequest_cancelled")
->>>>>>> 3f8c3dd9
         self._new_buildset_subs = \
             subscription.SubscriptionPoint("buildset_additions")
         self._complete_buildset_subs = \
@@ -663,9 +659,6 @@
         """
         return self._new_buildrequest_subs.subscribe(callback)
 
-<<<<<<< HEAD
-    # database polling
-=======
     def subscribeToCancelledBuildRequests(self, callback):
         """
         Request that C{callback} be invoked with a dictionary with keys C{brid}
@@ -677,7 +670,6 @@
 
     ## database polling
 
->>>>>>> 3f8c3dd9
     def pollDatabase(self):
         # poll each of the tables that can indicate new, actionable stuff for
         # this buildmaster to do.  This is used in a TimerService, so returning
