--- conflicted
+++ resolved
@@ -186,22 +186,10 @@
                                           lambda: self.serverPushCb().addErrback(
                                               log.err, 'in serverPushCb'))
         elif self.stopped:
-<<<<<<< HEAD
             if self.queue.nbItems():
                 # Call right now, we're shutting down.
                 yield self.serverPushCb()
             return
-=======
-            if not self.queue.nbItems():
-                return
-            # Call right now, we're shutting down.
-            @defer.inlineCallbacks
-            def BlockForEverythingBeingSent():
-                d = self.serverPushCb()
-                if d is not None:
-                    yield defer.maybeDeferred(d)
-            return BlockForEverythingBeingSent()
->>>>>>> 3f8c3dd9
         else:
             # delay should never be 0.  That can cause Buildbot to spin tightly
             # trying to push events that may not be received well by a status
@@ -295,15 +283,10 @@
         d = self.push('buildsetSubmitted', buildset=buildset)
         d.addErrback(log.err, 'while pushing status message')
 
-<<<<<<< HEAD
-    def builderAdded(self, builderName, builder):
+    def builderAdded(self, builderName, builder, friendly_name):
         d = self.push('builderAdded', builderName=builderName, builder=builder)
         d.addErrback(log.err, 'while pushing status message')
         self.watched.append(builder)
-=======
-    def builderAdded(self, builderName, builder, friendly_name):
-        self.push('builderAdded', builderName=builderName, builder=builder)
->>>>>>> 3f8c3dd9
         return self
 
     def builderChangedState(self, builderName, state):
