# This file is part of Buildbot.  Buildbot is free software: you can
# redistribute it and/or modify it under the terms of the GNU General Public
# License as published by the Free Software Foundation, version 2.
#
# This program is distributed in the hope that it will be useful, but WITHOUT
# ANY WARRANTY; without even the implied warranty of MERCHANTABILITY or FITNESS
# FOR A PARTICULAR PURPOSE.  See the GNU General Public License for more
# details.
#
# You should have received a copy of the GNU General Public License along with
# this program; if not, write to the Free Software Foundation, Inc., 51
# Franklin Street, Fifth Floor, Boston, MA 02110-1301 USA.
#
# Copyright Buildbot Team Members


from buildbot import util
from collections import defaultdict
from twisted.internet import reactor
from twisted.python import log
from twisted.spread import pb


class StepProgress:

    """I keep track of how much progress a single BuildStep has made.

    Progress is measured along various axes. Time consumed is one that is
    available for all steps. Amount of command output is another, and may be
    better quantified by scanning the output for markers to derive number of
    files compiled, directories walked, tests run, etc.

    I am created when the build begins, and given to a BuildProgress object
    so it can track the overall progress of the whole build.

    """

    startTime = None
    stopTime = None
    expectedTime = None
    buildProgress = None
    debug = False

    def __init__(self, name, metricNames):
        self.name = name
        self.progress = {}
        self.expectations = {}
        for m in metricNames:
            self.progress[m] = None
            self.expectations[m] = None

    def setBuildProgress(self, bp):
        self.buildProgress = bp

    def setExpectations(self, metrics):
        """The step can call this to explicitly set a target value for one
        of its metrics. E.g., ShellCommands knows how many commands it will
        execute, so it could set the 'commands' expectation."""
        for metric, value in metrics.items():
            self.expectations[metric] = value
        self.buildProgress.newExpectations()

    def setExpectedTime(self, seconds):
        self.expectedTime = seconds
        self.buildProgress.newExpectations()

    def start(self):
        if self.debug:
            print "StepProgress.start[%s]" % self.name
        self.startTime = util.now()

    def setProgress(self, metric, value):
        """The step calls this as progress is made along various axes."""
        if self.debug:
            print "setProgress[%s][%s] = %s" % (self.name, metric, value)
        self.progress[metric] = value
        if self.debug:
            r = self.remaining()
            print " step remaining:", r
        self.buildProgress.newProgress()

    def finish(self):
        """This stops the 'time' metric and marks the step as finished
        overall. It should be called after the last .setProgress has been
        done for each axis."""
        if self.debug:
            print "StepProgress.finish[%s]" % self.name
        self.stopTime = util.now()
        self.buildProgress.stepFinished(self.name)

    def totalTime(self):
        if self.startTime is not None and self.stopTime is not None:
            return self.stopTime - self.startTime

    def remaining(self):
        if self.startTime is None:
            return self.expectedTime
        if self.stopTime is not None:
            return 0  # already finished
        # TODO: replace this with cleverness that graphs each metric vs.
        # time, then finds the inverse function. Will probably need to save
        # a timestamp with each setProgress update, when finished, go back
        # and find the 2% transition points, then save those 50 values in a
        # list. On the next build, do linear interpolation between the two
        # closest samples to come up with a percentage represented by that
        # metric.

        # TODO: If no other metrics are available, just go with elapsed
        # time. Given the non-time-uniformity of text output from most
        # steps, this would probably be better than the text-percentage
        # scheme currently implemented.

<<<<<<< HEAD
=======
        percentages = []
        for metric, value in self.progress.items():
            expectation = self.expectations[metric]
            if value is not None and expectation is not None:
                p = 1.0 * value / expectation
                percentages.append(p)
        if percentages:
            avg = reduce(lambda x, y: x + y, percentages) / len(percentages)
            if avg > 1.0:
                # overdue
                avg = 1.0
            if avg < 0.0:
                avg = 0.0
        if percentages and self.expectedTime is not None:
            return self.expectedTime - (avg * self.expectedTime)
>>>>>>> 2d996c5f
        if self.expectedTime is not None:
            # fall back to pure time
            return self.expectedTime - (util.now() - self.startTime)
        return None  # no idea


class WatcherState:

    def __init__(self, interval):
        self.interval = interval
        self.timer = None
        self.needUpdate = 0


class BuildProgress(pb.Referenceable):

    """I keep track of overall build progress. I hold a list of StepProgress
    objects.
    """

    def __init__(self, stepProgresses):
        self.steps = {}
        for s in stepProgresses:
            self.steps[s.name] = s
            s.setBuildProgress(self)
        self.finishedSteps = []
        self.watchers = {}
        self.debug = 0

    def setExpectationsFrom(self, exp):
        """Set our expectations from the builder's Expectations object."""
        for name, metrics in exp.steps.items():
            s = self.steps.get(name)
            if s:
                s.setExpectedTime(exp.times[name])
                s.setExpectations(exp.steps[name])

    def newExpectations(self):
        """Call this when one of the steps has changed its expectations.
        This should trigger us to update our ETA value and notify any
        subscribers."""
        pass  # subscribers are not implemented: they just poll

    def stepFinished(self, stepname):
        assert(stepname not in self.finishedSteps)
        self.finishedSteps.append(stepname)
        if len(self.finishedSteps) == len(self.steps.keys()):
            self.sendLastUpdates()

    def newProgress(self):
        r = self.remaining()
        if self.debug:
            print " remaining:", r
        if r is not None:
            self.sendAllUpdates()

    def remaining(self):
        # sum eta of all steps
        sum = 0
        for name, step in self.steps.items():
            rem = step.remaining()
            if rem is None:
                return None  # not sure
            sum += rem
        return sum

    def eta(self):
        left = self.remaining()
        if left is None:
            return None  # not sure
        done = util.now() + left
        return done

    def remote_subscribe(self, remote, interval=5):
        # [interval, timer, needUpdate]
        # don't send an update more than once per interval
        self.watchers[remote] = WatcherState(interval)
        remote.notifyOnDisconnect(self.removeWatcher)
        self.updateWatcher(remote)
        self.startTimer(remote)
        log.msg("BuildProgress.remote_subscribe(%s)" % remote)

    def remote_unsubscribe(self, remote):
        # TODO: this doesn't work. I think 'remote' will always be different
        # than the object that appeared in _subscribe.
        log.msg("BuildProgress.remote_unsubscribe(%s)" % remote)
        self.removeWatcher(remote)
        # remote.dontNotifyOnDisconnect(self.removeWatcher)

    def removeWatcher(self, remote):
        #log.msg("removeWatcher(%s)" % remote)
        try:
            timer = self.watchers[remote].timer
            if timer:
                timer.cancel()
            del self.watchers[remote]
        except KeyError:
            log.msg("Weird, removeWatcher on non-existent subscriber:",
                    remote)

    def sendAllUpdates(self):
        for r in self.watchers.keys():
            self.updateWatcher(r)

    def updateWatcher(self, remote):
        # an update wants to go to this watcher. Send it if we can, otherwise
        # queue it for later
        w = self.watchers[remote]
        if not w.timer:
            # no timer, so send update now and start the timer
            self.sendUpdate(remote)
            self.startTimer(remote)
        else:
            # timer is running, just mark as needing an update
            w.needUpdate = 1

    def startTimer(self, remote):
        w = self.watchers[remote]
        timer = reactor.callLater(w.interval, self.watcherTimeout, remote)
        w.timer = timer

    def sendUpdate(self, remote, last=0):
        self.watchers[remote].needUpdate = 0
        # text = self.asText() # TODO: not text, duh
        try:
            remote.callRemote("progress", self.remaining())
            if last:
                remote.callRemote("finished", self)
        except:
            log.deferr()
            self.removeWatcher(remote)

    def watcherTimeout(self, remote):
        w = self.watchers.get(remote, None)
        if not w:
            return  # went away
        w.timer = None
        if w.needUpdate:
            self.sendUpdate(remote)
            self.startTimer(remote)

    def sendLastUpdates(self):
        for remote in self.watchers.keys():
            self.sendUpdate(remote, 1)
            self.removeWatcher(remote)


class Expectations:
    debug = False
    # decay=1.0 ignores all but the last build
    # 0.9 is short time constant. 0.1 is very long time constant
    # TODO: let decay be specified per-metric
    decay = 0.5

    def __init__(self, buildprogress):
        """Create us from a successful build. We will expect each step to
        take as long as it did in that build."""

        # .steps maps stepname to dict2
        # dict2 maps metricname to final end-of-step value
        self.steps = defaultdict(dict)

        # .times maps stepname to per-step elapsed time
        self.times = {}

        for name, step in buildprogress.steps.items():
            self.steps[name] = {}
            for metric, value in step.progress.items():
                self.steps[name][metric] = value
            self.times[name] = None
            if step.startTime is not None and step.stopTime is not None:
                self.times[name] = step.stopTime - step.startTime

    def wavg(self, old, current):
        if old is None:
            return current
        if current is None:
            return old
        else:
            return (current * self.decay) + (old * (1 - self.decay))

    def update(self, buildprogress):
        for name, stepprogress in buildprogress.steps.items():
            old = self.times.get(name)
            current = stepprogress.totalTime()
            if current is None:
                log.msg("Expectations.update: current[%s] was None!" % name)
                continue
            new = self.wavg(old, current)
            self.times[name] = new
            if self.debug:
                print "new expected time[%s] = %s, old %s, cur %s" % \
                      (name, new, old, current)

            for metric, current in stepprogress.progress.items():
                old = self.steps[name].get(metric)
                new = self.wavg(old, current)
                if self.debug:
                    print "new expectation[%s][%s] = %s, old %s, cur %s" % \
                          (name, metric, new, old, current)
                self.steps[name][metric] = new

    def expectedBuildTime(self):
        if None in self.times.values():
            return None
        # return sum(self.times.values())
        # python-2.2 doesn't have 'sum'. TODO: drop python-2.2 support
        s = 0
        for v in self.times.values():
            s += v
        return s<|MERGE_RESOLUTION|>--- conflicted
+++ resolved
@@ -110,8 +110,6 @@
         # steps, this would probably be better than the text-percentage
         # scheme currently implemented.
 
-<<<<<<< HEAD
-=======
         percentages = []
         for metric, value in self.progress.items():
             expectation = self.expectations[metric]
@@ -127,8 +125,7 @@
                 avg = 0.0
         if percentages and self.expectedTime is not None:
             return self.expectedTime - (avg * self.expectedTime)
->>>>>>> 2d996c5f
-        if self.expectedTime is not None:
+        elif self.expectedTime is not None:
             # fall back to pure time
             return self.expectedTime - (util.now() - self.startTime)
         return None  # no idea
