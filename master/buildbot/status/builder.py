--- conflicted
+++ resolved
@@ -338,24 +338,12 @@
     @defer.inlineCallbacks
     def getPendingBuildRequestStatuses(self):
         db = self.status.master.db
-<<<<<<< HEAD
-        d = db.buildrequests.getBuildRequests(claimed=False,
-                                              buildername=self.name)
-
-        def make_statuses(brdicts):
-            return [BuildRequestStatus(self.name, brdict['brid'],
-                                       self.status, brdict=brdict)
-                    for brdict in brdicts]
-        d.addCallback(make_statuses)
-        return d
-=======
 
         brdicts = yield db.buildrequests.getBuildRequests(claimed=False,
                                              buildername=self.name)
 
         result = [BuildRequestStatus(self.name, brdict['brid'],self.status) for brdict in brdicts]
         defer.returnValue(result)
->>>>>>> 3f8c3dd9
 
     def foundCodebasesInBuild(self, build, codebases):
         if len(codebases) > 0:
