--- conflicted
+++ resolved
@@ -25,8 +25,6 @@
 from email.mime.text import MIMEText
 from email.utils import formatdate
 
-from buildbot.data import resultspec
-
 from twisted.internet import defer
 from twisted.internet import reactor
 from twisted.python import log as twlog
@@ -55,11 +53,8 @@
 from buildbot import util
 from buildbot.process.users import users
 from buildbot.status import base
-<<<<<<< HEAD
+from buildbot.status import buildset
 from buildbot.status.results import CANCELLED
-=======
-from buildbot.status import buildset
->>>>>>> 2d0f8e83
 from buildbot.status.results import EXCEPTION
 from buildbot.status.results import FAILURE
 from buildbot.status.results import Results
@@ -77,7 +72,8 @@
 #    Full Name <full.name@example.net>
 #    <full.name@example.net>
 VALID_EMAIL_ADDR = r"(?:\S+@[a-zA-Z0-9-]+(?:\.[a-zA-Z0-9-]+)+\.?)"
-VALID_EMAIL = re.compile(r"^(?:%s|(.+\s+)?<%s>\s*)$" % ((VALID_EMAIL_ADDR,) * 2))
+VALID_EMAIL = re.compile(r"^(?:%s|(.+\s+)?<%s>\s*)$" %
+                         ((VALID_EMAIL_ADDR,) * 2))
 VALID_EMAIL_ADDR = re.compile(VALID_EMAIL_ADDR)
 
 ENCODING = 'utf8'
@@ -408,7 +404,8 @@
         self.fromaddr = fromaddr
         if isinstance(mode, basestring):
             if mode == "all":
-                mode = ("failing", "passing", "warnings", "exception", "cancelled")
+                mode = ("failing", "passing", "warnings",
+                        "exception", "cancelled")
             elif mode == "warnings":
                 mode = ("failing", "warnings")
             else:
@@ -470,24 +467,12 @@
 
     def startService(self):
         if self.buildSetSummary:
-<<<<<<< HEAD
-            self._buildset_complete_consumer = self.master.mq.startConsuming(
-                self._buildset_complete_cb,
-                ('buildsets', None, 'complete'))
-=======
             self.summarySubscribe()
->>>>>>> 2d0f8e83
 
         base.StatusReceiverMultiService.startService(self)
 
     def stopService(self):
-<<<<<<< HEAD
-        if self._buildset_complete_consumer is not None:
-            self._buildset_complete_consumer.stopConsuming()
-            self._buildset_complete_consumer = None
-=======
         self.summaryUnsubscribe()
->>>>>>> 2d0f8e83
 
         return base.StatusReceiverMultiService.stopService(self)
 
@@ -546,7 +531,8 @@
 
     def sendBuildSetSummary(self, buildset, builds):
         # only include builds for which isMailNeeded returns true
-        builds = [build for build in builds if self.isMailNeeded(build, build.getResults())]
+        builds = [build for build in builds if self.isMailNeeded(
+            build, build.getResults())]
         if builds:
             self.buildMessage("(whole buildset)", builds, buildset['results'])
 
@@ -562,42 +548,6 @@
             return self.buildMessage(name, [build], results)
         return None
 
-<<<<<<< HEAD
-    def _gotBuilds(self, res, buildset):
-        builds = []
-        for (builddictlist, builder) in res:
-            for builddict in builddictlist:
-                build = builder.getBuild(builddict['number'])
-                if build is not None and self.isMailNeeded(build, build.results):
-                    builds.append(build)
-
-        if builds:
-            self.buildMessage("(whole buildset)", builds, buildset['results'])
-
-    def _gotBuildRequests(self, breqs, buildset):
-        dl = []
-        for breq in breqs:
-            buildername = breq['buildername']
-            builder = self.master_status.getBuilder(buildername)
-            d = self.master.db.builds.getBuilds(buildrequestid=breq['buildrequestid'])
-            d.addCallback(lambda builddictlist, builder=builder:
-                          (builddictlist, builder))
-            dl.append(d)
-        d = defer.gatherResults(dl)
-        d.addCallback(self._gotBuilds, buildset)
-
-    def _gotBuildSet(self, buildset, bsid):
-        d = self.master.data.get(('buildrequests', ),
-                                 filters=[resultspec.Filter('buildsetid', 'eq', [bsid])])
-        d.addCallback(self._gotBuildRequests, buildset)
-
-    def _buildset_complete_cb(self, key, msg):
-        d = self.master.db.buildsets.getBuildset(bsid=msg['bsid'])
-        d.addCallback(self._gotBuildSet, msg['bsid'])
-        return d
-
-=======
->>>>>>> 2d0f8e83
     def getCustomMesgData(self, mode, name, build, results, master_status):
         #
         # logs is a list of tuples that contain the log
