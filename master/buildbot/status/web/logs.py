--- conflicted
+++ resolved
@@ -23,16 +23,10 @@
 
 from buildbot import interfaces
 from buildbot.status import logfile
-<<<<<<< HEAD
 from buildbot.status.web.base import IHTMLLog, HtmlResource, getCodebasesArg, ContextMixin, \
-    path_to_codebases, path_to_build, path_to_builder, path_to_builders
+    path_to_codebases, path_to_build, path_to_builder, path_to_builders, path_to_root, IHTMLLog
 from buildbot.status.web.xmltestresults import XMLTestResource
-=======
-from buildbot.status.web.base import HtmlResource
-from buildbot.status.web.base import IHTMLLog
-from buildbot.status.web.base import path_to_root
 from buildbot.util.ansicodes import parse_ansi_sgr
->>>>>>> 2d996c5f
 
 
 class ChunkConsumer:
@@ -62,13 +56,7 @@
         self.textlog.finished()
 
 # /builders/$builder/builds/$buildnum/steps/$stepname/logs/$logname
-<<<<<<< HEAD
 class TextLog(Resource, ContextMixin):
-=======
-
-
-class TextLog(Resource):
->>>>>>> 2d996c5f
     # a new instance of this Resource is created for each client who views
     # it, so we can afford to track the request in the Resource.
     implements(IHTMLLog)
@@ -144,7 +132,6 @@
 
         if not self.asText:
             self.template = req.site.buildbot_service.templates.get_template("logs.html")
-<<<<<<< HEAD
             self.chunk_template = req.site.buildbot_service.templates.get_template("log_chunk.html")
             builder = self.original.step.build.builder
             build_id = self.original.step.build.number
@@ -174,13 +161,6 @@
             cxt['selectedproject'] = project
 
             data = self.template.render(**cxt)
-=======
-
-            data = self.template.module.page_header(
-                pageTitle="Log File contents",
-                texturl=req.childLink("text"),
-                path_to_root=path_to_root(req))
->>>>>>> 2d996c5f
             data = data.encode('utf-8')
             req.write(data)
 
@@ -222,17 +202,12 @@
         self.original = original
 
     def render(self, request):
-<<<<<<< HEAD
         if 'xml-stylesheet' in self.original.html:
             request.setHeader("content-type", "text/xml; charset=utf-8")
         else:
             request.setHeader("content-type", "text/html")
 
         return self.original.html
-=======
-        request.setHeader("content-type", "text/html")
-        return self.original.getText()
->>>>>>> 2d996c5f
 
 components.registerAdapter(HTMLLog, logfile.HTMLLogFile, IHTMLLog)
 
