--- conflicted
+++ resolved
@@ -25,15 +25,14 @@
 
 	$(document).ready(function() {
 		
-<<<<<<< HEAD
+
 		// get all common scripts
 		helpers.init();			
 		// get scripts for general popups
 		popup.init();
 		// get scripts for the projects dropdown
 		projectDropDown.init();
-=======
->>>>>>> 0b7dfb4a
+
 		
 		if ($('.tablesorter-js').length > 0) {
 			require(['dataTables'],
