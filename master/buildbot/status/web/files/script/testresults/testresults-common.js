define(['jquery'], function ($) {

    "use strict";
 
<<<<<<< HEAD
	$(document).ready(function(){			
=======
	$(document).ready(function(){
>>>>>>> efeb0fe1

    		$("#filterinput").val("");
			
			var checkboxesList = $('#CheckBoxesList input');
			checkboxesList.prop('checked', true);

			//console.log($('.check-boxes-list input'))
			var th = $('.table-holder');

			//  sort failues and ignored first
			
			// insert one input field for all tables
			$.fn.dataTableExt.oApi.fnFilterAll = function(oSettings, sInput, iColumn, bRegex, bSmart) {
			    var settings = $.fn.dataTableSettings;
			     
			    for ( var i=0 ; i<settings.length ; i++ ) {
			      settings[i].oInstance.fnFilter( sInput, iColumn, bRegex, bSmart);
			    }

			    var dv = $('.dataTables_empty').closest(th)
				$(dv).hide();    
				
			};

			jQuery.fn.dataTableExt.oApi.fnFilterOnReturn = function (oSettings) {
			    var _that = this;
			  
			    this.each(function (i) {
			        $.fn.dataTableExt.iApiIndex = i;
			        var $this = this;
			        var anControl = $('input', _that.fnSettings().aanFeatures.f);
			        anControl.unbind('keyup').bind('keypress', function (e) {
			            if (e.which == 13) {
			                $.fn.dataTableExt.iApiIndex = i;
			                _that.fnFilter(anControl.val());
			            }
			        });
			        return this;
			    });
			    return this;
			};

			//console.log(colList)
			var oTable = $('.tablesorter-log-js').dataTable({
				"asSorting": false,
				"bPaginate": false,
				"bFilter": true,
				"bSort": false,
				"bInfo": false,
				"bAutoWidth": false
			});

			/* Add event listeners to the two range filtering inputs */
			
			function checkFilterInput() {
				var iFields = $('#CheckBoxesList input:checked');
				
				th.show();
				var checkString = []
				
				iFields.each(function(i){
					checkString.push('(' + $(this).val() + ')');
				});
				var changesstr = checkString.join("|");
				
				oTable.fnFilterAll(changesstr, 1, true);	
					
			}
			checkFilterInput();	

			checkboxesList.click(function(){
				checkFilterInput();
			});
			
			function inputVal(inputVal, num, bool) {
				th.show(inputVal);
				oTable.fnFilterAll(inputVal, num, bool);	
			}

			// submit on return
			$("#filterinput").keydown(function(event) {
			// Filter on the column (the index) of this element
			var e = (window.event) ? window.event : event;
			if(e.keyCode == 13){
			    inputVal(this.value);
			}
			
			});
			
			$('#submitFilter').click(function(){
				inputVal($("#filterinput").val());	
			});

			// clear the input field
			$('#clearFilter').click(function(){
				location.reload();
			});

			// remove empty tds for rows with colspan
			//$('.colspan-js').nextAll('td').remove();

			$('.failure-detail-cont', th).each(function(){	

				var fdTxt = $('.failure-detail-txt', this);
				$(this).height(fdTxt.height() + 40);
				
				if (!fdTxt.is(':empty')) {
					$('<a href="#" class="new-window var-3 grey-btn">Open new window</a>').insertBefore(fdTxt);
					if (fdTxt.height() >= 130) {
						$('<a class="height-toggle var-3 grey-btn" href="#">Show more</a>').insertBefore(fdTxt);	
					}
				}
				
			});		

			function nWin(newWinHtml) {

			  	var w = window.open();
			  	
				var html = "<style>body {padding:0 0 0 15px;margin:0;"+
				"font-family:'Courier New';font-size:12px;white-space:"+
				" pre;overflow:auto;}</style>"+newWinHtml;
				
				$(w.document.body).html(html);

			}

			// show content of exceptions in new window
			$('.new-window').click(function(e){
				e.preventDefault();
				var newWinHtml = $(this).parent().find($('.failure-detail-txt')).html();
				nWin(newWinHtml);
			});

			// show more / hide
			$('.height-toggle').click(function(e){
				
				e.preventDefault();
				var fdtf = $(this).parent().find($('.failure-detail-txt'));
				var parentTd = $(this).parent().parent();

				fdtf.css({'max-height':'none', 'height': ''});
				
				if (!$(this).hasClass('expanded-js')) {
					$(this).addClass('expanded-js');
					$(this).text('Show less');
					fdtf.css('height','');
					parentTd.css('height',fdtf.height() + 40);
				} else {
					$(this).removeClass('expanded-js');
					$(this).text('Show more');
					fdtf.css('max-height',130);
					parentTd.css('height',170);
				}
			});

			// url for back to builddetailpage
			if (window.location.pathname.indexOf('steps') > 0) {
				(function( $ ) {
					var sourceUrl = window.location.pathname.split('/');
					var decodedUriSearch = window.location.search;

					var decodedBuildDetailName = decodeURIComponent(sourceUrl.slice(4)[0]);
					var decodedBuildDetailNumber = decodeURIComponent(sourceUrl.slice(6)[0])

					var url = [];
					
					$.each(sourceUrl, function(i,value){
						if (i < 7) {
							url.push(value)
						}
					});
					
					var urlJoined = url.join('/');
					var urljoinedSearch = urlJoined + decodedUriSearch
					
					$('#btd').text(decodedBuildDetailName + ' #' + decodedBuildDetailNumber);
					$('#btd').attr('href', urljoinedSearch);

				})( jQuery );
			}
	});
});<|MERGE_RESOLUTION|>--- conflicted
+++ resolved
@@ -2,11 +2,7 @@
 
     "use strict";
  
-<<<<<<< HEAD
 	$(document).ready(function(){			
-=======
-	$(document).ready(function(){
->>>>>>> efeb0fe1
 
     		$("#filterinput").val("");
 			
