define(['jquery'], function ($) {

    "use strict";
    var helpers;
    
    helpers = {
        init: function () {
		
        // json on frontpage
        if ($('#tb-root').length != 0) {
	         $.ajax({
			    url: "/json?filter=0",
			    dataType: "json",
			    type: "GET",
			    cache: false,
			    success: function (data) {
			        
			        var arrayBuilders = [];
			        var arrayPending = [];
			        var arrayCurrent = [];
			        $.each(data.builders, function (key, value) {
	        			arrayBuilders.push(key);
	        			arrayPending.push(value.pendingBuilds);
	        			if (value.state == 'building') {
	        				arrayCurrent.push(value.currentBuilds);
	        			}
	    			});

			        function sumVal(arr) {
			        	var sum = 0;
						$.each(arr,function(){sum+=parseFloat(this) || 0;});
						return sum;
			        };
					
	    			var arraySlaves = [];
			        $.each(data.slaves, function (key) {
	        			arraySlaves.push(key);
	    			});

	    			var arrayProjects = [];
			        $.each(data.project, function (key) {
	        			arrayProjects.push(key);
	    			});

	    			$('.summary-td').append("<td><span>" + ' ' + arraySlaves.length + '</span></td> ' + "<td><span>" + ' ' + sumVal(arrayPending) + '</span></td> ')	
			    }
			});
		   
		}

        // Colums with sorting 
		var colList = [];
		$('.tablesorter-js > thead th').each(function(i){
			
			if (!$(this).hasClass('no-tablesorter-js')) {
				colList.push(null);
			} else {
				colList.push({'bSortable': false });
			}
		});
		
		// sort and filter tabless		
		$('.tablesorter-js').dataTable({
			"bPaginate": false,
			"bLengthChange": false,
			"bFilter": true,
			"bSort": true,
			"bInfo": false,
			"bAutoWidth": false,
			"bRetrieve": false,
			"asSorting": true,
			"bSearchable": true,
			"aaSorting": [],
			"aoColumns": colList,
			"oLanguage": {
			 	"sSearch": ""
			 },
			"bStateSave": true,
			"fnInitComplete": function() {
				$('.dataTables_filter input').attr('placeholder', 'Filter results')
            	$('.dataTables_filter input').focus();
        	}
		});

		// center infobox
	jQuery.fn.center = function() {
		var h = $(window).height();
	    var w = $(window).width();

	    // adjust height to browser height
	    this.css('height',(h < 400) ? 300 : '');

		this.css("position", "absolute");
		this.css("top", ($(window).height() - this.outerHeight()) / 2 + $(window).scrollTop() + "px");
		this.css("left", ($(window).width() - this.outerWidth()) / 2 + $(window).scrollLeft() + "px");
		return this;
	};

	function popUpBtn(classBtn, classHide){

		$(classBtn).click(function(e){
			e.preventDefault();
			$('.cloned').hide();
			$('.command_forcebuild').removeClass('form-open');

			var clonedInfoBox = $(this).next().clone().addClass('cloned');

			$('body').append(clonedInfoBox);

			$(window).resize(function() {
				$(clonedInfoBox).center();
			});
			
			$(clonedInfoBox).center().fadeIn('fast', function (){
				$('.command_forcebuild', this).addClass('form-open')
				validateForm();
			});
		});
	};
	popUpBtn('.popup-btn-js');

	function closePopUp() {
			


		$(document, '.close-btn').bind('click touchstart', function(e){
			if (!$(e.target).closest('.more-info-box-js, .popup-btn-js, .more-info-box-js-2, .popup-btn-js-2').length || $(e.target).closest('.close-btn').length ) {
				$('.command_forcebuild').removeClass('form-open');
				$('.more-info-box-js, .more-info-box-js-2').hide();
				$('#content').empty();
			}

		}); 
		
	}
	closePopUp();
	
	//Set the highest with on both selectors
			function getMaxChildWidth(sel) {
			    var max = 80;
			    $(sel).each(function(){
			        var c_width = $(this).width();
			        if (c_width > max) {
			            max = c_width + 30;
			        }
			    });
			    $('#selectorWidth').width(max);

			    return max;
			}
			
			$(".select-tools-js").select2({
				width: getMaxChildWidth(".select-tools-js")
			});
			$("#commonBranch_select").select2({
				placeholder: "Common branches",
				width: $("#commonBranch_select").width() + 140
			});

		// combobox on codebases
		function comboBox(selector) {

			// invoke selec2 plugin
			var selectLength = $('select.select-tools-js').length;

			var sortLink = $('<a href="#" class="sort-name">Sort by name</a>');
			$(sortLink).insertAfter($('.select2-search'));
			
			$('option', selector).each(function() {			
				 if ($('option[value="' + $(this).val() + '"]', selector).length == selectLength) {
	        		$(this).clone().prop('selected', false).appendTo("#commonBranch_select");			
	    		}
			});

			// Remove duplicates from the list
			var map = {};
			$("#commonBranch_select option").each(function(){
			    var value = $(this).text();
			    if (map[value] == null){
			        map[value] = true;
			    } else {
			        $(this).remove();
			    }
			});

			$('#commonBranch_select').change(function(){
			var commonVal = $(this);
			
			$('option',selector).each(function() {
				
				if ($(this).val() === $(commonVal).val() ) {					
						$(this).parent().children('option').prop('selected', false);
						$(this).prop('selected', true);
					}
				});
				
				$(selector).trigger("change");
			});

		}
		comboBox('.select-tools-js');

		// sort selector list by name
		function clickSort(selector) {
			$('.sort-name').click(function(e){
				var sn = $(this)
				$(sn).toggleClass('direction-up');
				e.preventDefault();

			    $(selector).children("li").sort(function(a, b) {
			        var upA = $(a).text().toUpperCase();
			        var upB = $(b).text().toUpperCase();
			        if ($(sn).hasClass('direction-up')) {
			        	return (upA < upB) ? -1 : (upA > upB) ? 1 : 0;
			        } else {
			        	return (upA > upB) ? -1 : (upA < upB) ? 1 : 0;
			        }
			    }).appendTo(selector);
			});
		}
		
		clickSort('#select2-drop .select2-results');

	// check all in tables
	$(function selectAll() {
	    $('#selectall').click(function () {
	    	
	        $('.fi-js').prop('checked', this.checked);
	    });
	});
	$('.force-individual-js').click(function(e){
		e.preventDefault();
		/*
		$(this).prev('.fi-js').prop('checked', true);
		*/
		var iVal = $(this).prev().prev().val();
		
		var hi = $('<input checked="checked" name="cancelselected" type="hidden" value="'+  iVal  +'"  />');
		$(hi).insertAfter($(this));
		$('#formWrapper form').submit();

	});
	
	// chrome font problem fix
	$(function chromeWin() {
		var is_chrome = /chrome/.test( navigator.userAgent.toLowerCase() );
		var isWindows = navigator.platform.toUpperCase().indexOf('WIN')!==-1;
		if(is_chrome && isWindows){
		  $('body').addClass('chrome win');

		}
	});

	// validate the forcebuildform
	function validateForm() {
		var formEl = $('.form-open');
		var excludeFields = ':button, :hidden, :checkbox, :submit';
		$('.grey-btn', formEl).click(function(e) {

			var allInputs = $('input', formEl).not(excludeFields);
			
			var rev = allInputs.filter(function() {
				return this.name.indexOf("revision") >= 0;
			});
			
			var emptyRev = rev.filter(function() {
				return this.value === "";
			});

			if (emptyRev.length > 0 && emptyRev.length < rev.length) {
				
				rev.each(function(){
    				if ($(this).val() === "") {
						$(this).addClass('not-valid');
					} else {
						$(this).removeClass('not-valid');
					}
    			});

    			$('.form-message', formEl).hide();

    			if (!$('.error-input', formEl).length) {
    				$(formEl).prepend('<div class="error-input">Fill out the empty revision fields or clear all before submitting</div>');
    			} 
				e.preventDefault();
			}
		});
		
	}

	// display popup box with external content	
	$('#getBtn').click(function() {

		$('.more-info-box-js, .more-info-box-js-2').hide();
		$('#content').empty();
		var path = $('#pathToCodeBases').attr('href');
		var preloader = '<div id="bowlG"><div id="bowl_ringG"><div class="ball_holderG"><div class="ballG"></div></div></div></div>';
		$('body').append(preloader).show();
		
		$.get(path)
		.done(function(data) {
			var $response=$(data);
			$('#bowlG').remove();
			
			var fw = $($response).find('#formWrapper')
			
			$(fw).appendTo($('#content'));
			
			$('.more-info-box-js-2').fadeIn('fast');

			$('.more-info-box-js-2').center();

			$("#formWrapper .select-tools-js").select2({
				width: getMaxChildWidth(".select-tools-js")
			});
			$("#formWrapper #commonBranch_select").select2({
				placeholder: "Common branches"
			});

			comboBox('#formWrapper .select-tools-js');
<<<<<<< HEAD
		
			$('.select2-drop').bind('click touchstart', function(e){
				e.stopPropagation();
=======
			
			$('.select2-drop').bind('click touchstart', function(e){
				e.stopPropagation();
				$(this).unbind(e);
>>>>>>> 3709b3b9
			});	

  			clickSort('#select2-drop .select2-results');
			$(window).resize(function() {
				$('.more-info-box-js-2').center();
			});
			
			$('#getForm').attr('action', window.location.href);	
			$('#getForm .grey-btn[type="submit"]').click(function(){
				$('.more-info-box-js-2').hide();				
			});


			
		});
	});
	
	// tooltip for long txtstrings
	$('.ellipsis-js').hover(function(){
		var tthis = $(this);
		var txt = $(this).text();
		var toolTip = $('<div/>').addClass('tool-tip').text(txt);
		$(this).css('overflow', 'visible')
		$(this).append(toolTip);
	}, function(){
		$(this).css('overflow', 'hidden');
		$('.tool-tip', this).remove();
	});

	//parse reason string
	$('.codebases-list .reason-txt').each(function(){
		var rTxt = $(this).text().trim();
		if (rTxt === "A build was forced by '':") {
			$(this).remove();
		}
	});

	$('#submitBtn').click(function(){
		$('#formWrapper form').submit();
	});

	$('#projectDropdown').click(function(e){
		
		var preloader = '<div id="bowlG"><div id="bowl_ringG"><div class="ball_holderG"><div class="ballG"></div></div></div></div>';
		$('body').append(preloader).show();

		var path = "/projects";
		var mib = $('<div class="more-info-box more-info-box-js-3"><span class="close-btn"></span><h3>Builders shorcut</h3><div id="content1"></div></div>');
		$(mib).insertAfter($(this));

		$.get(path)
		.done(function(data) {
			var $response=$(data);
			$('#bowlG').remove();
			
			var fw = $($response).find('.tablesorter-js');
			$(fw).appendTo($('#content1'));
			$('.more-info-box-js-3 .tablesorter-js').removeClass('tablesorter')

			$('.top-menu .shortcut-js .scLink').each(function(){
				var scLink = $(this).attr('data-sc');
				$(this).attr('href', scLink);
			});

			$(mib).slideDown('fast');

			$(document, '.close-btn').bind('click touchstart', function(e){
			    if (!$(e.target).closest(mib).length || $(e.target).closest('.close-btn').length) {
			        	
			        $(mib).slideUp('fast', function(){
			        	$(this).remove();	
			        });
			        
			    }
			});
	
		});

	});
	
	$('.ajaxbtn').click(function(){
		var datab = $(this).attr('data-b');
		
		var dataindexb = $(this).attr('data-indexb');
		
		var preloader = '<div id="bowlG"><div id="bowl_ringG"><div class="ball_holderG"><div class="ballG"></div></div></div></div>';
		$('body').append(preloader).show();
		var mib3 = $('<div class="more-info-box more-info-box-js-3"><span class="close-btn"></span><h3>Force build</h3><div id="content1"></div></div>');
		$(mib3).insertAfter($(this));

		$.get('', {extform: true, datab: datab, dataindexb: dataindexb}).done(function(data) {

			$('#bowlG').remove();
			$(data).appendTo($('#content1'));
			$(mib3).center();
			$(window).resize(function() {
				$(mib3).center();
			});
			$(mib3).fadeIn('fast');

			$(document, '.close-btn').bind('click touchstart', function(e){
		
			    if (!$(e.target).closest(mib3).length || $(e.target).closest('.close-btn').length) {
			        	        	
			        $(mib3).remove();
			        	
			        $(this).unbind(e);
			    }
			});

		});

	});
	
	}
	};

    return helpers;
});<|MERGE_RESOLUTION|>--- conflicted
+++ resolved
@@ -318,16 +318,10 @@
 			});
 
 			comboBox('#formWrapper .select-tools-js');
-<<<<<<< HEAD
-		
-			$('.select2-drop').bind('click touchstart', function(e){
-				e.stopPropagation();
-=======
 			
 			$('.select2-drop').bind('click touchstart', function(e){
 				e.stopPropagation();
 				$(this).unbind(e);
->>>>>>> 3709b3b9
 			});	
 
   			clickSort('#select2-drop .select2-results');
@@ -401,6 +395,7 @@
 			        	$(this).remove();	
 			        });
 			        
+			        $(this).unbind(e);
 			    }
 			});
 	
