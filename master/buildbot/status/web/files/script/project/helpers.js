define(['screensize','text!templates/popups.mustache', 'mustache', "extend-moment", "timeElements"], function (screenSize,popups,Mustache, extendMoment, timeElements) {

    "use strict";
    var helpers;

    var css_classes = {SUCCESS: "success",
        WARNINGS: "warnings",
        FAILURE: "failure",
        SKIPPED: "skipped",
        EXCEPTION: "exception",
        RETRY: "retry",
        CANCELED: "exception",
        RUNNING: "running",
        NOT_STARTED: "not_started",
        None: ""
    };

    String.prototype.format = function () {
        var args = arguments;
        return this.replace(/{(\d+)}/g, function (match, number) {
            return typeof args[number] != 'undefined' ? args[number] : match;
        });
    };

    Number.prototype.clamp = function(min, max) {
      return Math.min(Math.max(this, min), max);
    };
    
    helpers = {
        init: function () {

        	/*
				// only for testing		
				$('<div/>').addClass('windowsize').css({'position': 'absolute', 'fontSize': '20px'}).prependTo('body');

				var ws = $(window).width() + ' ' +  $(window).height();

				$('.windowsize').html(ws);
				    	
			    $(window).resize(function(event) {
			    	ws = $(window).width() + ' ' +  $(window).height();
			    	$('.windowsize').html(ws);
			    });
			*/

			// Set the currentmenu item
			helpers.setCurrentItem();

			// Authorize on every page
			helpers.authorizeUser();

			if ($('#buildslave_page').length) {
				// display the number of current jobs
				helpers.displaySum($('#currentJobs'),$('#runningBuilds_onBuildslave').find('li'));
			}			

			if ($('#builddetail_page').length > 0) {
				helpers.summaryArtifactTests();
			}

			if ($('#tb-root').length != 0) {
                //Disabled until we decided that we need an updating front page
				//helpers.updateBuilders();
			}

			if ($('#builder_page').length != 0) {				
				helpers.codeBaseBranchOverview($('#brancOverViewCont'));
			}

<<<<<<< HEAD
=======
			// keyboard shortcuts
			/*$('body').keyup(function(event) {
                
                if (event.which === 81) {
                    location.href = '/projects'
                }
                if (event.which === 87) {
                    location.href = '/buildqueue'
                }
                if (event.which === 69) {
                    location.href = '/buildslaves'
                }
                
            });*/

>>>>>>> bed4a783
       		// submenu overflow on small screens

	        helpers.menuItemWidth(screenSize.isMediumScreen());
			$(window).resize(function() {
				helpers.menuItemWidth(screenSize.isMediumScreen());			  
			});
			
			// check all in tables and remove builds
			helpers.selectBuildsAction();
			
			// chrome font problem fix
			$(function userAgent() {
				var is_chrome = /chrome/.test( navigator.userAgent.toLowerCase());
				var isFirefox = /firefox/.test( navigator.userAgent.toLowerCase());
				var isWindows = navigator.platform.toUpperCase().indexOf('WIN')!==-1;
				if (is_chrome) {
					$('body').addClass('chrome');
				}
				if (isWindows) {
					$('body').addClass('win');
				}

				if (isFirefox) {
					$('body').addClass('firefox');
				}
								
			});		

			// tooltip used on the builddetailpage
			helpers.toolTip('.ellipsis-js');

			// parse reason string on the buildqueue page
			helpers.parseReasonString();


			// trigger individual builds on the builders page
			helpers.runIndividualBuild();			
			
			// Set the full name from a cookie. Used on buildersform and username in the header
			helpers.setFullName($("#buildForm .full-name-js, #authUserName"));			
		
			$('#authUserBtn').click(function(){
				helpers.eraseCookie('fullName1','','eraseCookie');				
			});
			helpers.tooltip($('.tooltip'));

		}, randomImage: function (el) {
			var images = ['48273828.jpg'];						
			el.attr('src', 'images/' + images[Math.floor(Math.random() * images.length)]);

		}, tooltip: function (el) {
			
			el.hover(function(e) {
				var toolTipCont = $('<div class="tooltip-cont" />');
				this.t = this.title;
				this.title = "";
				var cursorPosTop = e.pageY + 20;
				var cursorPosLeft = e.pageX + 5;
				$(e.target).click(function(){
					toolTipCont.remove();					
				});	
				toolTipCont.html(this.t)
				.appendTo('body')
				.css({'top':cursorPosTop,'left':cursorPosLeft})				
				.fadeIn('fast');
				
			}, function() {
				this.title = this.t;
				var toolTipCont = $('.tooltip-cont');	
				toolTipCont.fadeOut('fast', function(){					
					$(this).remove();
				});
			});
			
		}, authorizeUser: function() {

			// the current url
			var url = window.location;
				
			// Does the url have 'user' and 'authorized' ? get the fullname
			if (url.search.match(/user=/) && url.search.match(/autorized=True/)) {				
				var fullNameLdap = decodeURIComponent(url.search.split('&').slice(0)[1].split('=')[1]);	
				// set the cookie with the full name on first visit
				helpers.setCookie("fullName1", fullNameLdap);
				window.location = "/";
			} else if (helpers.getCookie("fullName1") === '') {
				// Redirect to loginpage if missing namecookie
				window.location = "/login";
			} else {
				// Extend the expiration date
				helpers.setCookie("fullName1", helpers.getCookie("fullName1"));
			}


		}, setCurrentItem: function () {
			
				var path = window.location.pathname.split("\/");
				
				 $('.top-menu a').each(function(index) {
				 	var thishref = this.href.split("\/");
				 	
				    if(this.id == path[1].trim().toLowerCase() || (this.id == 'home' && path[1].trim().toLowerCase().length === 0))
				        $(this).parent().addClass("selected");
				});
		
		}, jCenter: function(el) {
				var h = $(window).height();
			    var w = $(window).width();
			    var tu = el.outerHeight(); 
			    var tw = el.outerWidth(); 			   			    

			    // adjust height to browser height , "height":h - 75 , "height":'auto'
			    
			    if (h < (tu + 5)) {

			    	el.css({"top": 5 + $(window).scrollTop() + "px","height":h -60});
			    } else {
			    
			    	el.css({"top": (h - tu) / 2 + $(window).scrollTop() + 'px',"height":'auto'});
			    }
				
				el.css("left", (w - tw) / 2 + $(window).scrollLeft() + "px");
				return el;
			
		}, setFullName: function(el) {			
			var valOrTxt;
			var cookieVal = helpers.getCookie("fullName1");

			// Loop through all elements that needs fullname 
			el.each(function(){
				// check if it is an input field or not
				valOrTxt = $(this).is('input')? 'val' : 'text';				
				$(this)[valOrTxt](cookieVal);
			});

		}, runIndividualBuild: function() { // trigger individual builds
			$('#tablesorterRt').delegate('.run-build-js', 'click', function(e){			
				$('.remove-js').remove();
				e.preventDefault();
                var prevElem = $(this).prev();
				var datab = prevElem.attr('data-b');
				var dataindexb = prevElem.attr('data-indexb');
                var dataReturnPage = prevElem.attr('data-returnpage');            

				var mustacheTmpl = '<h2 class="small-head">Your build will show up soon</h2>';		
				var mustacheTmplShell = $(Mustache.render(popups, {MoreInfoBoxOuter:true},{partial:mustacheTmpl}));
				mustacheTmplShell.appendTo($('body'));
				
                var builder_name = $(this).prev().attr('data-b_name');				
				
				helpers.jCenter(mustacheTmplShell).fadeIn('fast', function() {
					helpers.closePopup($(this));
					$(this).delay(1500).fadeOut('fast', function() {
						$(this).remove();	
					});	
				});
				
				// get the current url with parameters append the form to the DOM and submit it
                var url = location.protocol + "//" + location.host + "/forms/forceBuild";

                //get all branches
                var urlParams = {rt_update: 'extforms', datab: datab, dataindexb: dataindexb, builder_name: builder_name, returnpage: dataReturnPage};
                urlParams = helpers.codebasesFromURL(urlParams);

				$.get(url, urlParams, "json").done(function(data, textStatus, jqXHR) {
					var formContainer = $('<div/>').attr('id', 'formCont').append($(data)).appendTo('body').hide();
                    // Add the value from the cookie to the disabled and hidden field
                    helpers.setFullName($("#usernameDisabled, #usernameHidden", formContainer));

                    var form = formContainer.find('form').ajaxForm();

                    $(form).ajaxSubmit(function(data) {
                        requirejs(['realtimePages'], function (realtimePages) {
                        	mustacheTmplShell.remove();
                            var name = dataReturnPage.replace("_json", "");
                            realtimePages.updateSingleRealTimeData(name, data, true);                            
                        });
                    });
				});
			});			
			
		}, parseReasonString: function() { // parse reason string on the buildqueue page
				$('.codebases-list .reason-txt').each(function(){
					var rTxt = $(this).text().trim();
					if (rTxt === "A build was forced by '':") {
						$(this).remove();
					}
				});
			
		}, selectBuildsAction: function() { // check all in tables and perform remove action		    
					
			var mustacheTmpl = Mustache.render(popups, {'preloader':'true'});
			var preloader = $(mustacheTmpl);	

			var selectAll = $('#selectall');
			
			selectAll.click(function () {
				var tableSorter = $('#tablesorterRt').dataTable();							   				
				var tableNodes = tableSorter.fnGetNodes();	
		        $('.fi-js',tableNodes).prop('checked', this.checked);
		    });

			function ajaxPost(str) {					
				$('body').append(preloader).show();					
				var tableSorter = $('#tablesorterRt').dataTable();							   				
				str = str+'&ajax=true';
				
				$.ajax({
					type: "POST",
					url: 'buildqueue/_selected/cancelselected',
					data: str,
					success: function (data) {
						preloader.remove();
						tableSorter.fnClearTable();
						$.each(data, function (key, value) {
		          			var arObjData = [value];
							tableSorter.fnAddData(arObjData);							
						});
						selectAll.prop('checked',false);
					}
				});
				return false;									
			}				

			$('#submitBtn').click(function(e){					
				e.preventDefault();
				
				var tableSorter = $('#tablesorterRt').dataTable();							   				
				var tableNodes = tableSorter.fnGetNodes();	
		        var checkedNodes = $('.fi-js',tableNodes);
		        
		        var formStr = "";
		        checkedNodes.each(function(){
		        	if ($(this).is(':checked')) {
		        		formStr += 'cancelselected='+$(this).val()+'&';
		        	}		        	
		        });
		        var formStringSliced = formStr.slice(0,-1);		        
		        
				if (formStringSliced != '') {
					ajaxPost(formStringSliced);				
				}				
			});
			$('#tablesorterRt').delegate('.force-individual-js', 'click', function(e){					
				e.preventDefault();
				var iVal = $(this).prev().prev().val();
				var str = 'cancelselected='+iVal;								
				ajaxPost(str);						
			});
			
		}, updateBuilders: function () {
			$.ajax({
				url: "/json/builders/?filter=0",
				dataType: "json",
				type: "GET",
				cache: false,
				success: function (data) {
                    var arrayBuilders = [];
                    var arrayPending = [];
                    var arrayCurrent = [];
                    $.each(data, function (key, value) {
                        arrayBuilders.push(key);
                        arrayPending.push(value.pendingBuilds);
                        if (value.state == 'building') {
                            arrayCurrent.push(value.currentBuilds);
                        }
                    });

                    function sumVal(arr) {
                        var sum = 0;
                        $.each(arr,function(){sum+=parseFloat(this) || 0;});
                        return sum;
                    }

                    $('#pendingBuilds').text(sumVal(arrayPending));
                }
            });

            $.ajax({
				url: "/json/slaves/?filter=0",
				dataType: "json",
				type: "GET",
				cache: false,
				success: function (data) {
                    var arraySlaves = [];
                    $.each(data, function (key) {
                        arraySlaves.push(key);
                    });

                    $('#slavesNr').text(arraySlaves.length);
				}
			});
		}, codeBaseBranchOverview: function(El) {
	        	
    		var decodedUri = decodeURIComponent(window.location.search);
			var parsedUrl = decodedUri.split('&');
			var cbTable = $('<div class="border-table-holder"><div id="overScrollJS" class="inner-table-holder">'+
							'<table class="codebase-branch-table"><tr class="codebase"><th>Codebase'+
							'</th></tr><tr class="branch"><th>Branch</th></tr></table></div></div>');
		
  			cbTable.appendTo(El);

			$(parsedUrl).each(function(i){

				// split key and value
				var eqSplit = this.split( "=");

				if (eqSplit[0].indexOf('_branch') > 0) {
						
					// seperate branch
					var codeBases = this.split('_branch')[0];
					// remove the ? from the first codebase value
					if (i == 0) {
						codeBases = this.replace('?', '').split('_branch')[0];
					}
					
					var branches = this.split('=')[1];

					$('tr.codebase').append('<td>' + codeBases + '</td>');
					$('tr.branch').append('<td>' + branches + '</td>');
				}
				
			});
				
		}, menuItemWidth: function (isMediumScreen) { // set the width on the breadcrumbnavigation. For responsive use
	        	
        	if (isMediumScreen){	
	        	var wEl = 0;
	        	$('.breadcrumbs-nav li').each(function(){
		        	wEl += $(this).outerWidth();
		        });
		        $('.breadcrumbs-nav').width(wEl + 100);
	        } else {
	        	$('.breadcrumbs-nav').width('');	
	        }
		        
	    }, toolTip: function (ellipsis) { // tooltip used on the builddetailpage
				$(ellipsis).parent().hover(function(){
					
					var txt = $(ellipsis, this).attr('data-txt');
					
					var toolTip = $('<div/>').addClass('tool-tip').text(txt);

					$(this).append($(toolTip).css({
						'top':$(ellipsis, this).position().top -10,
						'left':$(ellipsis, this).position().left - 20
					}).show());

				}, function(){
					$('.tool-tip').remove();
				});
				// ios fix
				$(document).bind('click touchstart', function(e){
					$('.tool-tip').remove();
					$(this).unbind(e);
				});
		}, displaySum: function (displayEl, countEl) {
			// Insert the total length of the elements
			displayEl.text(countEl.length);

		}, summaryArtifactTests: function () { // for the builddetailpage. Puts the artifacts and testresuts on top

			// Link to hold the number of artifacts
			var showArtifactsJS = $('#showArtifactsJS');
            showArtifactsJS.next().find('.builders-list').empty();
			var noArtifactsJS = $('#noArtifactsJS');

            // Artifacts produced in the buildsteplist
			var artifactJS = $('li.artifact-js');

			// update the popup container if there are artifacts
			if (artifactJS.length > 0) {
                noArtifactsJS.hide();
                
				showArtifactsJS
				.show()				
				.text('(' + artifactJS.length + ') Artifacts ')
				.next()
				.find('.builders-list')
				.html(artifactJS.clone());
			} else {
				noArtifactsJS.show();								
			}

			// Testreport and testresult
            var testlistResultJS = $('#testsListJS').empty();
			var sLogs = $('.s-logs-js');
			var alist = [];
			
			$(sLogs).each(function() {	
				// filter the test results by xml and html file
				var str = $(this).text().split('.').pop();
				
				if (str === 'xml' || str === 'html') {
					alist.push($(this).clone());
				}
			});
						
			// Show the testresultlinks in the top if there are any
			if (alist.length > 0) {
				testlistResultJS.html($('<li>Test Results</li>'));
				testlistResultJS.append(alist);
			}

		},
        setCookie: function (name, value, eraseCookie) { // renew the expirationdate on the cookie

			var today = new Date(); var expiry = new Date(today.getTime() + 30 * 24 * 3600 * 1000); // plus 30 days
			var expiredate = eraseCookie === undefined? expiry.toGMTString() : 'Thu, 01 Jan 1970 00:00:00 GMT;';
			
			document.cookie=name + "=" + escape(value) + "; path=/; expires=" + expiredate; 
			
		},
        inDOM: function(element) {
            return $.contains(document.documentElement, element[0]);
		},
        delegateToProgressBar: function (bars) {
            $.each(bars, function (key, elem) {
                var obj = $(elem);
                timeElements.addProgressBarElem(obj, obj.attr('data-starttime'), obj.attr('data-etatime'));
            });
		},
        verticalProgressBar: function(el,per) {
			// must be replaced with json values
			el.height("{0}%".format(per));
		},
        getTime: function  (start, end) {
	
			if (end === null) {
				end = Math.round(+new Date()/1000);	
			}

			var time = end - start;	

			var getTime = Math.round(time);
			var days = Math.floor(time / 86400) == 0? '' : Math.floor(time / 86400) + ' days ' ;
			var hours = Math.floor(time / 3600) == 0? '' : Math.floor(time / 3600) % 24 + ' hours ';
			
			var minutes = Math.floor(getTime / 60) == 0? '' : Math.floor(getTime / 60) % 60+ ' mins, ';
			var seconds = getTime - Math.floor(getTime / 60) * 60 + ' secs ';
			return days + hours + minutes + seconds;

		}, getResult: function (resultIndex) {
        		
    		var results = ["success", "warnings", "failure", "skipped", "exception", "retry", "canceled"];
    		return results[resultIndex]
        
        }, getSlavesResult: function (connected, runningBuilds) {

            return connected === false ? 'Not connected' : runningBuilds.length > 0 ? 'Running' : 'idle';

        }, getClassName: function(connected, runningBuilds) {
        	
			var slavesResult = helpers.getSlavesResult(connected, runningBuilds);

            return slavesResult === 'Not connected' ? 'status-td offline' : slavesResult === 'Running' ? 'status-td building' : 'status-td idle';

        },
        getCurrentPage: function () {
            // return the id of the page
			return document.getElementsByTagName('body')[0].id;
		},
        hasfinished: function () {
			var hasfinished = false;
			var isFinishedAttr = $('#isFinished').attr('data-isfinished');
			
			if (isFinishedAttr === undefined) {
				hasfinished = false;
        	}

        	if (isFinishedAttr === true) {
				hasfinished = true;
        	}

        	return hasfinished

		}, isRealTimePage: function() {
			var isRealtimePage = false;
			var currentRtPages = ['buildslaves_page','builders_page','builddetail_page','buildqueue_page','projects_page'];
			var current = helpers.getCurrentPage();
			$.each(currentRtPages, function(key,value) {
				if (value === current) {
					isRealtimePage = true;
				}
			});
			return isRealtimePage;
			
		}, getCookie: function (name) { // get cookie values
		  	var re = new RegExp(name + "=([^;]+)"); 
		  	var value = re.exec(document.cookie); 
		  	return (value != null) ?  decodeURI(value[1]) : ''; 

		}, eraseCookie: function (name, value, eraseCookie) {
    		helpers.setCookie(name, value, eraseCookie);

		}, closePopup: function(boxElement, clearEl) {
			
			var closeBtn = $('.close-btn').add(document);
			
			closeBtn.bind('click touchstart', function(e){
				
				if ((!$(e.target).closest(boxElement).length || $(e.target).closest('.close-btn').length)) {					
				
						if (clearEl === undefined ) {

							boxElement.remove();
						} else {
							boxElement.slideUp('fast', function(){
								$(this).remove();	
							});
						}

					$(this).unbind(e);
				
				}

			});	
		}, codebasesFromURL: function (urlParams) {
            var sPageURL = window.location.search.substring(1);
            var sURLVariables = sPageURL.split('&');
            $.each(sURLVariables, function(index, val) {
                var sParameterName = val.split('=');
                if (sParameterName[0].indexOf("_branch") >= 0) {
                    urlParams[sParameterName[0]] = sParameterName[1];
                }
            });

            return urlParams;
        },
        urlParamsToString: function (urlParams) {
            var ret = [];
            $.each(urlParams, function (name, value) {
                ret.push(name + "=" + value);
            });

            return ret.join("&");
        },
        getCssClassFromStatus: function(status) {
            var values = Object.keys(css_classes).map(function (key) {
                return css_classes[key];
            });
            return values[status];
        }
	};

    return helpers;
});<|MERGE_RESOLUTION|>--- conflicted
+++ resolved
@@ -67,8 +67,6 @@
 				helpers.codeBaseBranchOverview($('#brancOverViewCont'));
 			}
 
-<<<<<<< HEAD
-=======
 			// keyboard shortcuts
 			/*$('body').keyup(function(event) {
                 
@@ -84,7 +82,6 @@
                 
             });*/
 
->>>>>>> bed4a783
        		// submenu overflow on small screens
 
 	        helpers.menuItemWidth(screenSize.isMediumScreen());
