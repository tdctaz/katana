define(['helpers'], function (helpers) {

    "use strict";
    var popup;

	popup = {
		init: function () {

			//For non ajax boxes
			$('.popup-btn-js-2').click(function(e){
				e.preventDefault();
				popup.nonAjaxPopup($(this));
			});


			//For builders pending box
			$('.popup-btn-js').each(function(i){
				$(this).attr('data-in', i).on('click', function(e){
					e.preventDefault();
					popup.pendingJobs($(this));				
				});;				
			});

			// Display the codebases form in a popup
			$('#getBtn').click(function(e) {
				e.preventDefault();
				popup.codebasesBranches();
			});
			
			// popbox for ajaxcontent
			$('.ajaxbtn').click(function(e){
				e.preventDefault();
				popup.externalContentPopup($(this));
			});

		}, validateForm: function(formContainer) { // validate the forcebuildform
				var formEl = $('.command_forcebuild', formContainer);
				var excludeFields = ':button, :hidden, :checkbox, :submit';
				$('.grey-btn', formEl).click(function(e) {

				var allInputs = $('input', formEl).not(excludeFields);
				
				var rev = allInputs.filter(function() {
					return this.name.indexOf("revision") >= 0;
				});
				
				var emptyRev = rev.filter(function() {
					return this.value === "";
				});

				if (emptyRev.length > 0 && emptyRev.length < rev.length) {
					
					rev.each(function(){
	    				if ($(this).val() === "") {
							$(this).addClass('not-valid');
						} else {
							$(this).removeClass('not-valid');
						}
	    			});

	    			$('.form-message', formEl).hide();

	    			if (!$('.error-input', formEl).length) {
	    				$(formEl).prepend('<div class="error-input">Fill out the empty revision fields or clear all before submitting</div>');
	    			} 
					e.preventDefault();
				}
			});
		}, nonAjaxPopup: function(thisEl) {
			var clonedInfoBox = thisEl.next($('.more-info-box-js')).clone();				
			clonedInfoBox.appendTo($('body'));
			helpers.jCenter(clonedInfoBox).fadeIn('fast', function() {
				helpers.closePopup(clonedInfoBox);
			});
			$(window).resize(function() {
				helpers.jCenter(clonedInfoBox);				
			});

		}, pendingJobs: function(thisEl) {

			var thisi = thisEl.attr('data-in');
			var preloader = '<div id="bowlG"><div id="bowl_ringG"><div class="ball_holderG"><div class="ballG"></div></div></div></div>';
			var rtUpdate = thisEl.attr('data-rt_update');

			$('body').append(preloader).show();
			// get currentpage with url parameters
			$.ajax({
				url:'',
				cache: false,
				dataType: "html",
				data: {
					rt_update:'pending'
				},
				success: function(data) {
					$('#bowlG').remove();
					var doc = document.createElement('html');
 					doc.innerHTML = data;
					
					var pendListRes = $('.more-info-box-js', doc);
					
					var mib;
					$(pendListRes).each(function(i){
						if (i == thisi) {
							mib = $(this);
						}
					});
					mib.appendTo('body');
					helpers.jCenter(mib).fadeIn('fast');
					$(window).resize(function() {						
						helpers.jCenter(mib);
					});

					helpers.closePopup(mib);
				}
			});

		}, codebasesBranches: function() {
			
			var path = $('#pathToCodeBases').attr('href');
			var preloader = '<div id="bowlG"><div id="bowl_ringG"><div class="ball_holderG"><div class="ballG"></div></div></div></div>';
			$('body').append(preloader).show();
<<<<<<< HEAD
			var mib = popup.htmlModule ('Run custom build');
=======
			var mib = popup.htmlModule ('Select branches');
>>>>>>> 678b1a18
			
			$(mib).appendTo('body');


			$.get(path)
			.done(function(data) {
				var formContainer = $('#content1');	
				$('#bowlG').remove();
				
				var fw = $(data).find('#formWrapper')
				
				$(fw).appendTo(formContainer);
				
				$('#content .blue-btn').val('update');

				// remove unwanted html for the popup box
				$('#content1 .filter-table-input label, #content1 .filter-table-input .help-txt').remove();

				helpers.jCenter(mib).fadeIn('fast');
				
				$(window).resize(function() {					
					helpers.jCenter(mib);
				});


				require(['selectors'],function(selectors) {
		        	selectors.comboBox('#formWrapper .select-tools-js');
		        	selectors.init();
					$(window).resize(function() {
						helpers.jCenter($('.more-info-box-js'));
						
					});
				});
				
				$('#getForm').attr('action', window.location.href);	
				$('#getForm .blue-btn[type="submit"]').click(function(){
					$('.more-info-box-js').hide();				
				});

				helpers.closePopup(mib);

			});
		}, customTabs: function (){ // tab list for custom build
			$('.tabs-list li').click(function(i){
				var indexLi = $(this).index();
				$(this).parent().find('li').removeClass('selected');
				$(this).addClass('selected');
				$('.content-blocks > div').each(function(i){
					if ($(this).index() != indexLi) {
						$(this).hide();
					} else {
						$(this).show();
					}
				});

			});
		}, externalContentPopup: function(thisEl) { // custom buildpopup on builder and builders
			var popupTitle = thisEl.attr('data-popuptitle');
			var datab = thisEl.attr('data-b');
			var dataindexb = thisEl.attr('data-indexb');
			var rtUpdate = thisEl.attr('data-rt_update');
			var contentType = thisEl.attr('data-contenttype'); 
			var preloader = $('<div id="bowlG"><div id="bowl_ringG"><div class="ball_holderG"><div class="ballG"></div></div></div></div>');
			$('body').append(preloader);
			var mib = popup.htmlModule (popupTitle);
			mib.appendTo($('body'));
			
			// get currentpage with url parameters
			$.get('', {rt_update: rtUpdate, datab: datab, dataindexb: dataindexb}).done(function(data) {
				var exContent = $('#content1');
				preloader.remove();
				$(data).appendTo(exContent);

				
				// Insert full name from cookie
				if (contentType === 'form') {
					helpers.setFullName($("#usernameDisabled, #usernameHidden", exContent));	
					popup.validateForm(exContent);
				}
				
				helpers.jCenter(mib).fadeIn('fast');
				$(window).resize(function() {
					helpers.jCenter(mib)
				});
				// popup.customTabs();
				helpers.closePopup(mib);
				

			});
		}, htmlModule: function (headLine) { // html chunks
				var mib = 
				$('<div class="more-info-box remove-js">' +
				'<span class="close-btn"></span>' +
<<<<<<< HEAD
				'<h3>'+ headLine +'</h3>' +
=======
				'<h3 class="codebases-head">'+ headLine +'</h3>' +
>>>>>>> 678b1a18
				'<div id="content1"></div></div>');

			return mib;
		}
	};
	 return popup;
});<|MERGE_RESOLUTION|>--- conflicted
+++ resolved
@@ -119,11 +119,7 @@
 			var path = $('#pathToCodeBases').attr('href');
 			var preloader = '<div id="bowlG"><div id="bowl_ringG"><div class="ball_holderG"><div class="ballG"></div></div></div></div>';
 			$('body').append(preloader).show();
-<<<<<<< HEAD
-			var mib = popup.htmlModule ('Run custom build');
-=======
 			var mib = popup.htmlModule ('Select branches');
->>>>>>> 678b1a18
 			
 			$(mib).appendTo('body');
 
@@ -217,11 +213,7 @@
 				var mib = 
 				$('<div class="more-info-box remove-js">' +
 				'<span class="close-btn"></span>' +
-<<<<<<< HEAD
-				'<h3>'+ headLine +'</h3>' +
-=======
 				'<h3 class="codebases-head">'+ headLine +'</h3>' +
->>>>>>> 678b1a18
 				'<div id="content1"></div></div>');
 
 			return mib;
