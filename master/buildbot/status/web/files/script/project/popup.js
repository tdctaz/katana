--- conflicted
+++ resolved
@@ -246,13 +246,7 @@
 					// Insert full name from cookie
 					helpers.setFullName($("#usernameDisabled, #usernameHidden", formContainer));
 					
-<<<<<<< HEAD
-					$("#usernameDisabled, #usernameHidden", formContainer)
-					.val(helpers.getCookie("fullName"));
-					
-
-=======
->>>>>>> 17a40589
+
 					mib3.center().fadeIn('fast');
 					
 					$(window).resize(function() {
