define(['helpers','libs/jquery.form','text!templates/popups.mustache', 'mustache'], function (helpers,form,popups,Mustache) {

    "use strict";
    var popup;

	popup = {
		init: function () {

			//For non ajax boxes
			var tableSorterRt = $('#tablesorterRt');

			tableSorterRt.delegate('a.popup-btn-json-js', 'click', function(e){
				e.preventDefault();												
				popup.showjsonPopup($(this).data());												
			});

			$('.popup-btn-js-2').click(function(e){			
				e.preventDefault();
				popup.nonAjaxPopup($(this));
			});

			tableSorterRt.delegate('.popup-btn-js', 'click', function(e){
				e.preventDefault();				
				var currentUrl = document.URL;			              	
			    var parser = document.createElement('a');
			    parser.href = currentUrl;
                var builder_name = $(this).attr('data-builderName');
                var url = "{0}//{1}/json/pending/{2}/?".format(parser.protocol, parser.host, builder_name);
                var urlParams = helpers.codebasesFromURL({});
                var ret = [];
                for (var d in urlParams)
                    ret.push(encodeURIComponent(d) + "=" + encodeURIComponent(urlParams[d]));
                var paramsString = ret.join("&");

				popup.pendingJobs(url + paramsString);
			});

			// Display the codebases form in a popup
			$('#getBtn').click(function(e) {
				e.preventDefault();
				popup.codebasesBranches();
			});
			
			// popbox for ajaxcontent
			tableSorterRt.delegate('.ajaxbtn', 'click', function(e){
				e.preventDefault();
				popup.externalContentPopup($(this));
			});

			$('.ajaxbtn').click(function(e){
				e.preventDefault();
				popup.externalContentPopup($(this));				
			});

		}, showjsonPopup: function(jsonObj) {			
			var mustacheTmpl = Mustache.render(popups, jsonObj);		
			var mustacheTmplShell = $(Mustache.render(popups, {MoreInfoBoxOuter:true},{partial:mustacheTmpl}));								
			
			$('body').append(mustacheTmplShell);	

			if (jsonObj.showRunningBuilds != undefined) {
				helpers.delegateToProgressBar($('div.more-info-box-js div.percent-outer-js'));                
	        }
            		
			helpers.jCenter(mustacheTmplShell).fadeIn('fast', function() {
				helpers.closePopup(mustacheTmplShell);
			});			

		}, validateForm: function(formContainer) { // validate the forcebuildform
				var formEl = $('.command_forcebuild', formContainer);
				var excludeFields = ':button, :hidden, :checkbox, :submit';
				$('.grey-btn', formEl).click(function(e) {

				var allInputs = $('input', formEl).not(excludeFields);
				
				var rev = allInputs.filter(function() {
					return this.name.indexOf("revision") >= 0;
				});
				
				var emptyRev = rev.filter(function() {
					return this.value === "";
				});

				if (emptyRev.length > 0 && emptyRev.length < rev.length) {
					
					rev.each(function(){
	    				if ($(this).val() === "") {
							$(this).addClass('not-valid');
						} else {
							$(this).removeClass('not-valid');
						}
	    			});

	    			$('.form-message', formEl).hide();

	    			if (!$('.error-input', formEl).length) {
	    				var mustacheTmplErrorinput = Mustache.render(popups, {'errorinput':'true', 'text':'Fill out the empty revision fields or clear all before submitting'});
						var errorinput = $(mustacheTmplErrorinput);
	    				$(formEl).prepend(errorinput);
	    			} 
					e.preventDefault();
				}
			});
		}, nonAjaxPopup: function(thisEl) {
			var clonedInfoBox = thisEl.next($('.more-info-box-js')).clone();				
			clonedInfoBox.appendTo($('body'));
			helpers.jCenter(clonedInfoBox).fadeIn('fast', function() {
			helpers.closePopup(clonedInfoBox);
			});
			$(window).resize(function() {
				helpers.jCenter(clonedInfoBox);				
			});

		}, pendingJobs: function(url) {
			var mustacheTmpl = Mustache.render(popups, {'preloader':'true'});
			var preloader = $(mustacheTmpl);
			
			$('body').append(preloader).show();
			
				var currentUrl = document.URL;			              	
			    var parser = document.createElement('a');
			    parser.href = currentUrl;
				var actionUrl = parser.protocol + '//' + parser.host + parser.pathname;							

			$.ajax({
				url:url,
				cache: false,
				dataType: "json",
				
				success: function(data) {					
					preloader.remove();																
					var mustacheTmpl = Mustache.render(popups, {pendingJobs:data,showPendingJobs:true,cancelAllbuilderURL:data[0].builderURL});					
					var mustacheTmplShell = $(Mustache.render(popups, {MoreInfoBoxOuter:true},{partial:mustacheTmpl}));						
					var waitingtime = mustacheTmplShell.find('.waiting-time-js');
					waitingtime.each(function(i){						
						helpers.startCounter($(this),data[i].submittedAt);
					});					
					mustacheTmplShell.appendTo('body');					
					helpers.jCenter(mustacheTmplShell).fadeIn('fast', function(){
						helpers.closePopup(mustacheTmplShell);	
					});
					
				}
			});

		}, codebasesBranches: function() {
			
			var path = $('#pathToCodeBases').attr('href');

			var mustacheTmpl = Mustache.render(popups, {'preloader':'true'});
			var preloader = $(mustacheTmpl);

			$('body').append(preloader).show();
			var mib = popup.htmlModule ('Select branches');
			
			$(mib).appendTo('body');


			$.get(path)
			.done(function(data) {
				require(['selectors'],function(selectors) {		        	
		        	
<<<<<<< HEAD
					var formContainer = $('#content1');	
					preloader.remove();
					
					var fw = $(data).find('#formWrapper');
					var getForm = fw.children('#getForm').prepend('<div class="filter-table-input">'+
		    			'<input value="Update" class="blue-btn var-2" type="submit" />'+	    			
		  				'</div>');
=======
				var formContainer = $('#content1');	
				preloader.remove();
				
				var fw = $(data).find('#formWrapper');
				
				fw.children('#getForm').attr('action', window.location.href);
				var blueBtn = fw.find('.blue-btn[type="submit"]').val('Update');
				
				fw.appendTo(formContainer);												
>>>>>>> 5bb9d1b6
					
					
					fw.appendTo(formContainer);												

					helpers.jCenter(mib).fadeIn('fast',function(){					
<<<<<<< HEAD
						$('#getForm .blue-btn').focus();
=======
						selectors.init();
						blueBtn.focus();						
						helpers.closePopup(mib);
						
>>>>>>> 5bb9d1b6
					});
					
					$(window).resize(function() {					
						helpers.jCenter(mib);
					});

					        	
			        	selectors.init();
						$(window).resize(function() {
							helpers.jCenter($('.more-info-box-js'));
							
						});
					
					
					$('#getForm').attr('action', window.location.href);	
					$('#getForm .blue-btn[type="submit"]').click(function(){
						$('.more-info-box-js').hide();				
					});

					helpers.closePopup(mib);
				});
			});		
		},
		customTabs: function (){ // tab list for custom build
			$('.tabs-list li').click(function(i){
				var indexLi = $(this).index();
				$(this).parent().find('li').removeClass('selected');
				$(this).addClass('selected');
				$('.content-blocks > div').each(function(i){
					if ($(this).index() != indexLi) {
						$(this).hide();
					} else {
						$(this).show();
					}
				});

			});
		}, externalContentPopup: function(thisEl) { // custom buildpopup on builder and builders
			var popupTitle = thisEl.attr('data-popuptitle');
			var datab = thisEl.attr('data-b');
			var dataindexb = thisEl.attr('data-indexb');
            var dataReturnPage = thisEl.attr('data-returnpage');
			var rtUpdate = thisEl.attr('data-rt_update');
			var contentType = thisEl.attr('data-contenttype');
            var builder_name = thisEl.attr('data-b_name');
			var preloader = $('<div id="bowlG"><div id="bowl_ringG"><div class="ball_holderG"><div class="ballG"></div></div></div></div>');
            var body = $('body');
			body.append(preloader);
			var mib = popup.htmlModule (popupTitle);
			mib.appendTo(body);

            //get all branches
            var urlParams = {rt_update: rtUpdate, datab: datab, dataindexb: dataindexb, builder_name: builder_name, returnpage: dataReturnPage};
            var sPageURL = window.location.search.substring(1);
            var sURLVariables = sPageURL.split('&');
            $.each(sURLVariables, function(index, val) {
                var sParameterName = val.split('=');
                if (sParameterName[0].indexOf("_branch") >= 0) {
                    urlParams[sParameterName[0]] = sParameterName[1];
                    console.log(val)
                }
            });
			
			// get currentpage with url parameters
            var url = location.protocol + "//" + location.host + "/forms/forceBuild";
			$.get(url, urlParams).done(function(data) {
				var exContent = $('#content1');
				preloader.remove();
				$(data).appendTo(exContent);

				helpers.tooltip($('.tooltip'));
				// Insert full name from cookie
				if (contentType === 'form') {
					helpers.setFullName($("#usernameDisabled, #usernameHidden", exContent));	
					popup.validateForm(exContent);
				}
				
				helpers.jCenter(mib).fadeIn('fast');
				$(window).resize(function() {
					helpers.jCenter(mib);
				});
				// popup.customTabs();
                helpers.closePopup(mib);

                exContent.find('form').ajaxForm(function(data) {
                    requirejs(['realtimePages'], function (realtimePages) {
                        exContent.closest('.more-info-box').find('.close-btn').click();
                        realtimePages.updateRealTimeData(data);
                    });
                });

			});

		}, htmlModule: function (headLine) { // html chunks
				var mib = 
				$('<div class="more-info-box remove-js">' +
				'<span class="close-btn"></span>' +
				'<h3 class="codebases-head">'+ headLine +'</h3>' +
				'<div id="content1"></div></div>');

			return mib;
		}
	};
	 return popup;
});<|MERGE_RESOLUTION|>--- conflicted
+++ resolved
@@ -160,38 +160,21 @@
 			.done(function(data) {
 				require(['selectors'],function(selectors) {		        	
 		        	
-<<<<<<< HEAD
 					var formContainer = $('#content1');	
 					preloader.remove();
 					
 					var fw = $(data).find('#formWrapper');
-					var getForm = fw.children('#getForm').prepend('<div class="filter-table-input">'+
-		    			'<input value="Update" class="blue-btn var-2" type="submit" />'+	    			
-		  				'</div>');
-=======
-				var formContainer = $('#content1');	
-				preloader.remove();
-				
-				var fw = $(data).find('#formWrapper');
-				
-				fw.children('#getForm').attr('action', window.location.href);
-				var blueBtn = fw.find('.blue-btn[type="submit"]').val('Update');
-				
-				fw.appendTo(formContainer);												
->>>>>>> 5bb9d1b6
+				    fw.children('#getForm').attr('action', window.location.href);
+				    var blueBtn = fw.find('.blue-btn[type="submit"]').val('Update');
 					
 					
 					fw.appendTo(formContainer);												
 
 					helpers.jCenter(mib).fadeIn('fast',function(){					
-<<<<<<< HEAD
-						$('#getForm .blue-btn').focus();
-=======
 						selectors.init();
 						blueBtn.focus();						
 						helpers.closePopup(mib);
 						
->>>>>>> 5bb9d1b6
 					});
 					
 					$(window).resize(function() {					
