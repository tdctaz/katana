<<<<<<< HEAD
// progress bar

.percent-outer {
	position:relative;
	height:17px;
	width:100%;	
	overflow: hidden;
	background-color: #ADADAD;
	border-radius: 4px;
	@include box-shadow(inset 0 1px 2px rgba(0, 0, 0, 0.1));
	margin-top:2px;
}

.percent-inner {
	@include bgimage (linear-gradient(45deg, rgba(255, 255, 255, 0.15) 25%, transparent 25%, transparent 50%, rgba(255, 255, 255, 0.15) 50%, rgba(255, 255, 255, 0.15) 75%, transparent 75%, transparent));
	background-size: 40px 40px;	
	background-color: #39719F;
	@include box-shadow(0 -1px 0 rgba(0, 0, 0, 0.15) inset);
	color: #FFFFFF;
	float: left;
	height: 100%;
	line-height: 20px;
	text-align: center;
	transition: width 0.6s ease 0s;
	width: 0;
	-webkit-animation: progress-bar-stripes 2s linear infinite;
    animation: progress-bar-stripes 2s linear infinite;
    .overtime & {
    	background-color:#857373;
	
	}
}
.time-txt {
	position:absolute;
	padding:2px 0 0 5px;
	color:#fff;
	display:block;
	font-size:11px;
} 



=======
@charset "UTF-8";
>>>>>>> 317dbcd7
// tables

.table-wrapper {
	clear:both;
	overflow-y: auto;
    -webkit-overflow-scrolling: touch;
}


 
.table-1,
.table-2 {
	width:100%;
	background-color:#fff;
	font-size:12px;
	border:1px solid #ccc;
	@include box-shadow(1px 1px 0 #FFF);
	border-collapse: inherit;
	border-spacing:0;
	clear:both;
	@include border-radius(4px);
	.txt-align-left {
		text-align:left;	
	}
	.txt-align-right {
		text-align:right;
	}
	th {
		padding:15px 10px;
		//background-color:#EEF0F5;
		background-color:#DDE3EA;
		@include text-shadow(0 1px 0 #fff);
		border-top:1px solid #FFF;
	}
	tbody tr {		
		&:hover {		
			background-color:#fafafa;
			@include box-shadow(0 0px 12px #FFFFFF inset);
		}
	}
	tr th:first-child {
		@include border-radius(4px 4px 0 0);
	}
	tr th:last-child {
		@include border-radius(4px 4px 0 0);
	}
	td {
		padding:15px 10px;		
		border-bottom:1px solid #C8C8C8;
		&.buttontd {
			width: 80px;
		}		
	}
	
	tr:last-child td {
		
		border-bottom:none;
	}
	tr:first-child td {
		border-top:none;
	}
	&.var-1 {
		td, th {
			text-align:left;
		}
	}
}

.table-1.first-child tr td:first-child,
.table-1.first-child tr th:first-child {
	padding-left:15px;
}

.table-1.first-child tr th:first-child {
	border-left:1px solid #fff;
}

.table-1 { 
	.more-info:after {
		display: inline-block;
	}
	.checkboxes {
		width:0;
		padding-right:15px;
	}
	.box {
		font-weight: bold;
	}
}

.table-2 {
	td,
	th {
		text-align:left;	
	}
	tr td:first-child {
		padding-left:15px;
		font-weight: bold;
		width: 23%;
	}
	tr th:first-child {
		padding-left:15px;
		border-left:1px solid #fff;
	}
	tr:nth-child(odd) {
		background-color: #F2F2F2;
	}
	
	tr:nth-child(odd) td {
		border-top:1px solid #fff;
	}

	tr:last-child td {
		border-bottom:none;
	}
	&.m-bottom {
		margin-bottom:25px;
	}
	&.no-bg tr:nth-child(odd) {
		background-color: transparent;	
		td {
			border-top:none;		
		}
	}
}
 
.th1 {width:25%;}
.th2 {width:15%;}
.th3 {width:35%;}
.th4 {width:15%;}
.th5 {width:10%;}
 
.buildslaves-table {
	.th1 {width:20%;}
	.th2 {width:20%;}
	.th3 {width:20%;}
	.th4 {width:40%;}
}

.builders-table {
	.th1 {width:30%;}
	.th2 {width:15%;}
	.th3 {width:20%;}
	.th4 {width:25%;}
	.th5 {width:10%;}
}

.tablesorter {
	#bowlG {
		position:relative;
		margin: auto;
		left: auto;
		right: auto;
		#bowl_ringG,
		.ball_holderG  {
			left: auto;
			right: auto;
			position:relative;
			margin: auto;
		}
	}
	
	th {
		@include text-shadow (0 1px 0 #fff);
		&.sorting:after {
			color: #B5B5B5;
			font-size: 11px;
		    line-height: 0;
		    padding-left: 6px;
		    font-family: katana_icons;
		    content:"";
			@include text-shadow (0 1px 0 #fff);
		}
		&.sorting:hover,
		&.sorting_asc:hover,
		&.sorting_desc:hover {
			background-color: #CDD2D9;
			cursor: pointer;
		}
	}
	 
	th.sorting_asc,
	th.sorting_desc {	
		&:after {
			font-family: katana_icons;
			color:#444;
			padding-left: 5px;
		}
	}
	th.sorting_asc {
		&:after {	
			content: "";
		}
	}
	th.sorting_desc {
		&:after {	
			content: "";
		}
	}
}
 
 .border-table-holder  {
	border-left: 2px solid #2B6194;
    padding: 0 0 0 4px;
    @include box-shadow (1px 0 0px #FFFFFF inset);
    float: right;
    margin-top: 8px;
    padding: 0 0 0 4px; 
    width: 52%;
}

.inner-table-holder {
	height: 30px;
	overflow: hidden;
    padding-bottom: 2px;
    white-space: nowrap;
    width: 100%;
    float:left;
}

table.codebase-branch-table {
    text-align: left;
    color: #666666;
    @include text-shadow(1px 1px 0 #FFF);
    font-size: 11px;
    line-height: 15px;
    td {
    	@include box-shadow (1px 0 0px #FFFFFF inset);
    	padding:0 11px;
    	text-align: left;
    	vertical-align: top;
    	border-left: 1px solid #ADADAD;
    }
    th {
    	vertical-align: top;
    	font-weight:bold;
    	padding:0 9px 0;
    }
    tr:first-child th{
    	padding-bottom: 2px;
    }
}
 
.codebase-branch {padding:0 10px;}

// pagination for datatables
.dataTables_paginate {
    margin: 15px 0 20px 0;
    float: left;
    .top & {
	    margin: 13px 0 0 10px;	
	}
    a {
    	&:focus {
    		outline: none;	    		
    		@include box-shadow($focusShadow);	  
    	}    	
	    margin-right: 5px;
	    display: inline-block;
	    padding: 3px 11px;	    
	    @include border-radius(4px);
	    border: solid 1px #c0c0c0;
	    background: #fff;
	    @include box-shadow(1px 1px 0 #fff);
	    font-weight: bold;
	    text-decoration: none;	    
	    cursor: pointer;
	    &:hover {
			background: #E0E0E0;
			color:#444;
	    }
	    
		&.paginate_active {
				cursor: default;
				border: none;
				background: #8297AE;
			    @include box-shadow(0 0 8px rgba(108, 108, 108, 0.5) inset, 0 1px 0 rgba(255, 255, 255, 0.8));		    
			    color: #f0f0f0;
			    @include text-shadow(0 0 3px rgba(0,0,0, .5));			    
		}
		&.paginate_button_disabled,
		&.paginate_disabled_previous,
		&.paginate_disabled_next {
	    	color:#ccc;
	    	cursor: default;
	    	&:hover {
	    		background:#fff;
	    		color:#ccc;	
	    	}
    	}
    	&.first {
    		margin-right: 15px;
    	}
    	&.last {
    		margin-left: 10px;
    	}
	}
	    
}

// datatables info
.dataTables_info {
	float:right;
	margin-top:15px;
	font-weight:bold;
	@include text-shadow(0 1px 0 #fff);
	.top & {
		float: left;
	    margin-left: 24px;
	    margin-top: 18px;
	}
}

.dataTables_length {
    float:left;
    margin-top: 11px;
    @include text-shadow (0 1px 0 white);
    font-weight: bold;
    color:#585858;
    select:-moz-focusring {
        color: transparent;
        text-shadow: 0 0 0 #000;
    }
    select {
        outline:none;        
        @include bgimage (linear-gradient(top, #ffffff 20%, #f6f6f6 50%, #eeeeee 52%, #f4f4f4 100%));
        @include border-radius (4px);
        @include box-shadow ( 0 0 3px white inset, 0 1px 1px rgba(0, 0, 0, 0.1));
        @include text-shadow (0 1px 0 white);
        margin-left:8px;
        padding: 4px 5px 4px 4px;
        height: 25px;
        border:1px solid #aaa;
        @include appearance(none);
        min-width: 60px;
        &:focus {
        	outline: none;	 
        	@include box-shadow ($focusShadow,0 0 3px white inset, 0 1px 1px rgba(0, 0, 0, 0.1));
        }
        
    }
    label {
        position:relative;
        
        &:before {
            content:'';
            right:6px; 
            top:-3px;
            width:21px; 
            height:17px;
            @include bgimage (linear-gradient(top, #ffffff 20%, #f6f6f6 50%, #eeeeee 52%, #f4f4f4 100%));            
            position:absolute;
            pointer-events:none;
            display:block;
        }
        &:after {
            content: "▾";
            font-family: tahoma;
            color:#747474;
            right: 8px;
            top: -6px;
            padding:0 0 2px;
            font-size: 16px;
            position:absolute;
            pointer-events:none;
        }
    }
}
@media screen and (-webkit-min-device-pixel-ratio:0) {
    .dataTables_length {
        label:after {
            top:-4px;
        }
        select {        
            min-width: 56px;
            padding-left:8px;
        }
    }
}



.filter-table-input {
	margin-bottom:25px;
}

.more-info-box {
	.filter-table-input {
		margin-bottom:10px;
	}	
}

.top {
	@include pie-clearfix;
	margin-bottom:20px;
}
.dataTables_filter  {    
    width: 145px;
    float:left;
    margin-right:20px;
    height:30px;
    > label {
        position: absolute;
        font-weight: bold;
        top: 7px;
        @include text-shadow (0 1px 0 white);
        input {
            border: 1px solid #CCCCCC;
            @include border-radius (4px);
            @include box-shadow (1px 1px 0 white, 2px 2px 4px #DEDEDE inset, 0 0 4px whitesmoke inset);
            color: #666666;
            font-size: 12px;
            line-height: 13px;
            padding: 9px 11px 8px 30px;
            @include text-shadow (0 1px 0 white);
            width: 100px;        
            &:focus {
            	outline: none;	 
            	@include box-shadow ($focusShadow, 1px 1px 0 white, 2px 2px 4px #DEDEDE inset, 0 0 4px whitesmoke inset);
            	
            }    
        }
        &:after {
            color: #ADADAD;
            font-family: katana_icons;
            content: "";
            left: 12px;
            position: absolute;
            top: 10px;
            line-height: 12px;
        }
    }
    .more-info-box & {
        height: 32px;   
    }
}

@include breakpoint($bkpt-small) {

	.dataTables_paginate,
	.dataTables_filter {
		float:none;
		clear:both;
	}

	.top .dataTables_paginate {
		margin:24px 0 0;
	}

	.dataTables_length,
    .dataTables_info,
    .border-table-holder {
        display:none;
    }
    .dataTables_filter > label input {
        width: 67px;        
    }

	.more-info-box {
		 min-width:inherit;
		 width: 80%;
		.table-1 {
			display: block;
	    	position: relative;
	    	width: 100%;
	    	text-align: left;
	    	border-collapse: collapse;
	    	border-spacing: 0;
	    	thead {
	    		display: block;
	    		float: left;
	    	}
	    	tbody {
	    		display: block;
			    overflow-x: auto;
			    position: relative;
			    white-space: nowrap;
			    width: auto;
			    display: -webkit-box;
			    tr {
			    	 display: inline-block;
			    }
	    	}

	    	&.first-child tr th:first-child {
	    		border-left:none;
	    	}
			th, td, tr {
				display: block;
			}
			th {
				border-top:none;
				border-bottom:1px solid #ccc;
			}
			td {
				border-top:none;
			}
			tr:last-child td {
				padding-bottom:15px;
				border-bottom:1px solid #ccc;
			}

			tr td:last-child {
				border-bottom:none;
			}

			tr th:last-child {
				@include border-radius(0);
			}
			 tr th:first-child {
			 	@include border-radius(4px 0 0 0 );
			 }
			tr:nth-child(2) td,
			tr:first-child td {
				border-top:none;
				@include border-radius(0);
			}
			tr:first-child th,
			tbody tr:first-child td {
				padding-left:10px;
			}
			
		}
	}

}
@include breakpoint($bkpt-medium) {
	.border-table-holder {
		width: 50%;
	}
}

@include breakpoint($bkpt-medium-1) {
	.dataTables_length,
    .dataTables_info {
        display:none;
    }
}

@include breakpoint($bkpt-large) {	
	.table-wrapper {
		overflow: visible;	 	
	}
	.border-table-holder  {
		width: 28%;
	}
}

@include breakpoint($bkpt-xlarge) {
	.border-table-holder  {
		width: 50%;
	}
}

@include breakpoint($bkpt-xxlarge) {
	.border-table-holder  {
		width: 53%;
	}
}<|MERGE_RESOLUTION|>--- conflicted
+++ resolved
@@ -1,4 +1,4 @@
-<<<<<<< HEAD
+@charset "UTF-8";
 // progress bar
 
 .percent-outer {
@@ -41,9 +41,7 @@
 
 
 
-=======
-@charset "UTF-8";
->>>>>>> 317dbcd7
+
 // tables
 
 .table-wrapper {
