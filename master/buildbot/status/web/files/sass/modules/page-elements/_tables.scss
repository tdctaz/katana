@charset "UTF-8";
<<<<<<< HEAD
// progress bar

.percent-outer {
	position:relative;
	height:17px;
	width:100%;	
	overflow: hidden;
	background-color: #ADADAD;
	border-radius: 4px;
	@include box-shadow(inset 0 1px 2px rgba(0, 0, 0, 0.1));
	margin-top:2px;
	&.build-detail-progress {
		width: 40%;
		margin-top: 10px;
	}
}

.percent-inner {
	@include bgimage (linear-gradient(45deg, rgba(255, 255, 255, 0.15) 25%, transparent 25%, transparent 50%, rgba(255, 255, 255, 0.15) 50%, rgba(255, 255, 255, 0.15) 75%, transparent 75%, transparent));
	background-size: 40px 40px;	
	background-color: #39719F;
	@include box-shadow(0 -1px 0 rgba(0, 0, 0, 0.15) inset);
	color: #FFFFFF;
	float: left;
	height: 100%;
	line-height: 20px;
	text-align: center;
	transition: width 0.6s ease 0s;
	width: 0;
	-webkit-animation: progress-bar-stripes 2s linear infinite;
    animation: progress-bar-stripes 2s linear infinite;
    .overtime & {
    	background-color:#857373;
	
	}
}
.time-txt {
	position:absolute;
	padding:2px 0 0 5px;
	color:#fff;
	display:block;
	font-size:11px;
} 


=======
>>>>>>> 6099b59f
// tables

.table-wrapper {
	clear:both;
	overflow-y: auto;
    -webkit-overflow-scrolling: touch;
}


 
.table-1,
.table-2 {
	width:100%;
	background-color:#fff;
	font-size:12px;
	border:1px solid #ccc;
	@include box-shadow(1px 1px 0 #FFF);
	border-collapse: inherit;
	border-spacing:0;
	clear:both;
	@include border-radius(4px);
	.txt-align-left {
		text-align:left;	
	}
	.txt-align-right {
		text-align:right;
	}
	th {
		padding:15px 10px;
		//background-color:#EEF0F5;
		background-color:#DDE3EA;
		@include text-shadow(0 1px 0 #fff);
		border-top:1px solid #FFF;
	}
	tbody tr {		
		&:hover {		
			background-color:#EFEFEF;
			@include box-shadow(0 0px 12px #FFFFFF inset);
		}
	}
	tr th:first-child {
		@include border-radius(4px 4px 0 0);
	}
	tr th:last-child {
		@include border-radius(4px 4px 0 0);
	}
	td {
		padding:15px 10px;		
		border-bottom:1px solid #C8C8C8;
		&.buttontd {
			width: 80px;
		}		
	}
	
	tr:last-child td {
		
		border-bottom:none;
	}
	tr:first-child td {
		border-top:none;
	}
	&.var-1 {
		td, th {
			text-align:left;
		}
	}
}

.table-1.first-child tr td:first-child,
.table-1.first-child tr th:first-child {
	padding-left:15px;
}

.table-1.first-child tr th:first-child {
	border-left:1px solid #fff;
}

.table-1 { 
	.more-info:after {
		display: inline-block;
	}
	.checkboxes {
		width:0;
		padding-right:15px;
	}
	.box {
		font-weight: bold;
	}
}

.table-2 {
	td,
	th {
		text-align:left;	
	}
	tr td:first-child {
		padding-left:15px;
		font-weight: bold;
		width: 23%;
	}
	tr th:first-child {
		padding-left:15px;
		border-left:1px solid #fff;
	}
	tr:nth-child(odd) {
		background-color: #F2F2F2;
	}
	
	tr:nth-child(odd) td {
		border-top:1px solid #fff;
	}

	tr:last-child td {
		border-bottom:none;
	}
	&.m-bottom {
		margin-bottom:25px;
	}
	&.no-bg tr:nth-child(odd) {
		background-color: transparent;	
		td {
			border-top:none;		
		}
	}
}
 
.th1 {width:25%;}
.th2 {width:15%;}
.th3 {width:35%;}
.th4 {width:15%;}
.th5 {width:10%;}
 
.buildslaves-table {
	.th1 {width:20%;}
	.th2 {width:20%;}
	.th3 {width:20%;}
	.th4 {width:40%;}
}

.builders-table {
	.th1 {width:30%;}
	.th2 {width:15%;}
	.th3 {width:20%;}
	.th4 {width:25%;}
	.th5 {width:10%;}
}

.tablesorter {
	#bowlG {
		position:relative;
		margin: auto;
		left: auto;
		right: auto;
		#bowl_ringG,
		.ball_holderG  {
			left: auto;
			right: auto;
			position:relative;
			margin: auto;
		}
	}
	
	th {
		@include text-shadow (0 1px 0 #fff);
		&.sorting:after {
			color: #B5B5B5;
			font-size: 11px;
		    line-height: 0;
		    padding-left: 6px;
		    font-family: katana_icons;
		    content:"";
			@include text-shadow (0 1px 0 #fff);
		}
		&.sorting:hover,
		&.sorting_asc:hover,
		&.sorting_desc:hover {
			background-color: #CDD2D9;
			cursor: pointer;
		}
	}
	 
	th.sorting_asc,
	th.sorting_desc {	
		&:after {
			font-family: katana_icons;
			color:#444;
			padding-left: 5px;
		}
	}
	th.sorting_asc {
		&:after {	
			content: "";
		}
	}
	th.sorting_desc {
		&:after {	
			content: "";
		}
	}
}
   
 .border-table-holder  {
	border-left: 2px solid #2B6194;    
    @include box-shadow (1px 0 0px #FFFFFF inset);
    float: right;
    margin-top: 8px;
<<<<<<< HEAD
    padding: 0 0 0 4px; 
    width: 52%;
=======
    padding: 0 0 0 10px; 
    width: 88%;
>>>>>>> 6099b59f
}
  
.inner-table-holder {
	height: 30px;
	overflow: hidden;
    padding-bottom: 2px;
    white-space: nowrap;
    width: 100%;
    float:left;
}

table.codebase-branch-table {
    text-align: left;
    color: #666666;
    @include text-shadow(1px 1px 0 #FFF);
    font-size: 11px;
    line-height: 15px;
    td {
    	@include box-shadow (1px 0 0px #FFFFFF inset);
    	padding:0 11px;
    	text-align: left;
    	vertical-align: top;
    	border-left: 1px solid #ADADAD;
    }
    th {
    	vertical-align: top;
    	font-weight:bold;
    	padding:0 9px 0;
    }
    tr th:first-child{
		padding-left:0;
    }
    tr:first-child th{
    	padding-bottom: 2px;
    }
}
 
.codebase-branch {padding:0 10px;}

// pagination for datatables
.dataTables_paginate {
    margin: 15px 0 20px 0;
    float: left;
    .top & {
	    margin: 13px 0 0 10px;	
	}
    a {
    	&:focus {
    		outline: none;	    		
    		@include box-shadow($focusShadow);	  
    	}    	
	    margin-right: 5px;
	    display: inline-block;
	    padding: 3px 11px;	    
	    @include border-radius(4px);
	    border: solid 1px #c0c0c0;
	    background: #fff;
	    @include box-shadow(1px 1px 0 #fff);
	    font-weight: bold;
	    text-decoration: none;	    
	    cursor: pointer;
	    &:hover {
			background: #E0E0E0;
			color:#444;
	    }
	    
		&.paginate_active {
				cursor: default;
				border: none;
				background: #8297AE;
			    @include box-shadow(0 0 8px rgba(108, 108, 108, 0.5) inset, 0 1px 0 rgba(255, 255, 255, 0.8));		    
			    color: #f0f0f0;
			    @include text-shadow(0 0 3px rgba(0,0,0, .5));			    
		}
		&.paginate_button_disabled,
		&.paginate_disabled_previous,
		&.paginate_disabled_next {
	    	color:#ccc;
	    	cursor: default;
	    	&:hover {
	    		background:#fff;
	    		color:#ccc;	
	    	}
    	}
    	&.first {
    		margin-right: 15px;
    	}
    	&.last {
    		margin-left: 10px;
    	}
	}
	    
}

// datatables info
.dataTables_info {
	float:right;
	margin-top:15px;
	font-weight:bold;
	@include text-shadow(0 1px 0 #fff);
	.top & {
		float: left;
	    margin-left: 24px;
	    margin-top: 18px;
	}
}

.dataTables_length {
    float:left;
    margin-top: 11px;
    @include text-shadow (0 1px 0 white);
    font-weight: bold;
    color:#585858;
    select:-moz-focusring {
        color: transparent;
        text-shadow: 0 0 0 #000;
    }
    select {
        outline:none;        
        @include bgimage (linear-gradient(top, #ffffff 20%, #f6f6f6 50%, #eeeeee 52%, #f4f4f4 100%));
        @include border-radius (4px);
        @include box-shadow ( 0 0 3px white inset, 0 1px 1px rgba(0, 0, 0, 0.1));
        @include text-shadow (0 1px 0 white);
        margin-left:8px;
        padding: 4px 5px 4px 4px;
        height: 25px;
        border:1px solid #aaa;
        @include appearance(none);
        min-width: 60px;
        &:focus {
        	outline: none;	 
        	@include box-shadow ($focusShadow,0 0 3px white inset, 0 1px 1px rgba(0, 0, 0, 0.1));
        }
        
    }
    label {
        position:relative;
        
        &:before {
            content:'';
            right:6px; 
            top:-3px;
            width:21px; 
            height:17px;
            @include bgimage (linear-gradient(top, #ffffff 20%, #f6f6f6 50%, #eeeeee 52%, #f4f4f4 100%));            
            position:absolute;
            pointer-events:none;
            display:block;
        }
        &:after {
            content: "▾";
            font-family: tahoma;
            color:#747474;
            right: 8px;
            top: -6px;
            padding:0 0 2px;
            font-size: 16px;
            position:absolute;
            pointer-events:none;
        }
    }
}
@media screen and (-webkit-min-device-pixel-ratio:0) {
    .dataTables_length {
        label:after {
            top:-4px;
        }
        select {        
            min-width: 56px;
            padding-left:8px;
        }
    }
}



.filter-table-input {
	margin-bottom:25px;
}

.more-info-box {
	.filter-table-input {
		margin-bottom:10px;
	}	
}

.top {
	@include pie-clearfix;
	margin-bottom:20px;
	&.branch-overview {
		.border-table-holder {
			border-left:0;		
			padding-left:0;	
		}
	}
}
.dataTables_filter  {    
    width: 145px;
    float:left;
    margin-right:20px;
    height:30px;
    > label {
        position: absolute;
        font-weight: bold;
        top: 7px;
        @include text-shadow (0 1px 0 white);
        input {
            border: 1px solid #CCCCCC;
            @include border-radius (4px);
            @include box-shadow (1px 1px 0 white, 2px 2px 4px #DEDEDE inset, 0 0 4px whitesmoke inset);
            color: #666666;
            font-size: 12px;
            line-height: 13px;
            padding: 9px 11px 8px 30px;
            @include text-shadow (0 1px 0 white);
            width: 100px;        
            &:focus {
            	outline: none;	 
            	@include box-shadow ($focusShadow, 1px 1px 0 white, 2px 2px 4px #DEDEDE inset, 0 0 4px whitesmoke inset);
            	
            }    
        }
        &:after {
            color: #ADADAD;
            font-family: katana_icons;
            content: "";
            left: 12px;
            position: absolute;
            top: 10px;
            line-height: 12px;
        }
    }
    .more-info-box & {
        height: 32px;   
    }
}

@include breakpoint($bkpt-small) {

	.dataTables_paginate,
	.dataTables_filter {
		float:none;
		clear:both;
	}

	.top .dataTables_paginate {
		margin:24px 0 0;
	}

	.dataTables_length,
    .dataTables_info,
    .border-table-holder {
        display:none;
    }
    .dataTables_filter > label input {
        width: 67px;        
    }

	.more-info-box {
		 min-width:inherit;
		 width: 80%;
		.table-1 {
			display: block;
	    	position: relative;
	    	width: 100%;
	    	text-align: left;
	    	border-collapse: collapse;
	    	border-spacing: 0;
	    	thead {
	    		display: block;
	    		float: left;
	    	}
	    	tbody {
	    		display: block;
			    overflow-x: auto;
			    position: relative;
			    white-space: nowrap;
			    width: auto;
			    display: -webkit-box;
			    tr {
			    	 display: inline-block;
			    }
	    	}

	    	&.first-child tr th:first-child {
	    		border-left:none;
	    	}
			th, td, tr {
				display: block;
			}
			th {
				border-top:none;
				border-bottom:1px solid #ccc;
			}
			td {
				border-top:none;
			}
			tr:last-child td {
				padding-bottom:15px;
				border-bottom:1px solid #ccc;
			}

			tr td:last-child {
				border-bottom:none;
			}

			tr th:last-child {
				@include border-radius(0);
			}
			 tr th:first-child {
			 	@include border-radius(4px 0 0 0 );
			 }
			tr:nth-child(2) td,
			tr:first-child td {
				border-top:none;
				@include border-radius(0);
			}
			tr:first-child th,
			tbody tr:first-child td {
				padding-left:10px;
			}
			
		}
	}

}
@include breakpoint($bkpt-medium) {
	.border-table-holder {
		width: 50%;
	}
}

@include breakpoint($bkpt-medium-1) {
	.dataTables_length,
    .dataTables_info {
        display:none;
    }
}

@include breakpoint($bkpt-large) {	
	.table-wrapper {
		overflow: visible;	 	
	}
	.border-table-holder  {
		width: 28%;
	}
}

@include breakpoint($bkpt-xlarge) {
	.border-table-holder  {
		width: 50%;
	}
}

@include breakpoint($bkpt-xxlarge) {
	.border-table-holder  {
		width: 53%;
	}
}<|MERGE_RESOLUTION|>--- conflicted
+++ resolved
@@ -1,5 +1,4 @@
 @charset "UTF-8";
-<<<<<<< HEAD
 // progress bar
 
 .percent-outer {
@@ -45,8 +44,6 @@
 } 
 
 
-=======
->>>>>>> 6099b59f
 // tables
 
 .table-wrapper {
@@ -146,7 +143,7 @@
 		padding-left:15px;
 		font-weight: bold;
 		width: 23%;
-	}
+	} 
 	tr th:first-child {
 		padding-left:15px;
 		border-left:1px solid #fff;
@@ -253,13 +250,8 @@
     @include box-shadow (1px 0 0px #FFFFFF inset);
     float: right;
     margin-top: 8px;
-<<<<<<< HEAD
-    padding: 0 0 0 4px; 
-    width: 52%;
-=======
-    padding: 0 0 0 10px; 
+    padding: 0 0 0 12px; 
     width: 88%;
->>>>>>> 6099b59f
 }
   
 .inner-table-holder {
@@ -304,7 +296,7 @@
     margin: 15px 0 20px 0;
     float: left;
     .top & {
-	    margin: 13px 0 0 10px;	
+	    margin: 13px 7px 0 10px;	
 	}
     a {
     	&:focus {
@@ -451,6 +443,7 @@
 	margin-bottom:20px;
 	&.branch-overview {
 		.border-table-holder {
+			float: left;
 			border-left:0;		
 			padding-left:0;	
 		}
