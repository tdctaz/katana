--- conflicted
+++ resolved
@@ -171,12 +171,13 @@
     float: right;
     margin-top: 8px;
     padding: 0 0 0 10px; 
-<<<<<<< HEAD
     width: 86%;
-=======
-    width: 88%;
->>>>>>> 6099b59f
-}
+    .branch-overview & {
+    	float: left;
+    }
+}
+
+
   
 .inner-table-holder {
 	height: 30px;
