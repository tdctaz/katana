/**
* 
* 
* Unity3d
*
* @section      Framework
* @author       Simon Holm
*/

@mixin bgimage($selector) {
	$bgImage: background-image;
	#{$bgImage}:-moz-#{$selector};
	#{$bgImage}:-webkit-#{$selector};
	#{$bgImage}:-o-#{$selector};
	#{$bgImage}:-ms-#{$selector};
	#{$bgImage}:$selector;
}

// utilities

.fl-left {
	float:left;
}

.fl-right {
	float:right;
}

.m-bottom15 {
	margin-bottom:15px;
}

.m-bottom10 {
	margin-bottom:10px;
}

.m-right10 {
	margin-right:10px;
}

.m-top20 {
	margin-top:20px;
}

.fi {
	margin-bottom:3px;	
}

.pos-relative {
	position:relative;
}
<<<<<<< HEAD
=======
 
.hide {display: none;}
>>>>>>> 678b1a18

div.last {
	margin-right: 0;
}

.clear {clear: both;}

.divider {
 	background-color: #E5E5E5;
    height: 1px;
    margin: 20px 0;
    overflow: hidden;
}<|MERGE_RESOLUTION|>--- conflicted
+++ resolved
@@ -49,11 +49,8 @@
 .pos-relative {
 	position:relative;
 }
-<<<<<<< HEAD
-=======
  
 .hide {display: none;}
->>>>>>> 678b1a18
 
 div.last {
 	margin-right: 0;
