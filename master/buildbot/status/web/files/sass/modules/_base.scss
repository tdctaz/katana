--- conflicted
+++ resolved
@@ -38,8 +38,6 @@
 	background-color: #DDE6D6;
 }
 
-<<<<<<< HEAD
-=======
 .color-blind-mode {
 	.success {
 		background-color: $color-blind-success;		
@@ -69,7 +67,6 @@
 	}
 }
 
->>>>>>> 09467514
 .not_rebuilt {
 	background-color: #F8FCF2;
 }
