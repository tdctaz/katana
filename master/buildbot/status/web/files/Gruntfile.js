module.exports = function(grunt) {

  // Configuration goes here
  grunt.initConfig({
    
    // Metadata.
    meta: {
        basePath: '/',
        srcPath: 'sass',
        deployPath: 'css'
    },
    // compass
    compass: {                  // Task
      dev: {                    // Another target
        options: {
          sassDir: '<%= meta.srcPath %>',
          cssDir: '<%= meta.deployPath %>',
          debugInfo: false,
          environment: "development"
        }
      },
      prod: {                    // Another target
        options: {
          sassDir: '<%= meta.srcPath %>',
          cssDir: 'prod/<%= meta.deployPath %>',
          environment: "production"
        }
      }
    },
    // javascript compression. This task is only used for test results.
    
    uglify: {
      my_target: {
        files: {
          'prod/script/logoutput.min.js': ['script/libs/jQuery-2-0-3.js','script/plugins/jquery-datatables.js', 'script/log.js']
        }
      }
    },
    
    requirejs: {
      compile: {
        options: {
          //name: 'main',
          baseUrl: 'script/',
          dir: "prod/script",
          optimize: 'uglify',
            //paths: {
             // requirejs: "require"
           // },

          mainConfigFile:'script/main.js',
          //out: 'prod/script/main.js',
          /*
          modules: [
            {
                name: "foo",
                include: ['jquery',"requirejs", "main"],
                //True tells the optimizer it is OK to create
                //a new file foo.js. Normally the optimizer
                //wants foo.js to exist in the source directory.
                create: true
            }
          ]
          */
        }
      },
      compileLog: {
        options: {
          baseUrl: 'script/testresults',
<<<<<<< HEAD
          debugInfo: true,
=======
          debugInfo: false,
>>>>>>> 6099b59f
          paths: {
          jquery: '../libs/jQuery-2-0-3', //Use this to minifiy jquery into your main
          //jquery: 'empty:' //Use this to continue using CDN loading
          
          datatables: '../plugins/jquery-datatables'
        },
          name: 'testresults-main',
          out: 'prod/script/testresults/testresults-main.js',
          removeCombined: false
        }
      }
    },
    // watch
    watch: {
      css: {
          files: [
              '<%= meta.srcPath %>/**/*.scss'
          ],
          tasks: ['compass:dev'],
          options: {
            livereload: true // refreshes the browser on changes install an extension for your browser for this
          }
          
      }
    }
  });

  // Load plugins here
  grunt.loadNpmTasks('grunt-contrib-compass');
  grunt.loadNpmTasks('grunt-contrib-watch'); // run grunt watch for converting sass files to css in realtime
  grunt.loadNpmTasks('grunt-contrib-uglify');
  grunt.loadNpmTasks('grunt-contrib-requirejs');

  // Define your tasks here
  grunt.registerTask('default', ['compass']); 
  grunt.registerTask('default', ['uglify']); 
  grunt.registerTask('default', ['requirejs']); 
  grunt.registerTask('prod', ['compass:prod', 'requirejs:compile', 'requirejs:compileLog']); // grunt prod for production 

};<|MERGE_RESOLUTION|>--- conflicted
+++ resolved
@@ -15,7 +15,7 @@
         options: {
           sassDir: '<%= meta.srcPath %>',
           cssDir: '<%= meta.deployPath %>',
-          debugInfo: false,
+          debugInfo: true,
           environment: "development"
         }
       },
@@ -67,11 +67,7 @@
       compileLog: {
         options: {
           baseUrl: 'script/testresults',
-<<<<<<< HEAD
           debugInfo: true,
-=======
-          debugInfo: false,
->>>>>>> 6099b59f
           paths: {
           jquery: '../libs/jQuery-2-0-3', //Use this to minifiy jquery into your main
           //jquery: 'empty:' //Use this to continue using CDN loading
