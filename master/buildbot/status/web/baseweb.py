# This file is part of Buildbot.  Buildbot is free software: you can
# redistribute it and/or modify it under the terms of the GNU General Public
# License as published by the Free Software Foundation, version 2.
#
# This program is distributed in the hope that it will be useful, but WITHOUT
# ANY WARRANTY; without even the implied warranty of MERCHANTABILITY or FITNESS
# FOR A PARTICULAR PURPOSE.  See the GNU General Public License for more
# details.
#
# You should have received a copy of the GNU General Public License along with
# this program; if not, write to the Free Software Foundation, Inc., 51
# Franklin Street, Fifth Floor, Boston, MA 02110-1301 USA.
#
# Copyright Buildbot Team Members


import os, weakref
import zlib

from zope.interface import implements
from twisted.python import log
from twisted.application import strports, service
<<<<<<< HEAD
from twisted.web import server, distrib, static, resource
=======
from twisted.internet import defer
from twisted.web import server, distrib, static
>>>>>>> a200c0dd
from twisted.spread import pb
from twisted.web.util import Redirect
from buildbot import config
from buildbot.interfaces import IStatusReceiver
from buildbot.status.web.base import StaticFile, createJinjaEnv
from buildbot.status.web.feeds import Rss20StatusResource, \
     Atom10StatusResource
from buildbot.status.web.forms import FormsKatanaResource
from buildbot.status.web.waterfall import WaterfallStatusResource
from buildbot.status.web.console import ConsoleStatusResource
from buildbot.status.web.olpb import OneLinePerBuild
from buildbot.status.web.grid import GridStatusResource
from buildbot.status.web.grid import TransposedGridStatusResource
from buildbot.status.web.changes import ChangesResource
from buildbot.status.web.buildqueue import BuildQueueResource
from buildbot.status.web.buildstatus import BuildStatusStatusResource
from buildbot.status.web.slaves import BuildSlavesResource
from buildbot.status.web.loginkatana import LoginKatanaResource, LogoutKatanaResource
from buildbot.status.web.status_json import JsonStatusResource
from buildbot.status.web.about import AboutBuildbot
from buildbot.status.web.projects import ProjectsResource
from buildbot.status.web.authz import Authz
from buildbot.status.web.auth import AuthFailResource,AuthzFailResource, LoginResource, LogoutResource
from buildbot.status.web.root import RootPage
from buildbot.status.web.users import UsersResource
from buildbot.status.web.change_hook import ChangeHookResource

class SafeGzipEncoderFactory(server.GzipEncoderFactory):
    """
    Overwrite the default gzip encoder factory as some larger files
    fail to compress on the default settings
    """
    def encoderForRequest(self, request):
        compressor = server.GzipEncoderFactory.encoderForRequest(self, request)
        if compressor is not None:
            compressor._zlibCompressor = zlib.compressobj(self.compressLevel, zlib.DEFLATED, 10 + zlib.MAX_WBITS, 1)

        return compressor

if hasattr(server, 'GzipEncoderFactory'):
    class wrapper(resource.EncodingResourceWrapper):
        isLeaf=True
        def __init__(self, original):
            resource.EncodingResourceWrapper.__init__(self, original, [SafeGzipEncoderFactory()])
        def render(self, req):
            return resource.getChildForRequest(self.original, req).render(req)
else:
    wrapper = lambda x: x

# this class contains the WebStatus class.  Basic utilities are in base.py,
# and specific pages are each in their own module.



class WebStatus(service.MultiService):
    implements(IStatusReceiver)
    # TODO: IStatusReceiver is really about things which subscribe to hear
    # about buildbot events. We need a different interface (perhaps a parent
    # of IStatusReceiver) for status targets that don't subscribe, like the
    # WebStatus class. buildbot.master.BuildMaster.loadConfig:737 asserts
    # that everything in c['status'] provides IStatusReceiver, but really it
    # should check that they provide IStatusTarget instead.

    """
    The webserver provided by this class has the following resources:

     /waterfall : the big time-oriented 'waterfall' display, with links
                  to individual changes, builders, builds, steps, and logs.
                  A number of query-arguments can be added to influence
                  the display.
     /rss : a rss feed summarizing all failed builds. The same
            query-arguments used by 'waterfall' can be added to
            influence the feed output.
     /atom : an atom feed summarizing all failed builds. The same
             query-arguments used by 'waterfall' can be added to
             influence the feed output.
     /grid : another summary display that shows a grid of builds, with
             sourcestamps on the x axis, and builders on the y.  Query
             arguments similar to those for the waterfall can be added.
     /tgrid : similar to the grid display, but the commits are down the
              left side, and the build hosts are across the top.
     /builders/BUILDERNAME: a page summarizing the builder. This includes
                            references to the Schedulers that feed it,
                            any builds currently in the queue, which
                            buildslaves are designated or attached, and a
                            summary of the build process it uses.
     /builders/BUILDERNAME/builds/NUM: a page describing a single Build
     /builders/BUILDERNAME/builds/NUM/steps/STEPNAME: describes a single step
     /builders/BUILDERNAME/builds/NUM/steps/STEPNAME/logs/LOGNAME: a StatusLog
     /builders/_all/{force,stop}: force a build/stop building on all builders.
     /buildstatus?builder=...&number=...: an embedded iframe for the console
     /changes : summarize all ChangeSources
     /changes/CHANGENUM: a page describing a single Change
     /buildslaves : list all BuildSlaves
     /buildslaves/SLAVENAME : describe a single BuildSlave
     /one_line_per_build : summarize the last few builds, one line each
     /one_line_per_build/BUILDERNAME : same, but only for a single builder
     /about : describe this buildmaster (Buildbot and support library versions)
     /change_hook[/DIALECT] : accepts changes from external sources, optionally
                              choosing the dialect that will be permitted
                              (i.e. github format, etc..)

     and more!  see the manual.


    All URLs for pages which are not defined here are used to look
    for files in PUBLIC_HTML, which defaults to BASEDIR/public_html.
    This means that /robots.txt or /favicon.ico can be placed in
    that directory

    This webserver uses the jinja2 template system to generate the web pages
    (see http://jinja.pocoo.org/2/) and by default loads pages from the
    buildbot.status.web.templates package. Any file here can be overridden by placing
    a corresponding file in the master's 'templates' directory.

    The main customization points are layout.html which loads style sheet
    (css) and provides header and footer content, and root.html, which
    generates the root page.

    All of the resources provided by this service use relative URLs to reach
    each other. The only absolute links are the c['titleURL'] links at the
    top and bottom of the page, and the buildbot home-page link at the
    bottom.

    Buildbot uses some generic classes to identify the type of object, and
    some more specific classes for the various kinds of those types. It does
    this by specifying both in the class attributes where applicable,
    separated by a space. It is important that in your CSS you declare the
    more generic class styles above the more specific ones. For example,
    first define a style for .Event, and below that for .SUCCESS

    The following CSS class names are used:
        - Activity, Event, BuildStep, LastBuild: general classes
        - waiting, interlocked, building, offline, idle: Activity states
        - start, running, success, failure, warnings, skipped, exception:
          LastBuild and BuildStep states
        - Change: box with change
        - Builder: box for builder name (at top)
        - Project
        - Time

    """

    # we are not a ComparableMixin, and therefore the webserver will be
    # rebuilt every time we reconfig. This is because WebStatus.putChild()
    # makes it too difficult to tell whether two instances are the same or
    # not (we'd have to do a recursive traversal of all children to discover
    # all the changes).

    def __init__(self, http_port=None, distrib_port=None, allowForce=None,
                 public_html="public_html", site=None, numbuilds=20,
                 num_events=200, num_events_max=None, auth=None,
                 order_console_by_time=False, changecommentlink=None,
                 revlink=None, projects=None, repositories=None,
                 authz=None, logRotateLength=None, maxRotatedFiles=None,
                 change_hook_dialects = {}, provide_feeds=None, jinja_loaders=None):
        """Run a web server that provides Buildbot status.

        @type  http_port: int or L{twisted.application.strports} string
        @param http_port: a strports specification describing which port the
                          buildbot should use for its web server, with the
                          Waterfall display as the root page. For backwards
                          compatibility this can also be an int. Use
                          'tcp:8000' to listen on that port, or
                          'tcp:12345:interface=127.0.0.1' if you only want
                          local processes to connect to it (perhaps because
                          you are using an HTTP reverse proxy to make the
                          buildbot available to the outside world, and do not
                          want to make the raw port visible).

        @type  distrib_port: int or L{twisted.application.strports} string
        @param distrib_port: Use this if you want to publish the Waterfall
                             page using web.distrib instead. The most common
                             case is to provide a string that is an absolute
                             pathname to the unix socket on which the
                             publisher should listen
                             (C{os.path.expanduser(~/.twistd-web-pb)} will
                             match the default settings of a standard
                             twisted.web 'personal web server'). Another
                             possibility is to pass an integer, which means
                             the publisher should listen on a TCP socket,
                             allowing the web server to be on a different
                             machine entirely. Both forms are provided for
                             backwards compatibility; the preferred form is a
                             strports specification like
                             'unix:/home/buildbot/.twistd-web-pb'. Providing
                             a non-absolute pathname will probably confuse
                             the strports parser.

        @param allowForce: deprecated; use authz instead
        @param auth: deprecated; use with authz

        @param authz: a buildbot.status.web.authz.Authz instance giving the authorization
                           parameters for this view

        @param public_html: the path to the public_html directory for this display,
                            either absolute or relative to the basedir.  The default
                            is 'public_html', which selects BASEDIR/public_html.

        @type site: None or L{twisted.web.server.Site}
        @param site: Use this if you want to define your own object instead of
                     using the default.`

        @type numbuilds: int
        @param numbuilds: Default number of entries in lists at the /one_line_per_build
        and /builders/FOO URLs.  This default can be overriden both programatically ---
        by passing the equally named argument to constructors of OneLinePerBuildOneBuilder
        and OneLinePerBuild --- and via the UI, by tacking ?numbuilds=xy onto the URL.

        @type num_events: int
        @param num_events: Default number of events to show in the waterfall.

        @type num_events_max: int
        @param num_events_max: The maximum number of events that are allowed to be
        shown in the waterfall.  The default value of C{None} will disable this
        check

        @type auth: a L{status.web.auth.IAuth} or C{None}
        @param auth: an object that performs authentication to restrict access
                     to the C{allowForce} features. Ignored if C{allowForce}
                     is not C{True}. If C{auth} is C{None}, people can force or
                     stop builds without auth.

        @type order_console_by_time: bool
        @param order_console_by_time: Whether to order changes (commits) in the console
                     view according to the time they were created (for VCS like Git) or
                     according to their integer revision numbers (for VCS like SVN).

        @type changecommentlink: callable, dict, tuple (2 or 3 strings) or C{None}
        @param changecommentlink: adds links to ticket/bug ids in change comments,
            see buildbot.status.web.base.changecommentlink for details

        @type revlink: callable, dict, string or C{None}
        @param revlink: decorations revision ids with links to a web-view,
            see buildbot.status.web.base.revlink for details

        @type projects: callable, dict or c{None}
        @param projects: maps project identifiers to URLs, so that any project listed
            is automatically decorated with a link to it's front page.
            see buildbot.status.web.base.dictlink for details

        @type repositories: callable, dict or c{None}
        @param repositories: maps repository identifiers to URLs, so that any project listed
            is automatically decorated with a link to it's web view.
            see buildbot.status.web.base.dictlink for details

        @type logRotateLength: None or int
        @param logRotateLength: file size at which the http.log is rotated/reset.
            If not set, the value set in the buildbot.tac will be used, 
             falling back to the BuildMaster's default value (1 Mb).
        
        @type maxRotatedFiles: None or int
        @param maxRotatedFiles: number of old http.log files to keep during log rotation.
            If not set, the value set in the buildbot.tac will be used, 
             falling back to the BuildMaster's default value (10 files).       
        
        @type  change_hook_dialects: None or dict
        @param change_hook_dialects: If empty, disables change_hook support, otherwise      
                                     whitelists valid dialects. In the format of
                                     {"dialect1": "Option1", "dialect2", None}
                                     Where the values are options that will be passed
                                     to the dialect
                                     
                                     To enable the DEFAULT handler, use a key of DEFAULT
                                     
                                     
        
    
        @type  provide_feeds: None or list
        @param provide_feeds: If empty, provides atom, json, and rss feeds.
                              Otherwise, a dictionary of strings of
                              the type of feeds provided.  Current
                              possibilities are "atom", "json", and "rss"

        @type  jinja_loaders: None or list
        @param jinja_loaders: If not empty, a list of additional Jinja2 loader
                              objects to search for templates.
        """

        service.MultiService.__init__(self)
        if type(http_port) is int:
            http_port = "tcp:%d" % http_port
        self.http_port = http_port
        if distrib_port is not None:
            if type(distrib_port) is int:
                distrib_port = "tcp:%d" % distrib_port
            if distrib_port[0] in "/~.": # pathnames
                distrib_port = "unix:%s" % distrib_port
        self.distrib_port = distrib_port
        self.num_events = num_events
        if num_events_max:
            if num_events_max < num_events:
                config.error(
                    "num_events_max must be greater than num_events")
            self.num_events_max = num_events_max
        self.public_html = public_html

        # make up an authz if allowForce was given
        if authz:
            if allowForce is not None:
                config.error(
                    "cannot use both allowForce and authz parameters")
            if auth:
                config.error(
                    "cannot use both auth and authz parameters (pass " +
                    "auth as an Authz parameter)")
        else:
            # invent an authz
            if allowForce and auth:
                authz = Authz(auth=auth, default_action="auth")
            elif allowForce:
                authz = Authz(default_action=True)
            else:
                if auth:
                    log.msg("Warning: Ignoring authentication. Search for 'authorization'"
                            " in the manual")
                authz = Authz() # no authorization for anything

        self.authz = authz

        self.orderConsoleByTime = order_console_by_time

        # If we were given a site object, go ahead and use it. (if not, we add one later)
        self.site = site

        # keep track of our child services
        self.http_svc = None
        self.distrib_svc = None

        # store the log settings until we create the site object
        self.logRotateLength = logRotateLength
        self.maxRotatedFiles = maxRotatedFiles        

        # create the web site page structure
        self.childrenToBeAdded = {}
        self.setupUsualPages(numbuilds=numbuilds, num_events=num_events,
                             num_events_max=num_events_max)

        self.revlink = revlink
        self.changecommentlink = changecommentlink
        self.repositories = repositories
        self.projects = projects

        # keep track of cached connections so we can break them when we shut
        # down. See ticket #102 for more details.
        self.channels = weakref.WeakKeyDictionary()
        
        # do we want to allow change_hook
        self.change_hook_dialects = {}
        if change_hook_dialects:
            self.change_hook_dialects = change_hook_dialects
            self.putChild("change_hook", ChangeHookResource(dialects = self.change_hook_dialects))

        # Set default feeds
        if provide_feeds is None:
            self.provide_feeds = ["atom", "json", "rss"]
        else:
            self.provide_feeds = provide_feeds

        self.jinja_loaders = jinja_loaders

    def setupUsualPages(self, numbuilds, num_events, num_events_max):
        #self.putChild("", IndexOrWaterfallRedirection())
        self.putChild("waterfall", WaterfallStatusResource(num_events=num_events,
                                        num_events_max=num_events_max))
        self.putChild("grid", GridStatusResource())
        self.putChild("console", ConsoleStatusResource(
                orderByTime=self.orderConsoleByTime))
        self.putChild("tgrid", TransposedGridStatusResource())
        self.putChild("buildqueue", BuildQueueResource()) # has buildqueue
        self.putChild("one_box_per_builder", Redirect("builders"))
        self.putChild("changes", ChangesResource())
        self.putChild("buildslaves", BuildSlavesResource())
        self.putChild("buildstatus", BuildStatusStatusResource())
        self.putChild("one_line_per_build",
                      OneLinePerBuild(numbuilds=numbuilds))
        self.putChild("about", AboutBuildbot())
        self.putChild("projects", ProjectsResource()) # has builds & builds/steps/logs
        self.putChild("authfail", AuthFailResource())
        self.putChild("authzfail", AuthzFailResource())
        self.putChild("users", UsersResource())
        self.putChild("logout", LogoutKatanaResource())
        self.putChild("login", LoginKatanaResource())
        self.putChild("forms", FormsKatanaResource())


    def __repr__(self):
        if self.http_port is None:
            return "<WebStatus on path %s at %s>" % (self.distrib_port,
                                                     hex(id(self)))
        if self.distrib_port is None:
            return "<WebStatus on port %s at %s>" % (self.http_port,
                                                     hex(id(self)))
        return ("<WebStatus on port %s and path %s at %s>" %
                (self.http_port, self.distrib_port, hex(id(self))))

    def setServiceParent(self, parent):
        # this class keeps a *separate* link to the buildmaster, rather than
        # just using self.parent, so that when we are "disowned" (and thus
        # parent=None), any remaining HTTP clients of this WebStatus will still
        # be able to get reasonable results.
        self.master = parent.master

        # set master in IAuth instance
        if self.authz.auth:
            self.authz.auth.master = self.master

        def either(a,b): # a if a else b for py2.4
            if a:
                return a
            else:
                return b
        
        rotateLength = either(self.logRotateLength, self.master.log_rotation.rotateLength)
        maxRotatedFiles = either(self.maxRotatedFiles, self.master.log_rotation.maxRotatedFiles)

        # Set up the jinja templating engine.
        if self.revlink:
            revlink = self.revlink
        else:
            revlink = self.master.config.revlink
        self.templates = createJinjaEnv(revlink, self.changecommentlink,
                                        self.repositories, self.projects, self.jinja_loaders)

        if not self.site:
            
            class RotateLogSite(server.Site):
                def _openLogFile(self, path):
                    try:
                        from twisted.python.logfile import LogFile
                        log.msg("Setting up http.log rotating %s files of %s bytes each" %
                                (maxRotatedFiles, rotateLength))            
                        if hasattr(LogFile, "fromFullPath"): # not present in Twisted-2.5.0
                            return LogFile.fromFullPath(path, rotateLength=rotateLength, maxRotatedFiles=maxRotatedFiles)
                        else:
                            log.msg("WebStatus: rotated http logs are not supported on this version of Twisted")
                    except ImportError, e:
                        log.msg("WebStatus: Unable to set up rotating http.log: %s" % e)

                    # if all else fails, just call the parent method
                    return server.Site._openLogFile(self, path)

            # this will be replaced once we've been attached to a parent (and
            # thus have a basedir and can reference BASEDIR)
            root = static.Data("placeholder", "text/plain")
            httplog = os.path.abspath(os.path.join(self.master.basedir, "http.log"))
            self.site = RotateLogSite(root, logPath=httplog)

        # the following items are accessed by HtmlResource when it renders
        # each page.
        self.site.buildbot_service = self

        if self.http_port is not None:
            self.http_svc = s = strports.service(self.http_port, self.site)
            s.setServiceParent(self)
        if self.distrib_port is not None:
            f = pb.PBServerFactory(distrib.ResourcePublisher(self.site))
            self.distrib_svc = s = strports.service(self.distrib_port, f)
            s.setServiceParent(self)

        self.setupSite()

        service.MultiService.setServiceParent(self, parent)

    def setupSite(self):
        # this is responsible for creating the root resource. It isn't done
        # at __init__ time because we need to reference the parent's basedir.
        htmldir = os.path.abspath(os.path.join(self.master.basedir, self.public_html))
        if os.path.isdir(htmldir):
            log.msg("WebStatus using (%s)" % htmldir)
        else:
            log.msg("WebStatus: warning: %s is missing. Do you need to run"
                    " 'buildbot upgrade-master' on this buildmaster?" % htmldir)
            # all static pages will get a 404 until upgrade-master is used to
            # populate this directory. Create the directory, though, since
            # otherwise we get internal server errors instead of 404s.
            os.mkdir(htmldir)

        root = StaticFile(htmldir)
        root_page = RootPage()
        root.putChild("", root_page)
        root.putChild("shutdown", root_page)
        root.putChild("cancel_shutdown", root_page)

        for name, child_resource in self.childrenToBeAdded.iteritems():
            root.putChild(name, child_resource)

        status = self.getStatus()
        if "rss" in self.provide_feeds:
            root.putChild("rss", Rss20StatusResource(status))
        if "atom" in self.provide_feeds:
            root.putChild("atom", Atom10StatusResource(status))
        if "json" in self.provide_feeds:
            root.putChild("json", JsonStatusResource(status))

        if self.master.config.gzip:
            self.site.resource = wrapper(root)
        else:
            self.site.resource = root

    def putChild(self, name, child_resource):
        """This behaves a lot like root.putChild() . """
        self.childrenToBeAdded[name] = child_resource

    def registerChannel(self, channel):
        self.channels[channel] = 1 # weakrefs

    @defer.inlineCallbacks
    def stopService(self):
        for channel in self.channels:
            try:
                channel.transport.loseConnection()
            except:
                log.msg("WebStatus.stopService: error while disconnecting"
                        " leftover clients")
                log.err()
        yield service.MultiService.stopService(self)

        # having shut them down, now remove our child services so they don't
        # start up again if we're re-started
        if self.http_svc:
            yield self.http_svc.disownServiceParent()
            self.http_svc = None
        if self.distrib_svc:
            yield self.distrib_svc.disownServiceParent()
            self.distrib_svc = None

    def getStatus(self):
        return self.master.getStatus()

    def getChangeSvc(self):
        return self.master.change_svc

    def getPortnum(self):
        # this is for the benefit of unit tests
        s = list(self)[0]
        return s._port.getHost().port

    # What happened to getControl?!
    #
    # instead of passing control objects all over the place in the web
    # code, at the few places where a control instance is required we
    # find the requisite object manually, starting at the buildmaster.
    # This is in preparation for removal of the IControl hierarchy
    # entirely.

    def checkConfig(self, otherStatusReceivers, errors):
        duplicate_webstatus=0
        for osr in otherStatusReceivers:
            if isinstance(osr,WebStatus):
                if osr is self:
                    continue
                # compare against myself and complain if the settings conflict
                if self.http_port == osr.http_port:
                    if duplicate_webstatus == 0:
                        duplicate_webstatus = 2
                    else:
                        duplicate_webstatus += 1

        if duplicate_webstatus:
            errors.addError(
                "%d Webstatus objects have same port: %s"
                    % (duplicate_webstatus, self.http_port),
            )

# resources can get access to the IStatus by calling
# request.site.buildbot_service.getStatus()<|MERGE_RESOLUTION|>--- conflicted
+++ resolved
@@ -20,12 +20,8 @@
 from zope.interface import implements
 from twisted.python import log
 from twisted.application import strports, service
-<<<<<<< HEAD
 from twisted.web import server, distrib, static, resource
-=======
 from twisted.internet import defer
-from twisted.web import server, distrib, static
->>>>>>> a200c0dd
 from twisted.spread import pb
 from twisted.web.util import Redirect
 from buildbot import config
