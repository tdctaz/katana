--- conflicted
+++ resolved
@@ -391,11 +391,7 @@
         self.putChild("console", ConsoleStatusResource(
                 orderByTime=self.orderConsoleByTime))
         self.putChild("tgrid", TransposedGridStatusResource())
-<<<<<<< HEAD
         self.putChild("buildqueue", BuildQueueResource()) # has buildqueue
-=======
-        self.putChild("builders", BuildersResource(numbuilds=numbuilds)) # has builds/steps/logs
->>>>>>> 2de628d2
         self.putChild("one_box_per_builder", Redirect("builders"))
         self.putChild("changes", ChangesResource())
         self.putChild("buildslaves", BuildSlavesResource())
@@ -403,7 +399,7 @@
         self.putChild("one_line_per_build",
                       OneLinePerBuild(numbuilds=numbuilds))
         self.putChild("about", AboutBuildbot())
-        self.putChild("projects", ProjectsResource()) # has builds & builds/steps/logs
+        self.putChild("projects", ProjectsResource(numbuilds=numbuilds)) # has builds & builds/steps/logs
         self.putChild("authfail", AuthFailResource())
         self.putChild("authzfail", AuthzFailResource())
         self.putChild("users", UsersResource())
