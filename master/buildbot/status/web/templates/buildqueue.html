{% extends 'layout.html' %}
{% import 'forms.html' as forms %}
{% from 'build_line.html' import build_table %}
{% from "box_macros.html" import box %}
{% import 'submenu.html' as submenu %}

{% set bodyId = 'id="buildqueue_page"' %}

{% block submenu %}
  {{submenu.buildsubmenu_buildqueue(active_page='buildqueue', pathNum=1)}}
{% endblock %}

{% block content %}
<<<<<<< HEAD
<div id="formWrapper" class="pos-relative initjson">
    <button id="submitBtn" class="grey-btn var-2 m-bottom15 submitBtn">Remove selected</button>
    
<form method="post" name="cancel_build" action={{ path_to_root+"buildqueue/_selected/cancelselected" }} >
=======
<div id="formWrapper" class="pos-relative initjson hide">
    <button id="submitBtn" class="grey-btn var-2 m-bottom15 initjson submitBtn">Remove selected</button>
>>>>>>> 6f7fd277

    
    <form method="post" name="cancel_build" action={{ path_to_root+"buildqueue/_selected/cancelselected" }} >

        <!--
        
            <input class="grey-btn var-2 fl-right m-bottom15" type="submit" value="Remove selected" />
        -->
            
        <table data-default-sort-col="2" data-default-sort-dir="desc" id="tablesorterRt" class="buildqueue-table table-1 first-child tablesorter tools-js">

            <thead>
            <tr>
                <th class="txt-align-left th1">Builder</th>
                <th class="txt-align-left th2">Codebases</th>
                <th class="txt-align-left th3">Reason</th>
                <th class="txt-align-right th4">Compatible slaves</th>
                <th class="select-input no-tablesorter-js th5 txt-align-right">
                    <label for="selectall">
                        Select all
                    </label>
                    <input id="selectall" type="checkbox" name="checkuncheck" />
                </th>
            </tr>
            </thead>
            <tbody>
            </tbody>
        </table>
     </form>
 </div>
{% endblock %}<|MERGE_RESOLUTION|>--- conflicted
+++ resolved
@@ -11,16 +11,8 @@
 {% endblock %}
 
 {% block content %}
-<<<<<<< HEAD
 <div id="formWrapper" class="pos-relative initjson">
     <button id="submitBtn" class="grey-btn var-2 m-bottom15 submitBtn">Remove selected</button>
-    
-<form method="post" name="cancel_build" action={{ path_to_root+"buildqueue/_selected/cancelselected" }} >
-=======
-<div id="formWrapper" class="pos-relative initjson hide">
-    <button id="submitBtn" class="grey-btn var-2 m-bottom15 initjson submitBtn">Remove selected</button>
->>>>>>> 6f7fd277
-
     
     <form method="post" name="cancel_build" action={{ path_to_root+"buildqueue/_selected/cancelselected" }} >
 
