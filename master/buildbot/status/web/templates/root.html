{% extends 'layout.html' %}
{% import 'forms.html' as forms %}
{% import 'submenu.html' as submenu %}

{% set bodyId = 'id="home_page"' %}

{% block submenu %}
    {{submenu.buildsubmenu(active_page="frontpage",builderName='', buildNumber='', stepName='')}}
{% endblock %}

<<<<<<< HEAD
=======
{% if authz.advertiseAction('view', request) %}
<ul>
  {% set item_class=cycler('alt', '') %}
  
  <li class="{{ item_class.next() }}">The <a href="waterfall">Waterfall Display</a> will give you a
  time-oriented summary of recent buildbot activity. <a href="waterfall/help">Waterfall Help.</a></li>

  <li class="{{ item_class.next() }}">The <a href="grid">Grid Display</a> will give you a
  developer-oriented summary of recent buildbot activity.</li>
>>>>>>> 2d996c5f

{% block content %}

<div class="row vertical-line">
  <div class="rounded-container">
<div class="col-md-6 welcome-txt">
<h1 class="head-2">
  Welcome to Katana
</h1>

<p>
  To get started click one of the buttons in the navigation bar at the top
</p>
<ul>
<li>
The <b><a href="/projects">Projects</a></b> link will allow you to navigate to the current build status of a specific project (you can then bookmark that page for future reference).
</li>
<li>
The <b><a href="/buildslaves">Build Slaves</a></b> link will tell you what the build slaves are currently up to.
</li>

<li>
The <b><a href="/buildqueue">Build Queue</a></b> link will show you what is currently queued.
</li>
</ul>
<p>
From each of these pages, we believe navigation should be self-explanatory.
</p>

Happy Building,<br>
<b>Unity’s Build Engineering Team</b>


{%- if authz.advertiseAction('cleanShutdown', request) -%}
{%- if shutting_down -%}
Master is shutting down<br/>
{{ forms.cancel_clean_shutdown(cancel_shutdown_url, authz) }}
{%- else -%}
{{ forms.clean_shutdown(shutdown_url, authz) }}
{%- endif -%}
{%- endif -%}
{% endif %}

</div>
<div class="col-md-6">
	<div id="image">
  		<img src="/images/48273828.jpg" alt="Katana cat">
	</div>
</div>
</div>
</div>

{% endblock %}<|MERGE_RESOLUTION|>--- conflicted
+++ resolved
@@ -8,18 +8,6 @@
     {{submenu.buildsubmenu(active_page="frontpage",builderName='', buildNumber='', stepName='')}}
 {% endblock %}
 
-<<<<<<< HEAD
-=======
-{% if authz.advertiseAction('view', request) %}
-<ul>
-  {% set item_class=cycler('alt', '') %}
-  
-  <li class="{{ item_class.next() }}">The <a href="waterfall">Waterfall Display</a> will give you a
-  time-oriented summary of recent buildbot activity. <a href="waterfall/help">Waterfall Help.</a></li>
-
-  <li class="{{ item_class.next() }}">The <a href="grid">Grid Display</a> will give you a
-  developer-oriented summary of recent buildbot activity.</li>
->>>>>>> 2d996c5f
 
 {% block content %}
 
