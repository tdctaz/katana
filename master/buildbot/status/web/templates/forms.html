--- conflicted
+++ resolved
@@ -104,22 +104,14 @@
       {% endif %}
        <span class="label">{{f.label}}</span>
       {% if 'Reason' in f.label %}
-<<<<<<< HEAD
-          <span title="This will be filled out automatically if a build is triggered as a dependency. Otherwise, you can write a reason here for while you are requesting the build (this information will show up on the build details page)." class="question-icon tooltip">
-=======
           <span title="This will be filled out automatically if a build is triggered as a dependency. Otherwise, you can write a reason here for why you are requesting the build (this information will show up on the build details page)." class="question-icon tooltip">
->>>>>>> 6786e292
           </span>
       {% endif %}
        <input type='text' size='{{f.size}}'  name='{{f.fullName}}' value='{{default_props[sch.name+"."+f.fullName]}}' />
      
     {% elif 'bool' in f.type%}      
        <span class="label">{{f.label}}</span>
-<<<<<<< HEAD
-        <span title="Checking this box will force the built to be rebuilt, regardless of whether or not there is a previous successful build at the same revision. If the build triggers dependencies, those will also be rebuilt" class="tooltip question-icon">
-=======
         <span title="Checking this box will force the built to be rebuilt, regardless of whether or not there is a previous successful build at the same revision. If the build triggers dependencies, those will also be rebuilt." class="tooltip question-icon">
->>>>>>> 6786e292
       </span>
        <input type='checkbox' name='checkbox' value='{{f.fullName}}' {{default_props[sch.name+"."+f.fullName]}} />
     {% elif 'textarea' in f.type %}
