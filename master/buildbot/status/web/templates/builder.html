--- conflicted
+++ resolved
@@ -10,14 +10,10 @@
 
 {% block content %}
 
-<<<<<<< HEAD
-=======
 <div id="brancOverViewCont" class="branch-overview top">
     
 </div>
->>>>>>> b68a6130
 <div class="column-1">
-
   <div class="span-4 column">
 
     <h2 class="head-2">
