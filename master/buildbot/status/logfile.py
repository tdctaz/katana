--- conflicted
+++ resolved
@@ -16,6 +16,7 @@
 import os
 
 from bz2 import BZ2File
+from cStringIO import StringIO
 from gzip import GzipFile
 
 from buildbot import interfaces
@@ -558,6 +559,7 @@
         for w in watchers:
             w.callback(self)
         self.watchers = []
+        return defer.succeed(None)
 
     def compressLog(self):
         logCompressionMethod = self.master.config.logCompressionMethod
@@ -630,46 +632,6 @@
         self.finished = True
 
 
-<<<<<<< HEAD
-class HTMLLogFile:
-    filename = None
-
-    def __init__(self, parent, name, logfilename, html):
-        self.step = parent
-        self.name = name
-        self.filename = logfilename
-        self.html = html
-
-    def getName(self):
-        return self.name  # set in BuildStepStatus.addLog
-
-    def old_getStep(self):
-        return self.step
-
-    def isFinished(self):
-        return True
-
-    def waitUntilFinished(self):
-        return defer.succeed(self)
-
-    def old_hasContents(self):
-        return True
-
-    def old_getText(self):
-        return self.html  # looks kinda like text
-
-    def old_getChunks(self):
-        return [(STDERR, self.html)]
-
-    def subscribe(self, receiver, catchup):
-        pass
-
-    def unsubscribe(self, receiver):
-        pass
-
-    def finish(self):
-        pass
-=======
 class HTMLLogFile(LogFile):
 
     def __init__(self, parent, name, logfilename, html):
@@ -677,8 +639,7 @@
         self.addStderr(html)
         self.finish()
 
-    def hasContents(self):
-        assert not self._isNewStyle, "not available in new-style steps"
+    def old_hasContents(self):
         return True
 
     def __setstate__(self, d):
@@ -686,7 +647,6 @@
         self.watchers = []
         self.finishedWatchers = []
         self.finished = True
->>>>>>> 78dd5fd1
 
         # buildbot <= 0.8.8 stored all html logs in the html property
         if 'html' in self.__dict__:
