# This file is part of Buildbot.  Buildbot is free software: you can
# redistribute it and/or modify it under the terms of the GNU General Public
# License as published by the Free Software Foundation, version 2.
#
# This program is distributed in the hope that it will be useful, but WITHOUT
# ANY WARRANTY; without even the implied warranty of MERCHANTABILITY or FITNESS
# FOR A PARTICULAR PURPOSE.  See the GNU General Public License for more
# details.
#
# You should have received a copy of the GNU General Public License along with
# this program; if not, write to the Free Software Foundation, Inc., 51
# Franklin Street, Fifth Floor, Boston, MA 02110-1301 USA.
#
# Copyright Buildbot Team Members

from __future__ import with_statement

import os, shutil, re
from cPickle import dump
from zope.interface import implements
from twisted.python import log, runtime, components
from twisted.persisted import styles
from twisted.internet import reactor, defer
from buildbot import interfaces, util, sourcestamp
from buildbot.process import properties
from buildbot.status.buildstep import BuildStepStatus
from buildbot.steps.artifact import AcquireBuildLocks
from buildbot.steps.trigger import Trigger


class BuildStatus(styles.Versioned, properties.PropertiesMixin):
    implements(interfaces.IBuildStatus, interfaces.IStatusEvent)

    persistenceVersion = 4
    persistenceForgets = ( 'wasUpgraded', )

    sources = None
    reason = None
    changes = []
    blamelist = []
    progress = None
    started = None
    finished = None
    currentStep = None
    text = []
    results = None
    slavename = "???"

    set_runtime_properties = True

    # these lists/dicts are defined here so that unserialized instances have
    # (empty) values. They are set in __init__ to new objects to make sure
    # each instance gets its own copy.
    watchers = []
    updates = {}
    finishedWatchers = []
    testResults = {}

    def __init__(self, parent, master, number):
        """
        @type  parent: L{BuilderStatus}
        @type  number: int
        """
        assert interfaces.IBuilderStatus(parent)
        self.builder = parent
        self.master = master
        self.number = number
        self.watchers = []
        self.updates = {}
        self.finishedWatchers = []
        self.steps = []
        self.testResults = {}
        self.properties = properties.Properties()

    def __repr__(self):
        return "<%s #%s>" % (self.__class__.__name__, self.number)

    # IBuildStatus

    def getBuilder(self):
        """
        @rtype: L{BuilderStatus}
        """
        return self.builder

    def getNumber(self):
        return self.number

    def getPreviousBuild(self):
        if self.number == 0:
            return None
        return self.builder.getBuild(self.number-1)

    def getAllGotRevisions(self):
        all_got_revisions = self.properties.getProperty('got_revision', {})
        # For backwards compatibility all_got_revisions is a string if codebases
        # are not used. Convert to the default internal type (dict)
        if not isinstance(all_got_revisions, dict):
            all_got_revisions = {'': all_got_revisions}
        return all_got_revisions

    def getSourceStamps(self, absolute=False):
        sourcestamps = []
        if not absolute:
            sourcestamps.extend(self.sources)
        else:
            all_got_revisions = self.getAllGotRevisions() or {}
            # always make a new instance
            for ss in self.sources:
                if ss.codebase in all_got_revisions:
                    got_revision = all_got_revisions[ss.codebase]
                    sourcestamps.append(ss.getAbsoluteSourceStamp(got_revision))
                else:
                    # No absolute revision information available
                    # Probably build has been stopped before ending all sourcesteps
                    # Return a clone with original revision
                    sourcestamps.append(ss.clone())
        return sourcestamps

    def updateSourceStamps(self):
        all_got_revisions = self.getAllGotRevisions() or {}
        # always make a new instance
        for ss in self.sources:
            if ss.codebase in all_got_revisions:
                ss.revision = all_got_revisions[ss.codebase]

    def getReason(self):
        return self.reason

    def getChanges(self):
        return self.changes

    def getRevisions(self):
        revs = []
        for c in self.changes:
            rev = str(c.revision)
            if rev > 7:  # for long hashes
                rev = rev[:7]
            revs.append(rev)
        return ", ".join(revs)

    def getResponsibleUsers(self):
        return self.blamelist

    def getInterestedUsers(self):
        # TODO: the Builder should add others: sheriffs, domain-owners
        return self.blamelist + self.properties.getProperty('owners', [])

    def getSteps(self):
        """Return a list of IBuildStepStatus objects. For invariant builds
        (those which always use the same set of Steps), this should be the
        complete list, however some of the steps may not have started yet
        (step.getTimes()[0] will be None). For variant builds, this may not
        be complete (asking again later may give you more of them)."""
        return self.steps

    def getTimes(self):
        return (self.started, self.finished)

    _sentinel = [] # used as a sentinel to indicate unspecified initial_value
    def getSummaryStatistic(self, name, summary_fn, initial_value=_sentinel):
        """Summarize the named statistic over all steps in which it
        exists, using combination_fn and initial_value to combine multiple
        results into a single result.  This translates to a call to Python's
        X{reduce}::
            return reduce(summary_fn, step_stats_list, initial_value)
        """
        step_stats_list = [
                st.getStatistic(name)
                for st in self.steps
                if st.hasStatistic(name) ]
        if initial_value is self._sentinel:
            return reduce(summary_fn, step_stats_list)
        else:
            return reduce(summary_fn, step_stats_list, initial_value)

    def isFinished(self):
        return (self.finished is not None)

    def waitUntilFinished(self):
        if self.finished:
            d = defer.succeed(self)
        else:
            d = defer.Deferred()
            self.finishedWatchers.append(d)
        return d

    # while the build is running, the following methods make sense.
    # Afterwards they return None

    def getETA(self):
        if self.finished is not None:
            return None
        if not self.progress:
            return None
        eta = self.progress.eta()
        if eta is None:
            return None
        return eta - util.now()

    def getCurrentStep(self):
        return self.currentStep

    # Once you know the build has finished, the following methods are legal.
    # Before ths build has finished, they all return None.

    def getText(self):
        text = []
        text.extend(self.text)
        for s in self.steps:
            text.extend(s.text2)
        return text

    def getResults(self):
        return self.results

    def getSlavename(self):
        return self.slavename

    def getTestResults(self):
        return self.testResults

    def getLogs(self):
        logs = []
        for s in self.steps:
            for loog in s.getLogs():
                logs.append(loog)
        return logs

    # subscription interface

    def subscribe(self, receiver, updateInterval=None):
        # will receive stepStarted and stepFinished messages
        # and maybe buildETAUpdate
        self.watchers.append(receiver)
        if updateInterval is not None:
            self.sendETAUpdate(receiver, updateInterval)

    def sendETAUpdate(self, receiver, updateInterval):
        self.updates[receiver] = None
        ETA = self.getETA()
        if ETA is not None:
            receiver.buildETAUpdate(self, self.getETA())
        # they might have unsubscribed during buildETAUpdate
        if receiver in self.watchers:
            self.updates[receiver] = reactor.callLater(updateInterval,
                                                       self.sendETAUpdate,
                                                       receiver,
                                                       updateInterval)

    def unsubscribe(self, receiver):
        if receiver in self.watchers:
            self.watchers.remove(receiver)
        if receiver in self.updates:
            if self.updates[receiver] is not None:
                self.updates[receiver].cancel()
            del self.updates[receiver]

    # methods for the base.Build to invoke

    def addStepWithName(self, name, step_type):
        """The Build is setting up, and has added a new BuildStep to its
        list. Create a BuildStepStatus object to which it can send status
        updates."""

        s = BuildStepStatus(self, self.master, len(self.steps), step_type)
        s.setName(name)
        self.steps.append(s)
        return s

    def addTestResult(self, result):
        self.testResults[result.getName()] = result

    def setSourceStamps(self, sourceStamps):
        self.sources = sourceStamps
        self.changes = []
        for source in self.sources:
            self.changes.extend(source.changes)

    def setReason(self, reason):
        self.reason = reason

    def setBlamelist(self, blamelist):
        self.blamelist = blamelist
    def setProgress(self, progress):
        self.progress = progress

    def buildStarted(self, build):
        """The Build has been set up and is about to be started. It can now
        be safely queried, so it is time to announce the new build."""

        self.started = util.now()
        # now that we're ready to report status, let the BuilderStatus tell
        # the world about us
        self.builder.buildStarted(self)

    def setSlavename(self, slavename):
        self.slavename = slavename

    def setText(self, text):
        assert isinstance(text, (list, tuple))
        self.text = text
    def setResults(self, results):
        self.results = results

    def buildFinished(self):
        self.currentStep = None
        self.finished = util.now()

        for r in self.updates.keys():
            if self.updates[r] is not None:
                self.updates[r].cancel()
                del self.updates[r]

        watchers = self.finishedWatchers
        self.finishedWatchers = []
        for w in watchers:
            w.callback(self)

    # methods called by our BuildStepStatus children

    def stepStarted(self, step):
        self.currentStep = step
        for w in self.watchers:
            receiver = w.stepStarted(self, step)
            if receiver:
                if type(receiver) == type(()):
                    step.subscribe(receiver[0], receiver[1])
                else:
                    step.subscribe(receiver)
                d = step.waitUntilFinished()
                d.addCallback(lambda step: step.unsubscribe(receiver))

        step.waitUntilFinished().addCallback(self._stepFinished)

    def _stepFinished(self, step):
        results = step.getResults()
        for w in self.watchers:
            w.stepFinished(self, step, results)

    # methods called by our BuilderStatus parent

    def pruneSteps(self):
        # this build is very old: remove the build steps too
        self.steps = []

    # persistence stuff

    def generateLogfileName(self, stepname, logname):
        """Return a filename (relative to the Builder's base directory) where
        the logfile's contents can be stored uniquely.

        The base filename is made by combining our build number, the Step's
        name, and the log's name, then removing unsuitable characters. The
        filename is then made unique by appending _0, _1, etc, until it does
        not collide with any other logfile.

        These files are kept in the Builder's basedir (rather than a
        per-Build subdirectory) because that makes cleanup easier: cron and
        find will help get rid of the old logs, but the empty directories are
        more of a hassle to remove."""

        starting_filename = "%d-log-%s-%s" % (self.number, stepname, logname)
        starting_filename = re.sub(r'[^\w\.\-]', '_', starting_filename)
        # now make it unique
        unique_counter = 0
        filename = starting_filename
        while filename in [l.filename
                           for step in self.steps
                           for l in step.getLogs()
                           if l.filename]:
            filename = "%s_%d" % (starting_filename, unique_counter)
            unique_counter += 1
        return filename

    def __getstate__(self):
        d = styles.Versioned.__getstate__(self)
        # for now, a serialized Build is always "finished". We will never
        # save unfinished builds.
        if not self.finished:
            d['finished'] = util.now()
            # TODO: push an "interrupted" step so it is clear that the build
            # was interrupted. The builder will have a 'shutdown' event, but
            # someone looking at just this build will be confused as to why
            # the last log is truncated.
        for k in [ 'builder', 'watchers', 'updates', 'finishedWatchers',
                   'master' ]:
            if k in d: del d[k]
        return d

    def __setstate__(self, d):
        styles.Versioned.__setstate__(self, d)
        self.watchers = []
        self.updates = {}
        self.finishedWatchers = []

    def setProcessObjects(self, builder, master):
        self.builder = builder
        self.master = master
        for step in self.steps:
            step.setProcessObjects(self, master)
    def upgradeToVersion1(self):
        if hasattr(self, "sourceStamp"):
            # the old .sourceStamp attribute wasn't actually very useful
            maxChangeNumber, patch = self.sourceStamp
            changes = getattr(self, 'changes', [])
            source = sourcestamp.SourceStamp(branch=None,
                                             revision=None,
                                             patch=patch,
                                             changes=changes)
            self.source = source
            self.changes = source.changes
            del self.sourceStamp
        self.wasUpgraded = True

    def upgradeToVersion2(self):
        self.properties = {}
        self.wasUpgraded = True

    def upgradeToVersion3(self):
        # in version 3, self.properties became a Properties object
        propdict = self.properties
        self.properties = properties.Properties()
        self.properties.update(propdict, "Upgrade from previous version")
        self.wasUpgraded = True

    def upgradeToVersion4(self):
        # buildstatus contains list of sourcestamps, convert single to list
        if hasattr(self, "source"):
            self.sources = [self.source]
            del self.source
        self.wasUpgraded = True
        
    def checkLogfiles(self):
        # check that all logfiles exist, and remove references to any that
        # have been deleted (e.g., by purge())
        for s in self.steps:
            s.checkLogfiles()

    def saveYourself(self):
        filename = os.path.join(self.builder.basedir, "%d" % self.number)
        if os.path.isdir(filename):
            # leftover from 0.5.0, which stored builds in directories
            shutil.rmtree(filename, ignore_errors=True)
        tmpfilename = filename + ".tmp"
        try:
            with open(tmpfilename, "wb") as f:
                dump(self, f, -1)
            if runtime.platformType  == 'win32':
                # windows cannot rename a file on top of an existing one, so
                # fall back to delete-first. There are ways this can fail and
                # lose the builder's history, so we avoid using it in the
                # general (non-windows) case
                if os.path.exists(filename):
                    os.unlink(filename)
            os.rename(tmpfilename, filename)
        except:
            log.msg("unable to save build %s-#%d" % (self.builder.name,
                                                     self.number))
            log.err()

    def asBaseDict(self, request=None):
        from buildbot.status.web.base import getCodebasesArg

        result = {}

        # Constant
        result['builderName'] = self.builder.name
        result['builderFriendlyName'] = self.builder.getFriendlyName()
        result['number'] = self.getNumber()
        result['reason'] = self.getReason()
        result['blame'] = self.getResponsibleUsers()
        result['url'] = self.builder.status.getURLForThing(self)
        result['builder_url'] = self.builder.status.getURLForThing(self.builder)

        if request is not None:
            result['url']['path'] += getCodebasesArg(request)
            result['builder_url'] += getCodebasesArg(request)

        # Transient
        result['times'] = self.getTimes()
        result['text'] = self.getText()
        result['results'] = self.getResults()
        result['slave'] = self.getSlavename()
        result['eta'] = self.getETA()

        #Lazy importing here to avoid python import errors
        from buildbot.status.web.base import css_classes
        result['results_text'] = css_classes.get(result['results'], "")

        return result

    def asDict(self, request=None):
<<<<<<< HEAD
        from buildbot.status.web.base import getCodebasesArg
        result = self.asBaseDict()
=======
        result = self.asBaseDict(request)
>>>>>>> cd69c6a5

        # Constant
        result['sourceStamps'] = [ss.asDict() for ss in self.getSourceStamps()]

        # Transient
        result['properties'] = self.getProperties().asList()

        # TODO(maruel): Add.
        #result['test_results'] = self.getTestResults()
        args = getCodebasesArg(request)
        result['logs'] = [[l.getName(),
                           self.builder.status.getURLForThing(l) + args] for l in self.getLogs()]

        result['isWaiting'] = False

        result['steps'] = [bss.asDict(request) for bss in self.steps]
        if self.getCurrentStep():
            result['currentStep'] = self.getCurrentStep().asDict()

            step_type = self.getCurrentStep().getStepType()
            if step_type is AcquireBuildLocks or step_type is Trigger:
                result['isWaiting'] = True
        else:
            result['currentStep'] = None

        return result

components.registerAdapter(lambda build_status : build_status.properties,
        BuildStatus, interfaces.IProperties)<|MERGE_RESOLUTION|>--- conflicted
+++ resolved
@@ -491,12 +491,8 @@
         return result
 
     def asDict(self, request=None):
-<<<<<<< HEAD
         from buildbot.status.web.base import getCodebasesArg
-        result = self.asBaseDict()
-=======
         result = self.asBaseDict(request)
->>>>>>> cd69c6a5
 
         # Constant
         result['sourceStamps'] = [ss.asDict() for ss in self.getSourceStamps()]
