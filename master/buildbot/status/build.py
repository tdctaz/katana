--- conflicted
+++ resolved
@@ -24,11 +24,9 @@
 from buildbot import util
 from buildbot.process import properties
 from buildbot.status.buildstep import BuildStepStatus
-<<<<<<< HEAD
 from buildbot.status.results import SUCCESS, NOT_REBUILT, SKIPPED
 from buildbot.steps.artifact import AcquireBuildLocks
 from buildbot.steps.trigger import Trigger
-=======
 from cPickle import dump
 from twisted.internet import defer
 from twisted.internet import reactor
@@ -37,7 +35,6 @@
 from twisted.python import log
 from twisted.python import runtime
 from zope.interface import implements
->>>>>>> 2d996c5f
 
 
 class BuildStatus(styles.Versioned, properties.PropertiesMixin):
@@ -630,26 +627,20 @@
         #result['test_results'] = self.getTestResults()
         args = getCodebasesArg(request)
         result['logs'] = [[l.getName(),
-<<<<<<< HEAD
-                           self.master.status.getURLForThing(l) + args] for l in self.getLogs()]
+                           self.builder.status.getURLForThing(l)] for l in self.getLogs()]
 
         result['isWaiting'] = False
 
+        result['eta'] = self.getETA()
         result['steps'] = [bss.asDict(request) for bss in self.steps]
-        result = self.currentStepDict(result)
-
-        # Transient
-        result['properties'] = self.getProperties().asList()
-
-=======
-                           self.builder.status.getURLForThing(l)] for l in self.getLogs()]
-        result['eta'] = self.getETA()
-        result['steps'] = [bss.asDict() for bss in self.steps]
         if self.getCurrentStep():
             result['currentStep'] = self.getCurrentStep().asDict()
         else:
             result['currentStep'] = None
->>>>>>> 2d996c5f
+
+        # Transient
+        result['properties'] = self.getProperties().asList()
+
         return result
 
 components.registerAdapter(lambda build_status: build_status.properties,
