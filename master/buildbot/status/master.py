--- conflicted
+++ resolved
@@ -88,29 +88,17 @@
                                                             new_config)
 
     def stopService(self):
-<<<<<<< HEAD
-        self._buildset_complete_consumer.stopConsuming()
-        self._buildset_complete_consumer = None
-
-        self._buildset_new_consumer.stopConsuming()
-        self._buildset_new_consumer = None
-
-        self._change_consumer.stopConsuming()
-        self._change_consumer = None
-=======
-        if self._buildset_completion_sub:
-            self._buildset_completion_sub.unsubscribe()
-            self._buildset_completion_sub = None
-        if self._buildset_sub:
-            self._buildset_sub.unsubscribe()
-            self._buildset_sub = None
-        if self._build_request_sub:
-            self._build_request_sub.unsubscribe()
-            self._build_request_sub = None
-        if self._change_sub:
-            self._change_sub.unsubscribe()
-            self._change_sub = None
->>>>>>> b6927806
+        if self._buildset_complete_consumer:
+            self._buildset_complete_consumer.stopConsuming()
+            self._buildset_complete_consumer = None
+
+        if self._buildset_new_consumer:
+            self._buildset_new_consumer.stopConsuming()
+            self._buildset_new_consumer = None
+
+        if self._change_consumer:
+            self._change_consumer.stopConsuming()
+            self._change_consumer = None
 
         return service.MultiService.stopService(self)
 
