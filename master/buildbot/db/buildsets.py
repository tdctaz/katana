--- conflicted
+++ resolved
@@ -33,13 +33,8 @@
 class BuildsetsConnectorComponent(base.DBConnectorComponent):
     # Documentation is in developer/database.rst
 
-<<<<<<< HEAD
     def addBuildset(self, sourcestampsetid, reason, properties, triggeredbybrid=None,
                     builderNames=None, external_idstring=None,  _reactor=reactor):
-=======
-    def addBuildset(self, sourcestampsetid, reason, properties, builderNames,
-                    external_idstring=None, _reactor=reactor):
->>>>>>> 2d996c5f
         def thd(conn):
             buildsets_tbl = self.db.model.buildsets
             submitted_at = _reactor.seconds()
@@ -91,20 +86,12 @@
             ins = br_tbl.insert()
             for buildername in builderNames:
                 self.check_length(br_tbl.c.buildername, buildername)
-<<<<<<< HEAD
                 res = conn.execute(ins,
                     dict(buildsetid=bsid, buildername=buildername, priority=0,
-                        claimed_at=0, claimed_by_name=None,
-                        claimed_by_incarnation=None, complete=0, results=-1,
-                        submitted_at=submitted_at, complete_at=None,
-                        triggeredbybrid=triggeredbybrid, startbrid=startbrid))
-=======
-                r = conn.execute(ins,
-                                 dict(buildsetid=bsid, buildername=buildername, priority=0,
-                                      claimed_at=0, claimed_by_name=None,
-                                      claimed_by_incarnation=None, complete=0, results=-1,
-                                      submitted_at=submitted_at, complete_at=None))
->>>>>>> 2d996c5f
+                         claimed_at=0, claimed_by_name=None,
+                         claimed_by_incarnation=None, complete=0, results=-1,
+                         submitted_at=submitted_at, complete_at=None,
+                         triggeredbybrid=triggeredbybrid, startbrid=startbrid))
 
                 brids[buildername] = res.inserted_primary_key[0]
 
@@ -148,8 +135,6 @@
             else:
                 checkupdated()
 
-<<<<<<< HEAD
-=======
             q = tbl.update(whereclause=(
                 (tbl.c.id == bsid) &
                 ((tbl.c.complete == None) | (tbl.c.complete != 1))))
@@ -160,7 +145,6 @@
 
             if res.rowcount != 1:
                 raise KeyError
->>>>>>> 2d996c5f
         return self.db.pool.do(thd)
 
     def getBuildset(self, bsid):
