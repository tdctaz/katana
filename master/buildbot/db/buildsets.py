--- conflicted
+++ resolved
@@ -138,9 +138,6 @@
             return [ self._row2dict(row) for row in res.fetchall() ]
         return self.db.pool.do(thd)
 
-<<<<<<< HEAD
-    def getBuildsetProperties(self, bsid):
-=======
     def getRecentBuildsets(self, count, branch=None, repository=None,
                            complete=None):
         def thd(conn):
@@ -171,20 +168,7 @@
                                   for row in res.fetchall() ]))
         return self.db.pool.do(thd)
 
-    def getBuildsetProperties(self, buildsetid):
-        """
-        Return the properties for a buildset, in the same format they were
-        given to L{addBuildset}.
-
-        Note that this method does not distinguish a nonexistent buildset from
-        a buildset with no properties, and returns C{{}} in either case.
-
-        @param buildsetid: buildset ID
-
-        @returns: dictionary mapping property name to (value, source), via
-        Deferred
-        """
->>>>>>> 2ce64062
+    def getBuildsetProperties(self, bsid):
         def thd(conn):
             bsp_tbl = self.db.model.buildset_properties
             q = sa.select(
