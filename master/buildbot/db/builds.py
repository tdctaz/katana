# This file is part of Buildbot.  Buildbot is free software: you can
# redistribute it and/or modify it under the terms of the GNU General Public
# License as published by the Free Software Foundation, version 2.
#
# This program is distributed in the hope that it will be useful, but WITHOUT
# ANY WARRANTY; without even the implied warranty of MERCHANTABILITY or FITNESS
# FOR A PARTICULAR PURPOSE.  See the GNU General Public License for more
# details.
#
# You should have received a copy of the GNU General Public License along with
# this program; if not, write to the Free Software Foundation, Inc., 51
# Franklin Street, Fifth Floor, Boston, MA 02110-1301 USA.
#
# Copyright Buildbot Team Members

from buildbot.db import base
from buildbot.util import epoch2datetime
<<<<<<< HEAD
import sqlalchemy as sa
=======
from twisted.internet import reactor

>>>>>>> 2d996c5f

class BuildsConnectorComponent(base.DBConnectorComponent):
    # Documentation is in developer/database.rst

    def getBuild(self, bid):
        def thd(conn):
            tbl = self.db.model.builds
            res = conn.execute(tbl.select(whereclause=(tbl.c.id == bid)))
            row = res.fetchone()

            rv = None
            if row:
                rv = self._bdictFromRow(row)
            res.close()
            return rv
        return self.db.pool.do(thd)

    def getBuildsAndResultForRequest(self, brid):
        def thd(conn):
            builds_tbl = self.db.model.builds
            buildrequest_tbl = self.db.model.buildrequests
            q = sa.select([builds_tbl.c.id, builds_tbl.c.number, buildrequest_tbl.c.id.label("brid"), builds_tbl.c.start_time,
                                   builds_tbl.c.finish_time, buildrequest_tbl.c.results],
                                  from_obj= buildrequest_tbl.outerjoin(builds_tbl,
                                                        (buildrequest_tbl.c.id == builds_tbl.c.brid)),
                                  whereclause=(buildrequest_tbl.c.id == brid))
            res = conn.execute(q)
            return [ self._bdictFromRow(row)
                     for row in res.fetchall() ]
        return self.db.pool.do(thd)

    def getBuildsForRequest(self, brid):
        def thd(conn):
            tbl = self.db.model.builds
            q = tbl.select(whereclause=(tbl.c.brid == brid))
            res = conn.execute(q)
            return [self._bdictFromRow(row) for row in res.fetchall()]
        return self.db.pool.do(thd)

    def addBuild(self, brid, number, _reactor=reactor):
        def thd(conn):
            start_time = _reactor.seconds()
            r = conn.execute(self.db.model.builds.insert(),
                             dict(number=number, brid=brid, start_time=start_time,
                                  finish_time=None))
            return r.inserted_primary_key[0]
        return self.db.pool.do(thd)

    def finishBuilds(self, bids, _reactor=reactor):
        def thd(conn):
            transaction = conn.begin()
            tbl = self.db.model.builds
            now = _reactor.seconds()

            # split the bids into batches, so as not to overflow the parameter
            # lists of the database interface
            remaining = bids
            while remaining:
                batch, remaining = remaining[:100], remaining[100:]
                q = tbl.update(whereclause=(tbl.c.id.in_(batch)))
                conn.execute(q, finish_time=now)

            transaction.commit()
        return self.db.pool.do(thd)

    def finishedMergedBuilds(self, brids, number):
        def thd(conn):
            if len(brids) > 1:
                builds_tbl = self.db.model.builds

                q = sa.select([builds_tbl.c.number, builds_tbl.c.finish_time])\
                    .where(builds_tbl.c.brid == brids[0])\
                    .where(builds_tbl.c.number == number)

                res = conn.execute(q)
                row = res.fetchone()
                if row:
                    stmt = builds_tbl.update()\
                        .where(builds_tbl.c.brid.in_(brids))\
                        .where(builds_tbl.c.number==number)\
                        .where(builds_tbl.c.finish_time == None)\
                        .values(finish_time = row.finish_time)

                    res = conn.execute(stmt)
                    return res.rowcount

        return self.db.pool.do(thd)

    def _bdictFromRow(self, row):
        def mkdt(epoch):
            if epoch:
                return epoch2datetime(epoch)

        _bdict = dict(
            bid=row.id,
            brid=row.brid,
            number=row.number,
            start_time=mkdt(row.start_time),
            finish_time=mkdt(row.finish_time))
        if 'results' in row.keys():
            _bdict['results'] = row.results
        return _bdict<|MERGE_RESOLUTION|>--- conflicted
+++ resolved
@@ -15,12 +15,8 @@
 
 from buildbot.db import base
 from buildbot.util import epoch2datetime
-<<<<<<< HEAD
 import sqlalchemy as sa
-=======
 from twisted.internet import reactor
-
->>>>>>> 2d996c5f
 
 class BuildsConnectorComponent(base.DBConnectorComponent):
     # Documentation is in developer/database.rst
