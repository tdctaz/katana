--- conflicted
+++ resolved
@@ -22,23 +22,13 @@
 from buildbot.db import buildslaves
 from buildbot.db import changes
 from buildbot.db import enginestrategy
-<<<<<<< HEAD
 from buildbot.db import pool, model, changes, schedulers, sourcestamps, sourcestampsets
 from buildbot.db import state, buildsets, buildrequests, builds, users, mastersconfig
-=======
-from buildbot.db import model
-from buildbot.db import pool
-from buildbot.db import schedulers
-from buildbot.db import sourcestamps
-from buildbot.db import sourcestampsets
-from buildbot.db import state
-from buildbot.db import users
 from twisted.application import internet
 from twisted.application import service
 from twisted.internet import defer
 from twisted.python import log
 
->>>>>>> 2d996c5f
 
 class DatabaseNotReadyError(Exception):
     pass
