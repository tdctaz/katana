--- conflicted
+++ resolved
@@ -31,20 +31,6 @@
         idx.create(migrate_engine)
 
     sa.Table('buildrequests', metadata,
-<<<<<<< HEAD
-        sa.Column('id', sa.Integer,  primary_key=True),
-        sa.Column('buildsetid', sa.Integer, nullable=False),
-        sa.Column('buildername', sa.String(length=255), nullable=False),
-        sa.Column('priority', sa.Integer, nullable=False),
-        sa.Column('claimed_at', sa.Integer, server_default=sa.DefaultClause("0")),
-        sa.Column('claimed_by_name', sa.String(length=None)),
-        sa.Column('claimed_by_incarnation', sa.String(length=None)),
-        sa.Column('complete', sa.Integer, server_default=sa.DefaultClause("0")),
-        sa.Column('results', sa.SmallInteger),
-        sa.Column('submitted_at', sa.Integer, nullable=False),
-        sa.Column('complete_at', sa.Integer),
-    )
-=======
              sa.Column('id', sa.Integer, primary_key=True),
              sa.Column('buildsetid', sa.Integer, nullable=False),
              sa.Column('buildername', sa.String(length=None), nullable=False),
@@ -57,7 +43,6 @@
              sa.Column('submitted_at', sa.Integer, nullable=False),
              sa.Column('complete_at', sa.Integer),
              )
->>>>>>> 2d996c5f
     add_index("buildrequests", "buildsetid")
     add_index("buildrequests", "buildername")
     add_index("buildrequests", "complete")
