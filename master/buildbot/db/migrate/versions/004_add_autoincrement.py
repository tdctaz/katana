# This file is part of Buildbot.  Buildbot is free software: you can
# redistribute it and/or modify it under the terms of the GNU General Public
# License as published by the Free Software Foundation, version 2.
#
# This program is distributed in the hope that it will be useful, but WITHOUT
# ANY WARRANTY; without even the implied warranty of MERCHANTABILITY or FITNESS
# FOR A PARTICULAR PURPOSE.  See the GNU General Public License for more
# details.
#
# You should have received a copy of the GNU General Public License along with
# this program; if not, write to the Free Software Foundation, Inc., 51
# Franklin Street, Fifth Floor, Boston, MA 02110-1301 USA.
#
# Copyright Buildbot Team Members

import sqlalchemy as sa
from migrate.changeset import constraint


def upgrade(migrate_engine):
    metadata = sa.MetaData()
    metadata.bind = migrate_engine

    # re-include some of the relevant tables, as they were in version 3, since
    # sqlalchemy's reflection doesn't work very well for defaults.  These must
    # be complete table specifications as for some dialects sqlalchemy will
    # create a brand new, temporary table, and copy data over

    sa.Table("schedulers", metadata,
             sa.Column('schedulerid', sa.Integer, autoincrement=False,
                       primary_key=True),
             sa.Column('name', sa.String(128), nullable=False),
             sa.Column('state', sa.String(1024), nullable=False),
             sa.Column('class_name', sa.String(128), nullable=False),
             )

    sa.Table('changes', metadata,
             sa.Column('changeid', sa.Integer, autoincrement=False,
                       primary_key=True),
             sa.Column('author', sa.String(256), nullable=False),
             sa.Column('comments', sa.String(1024), nullable=False),
             sa.Column('is_dir', sa.SmallInteger, nullable=False),
             sa.Column('branch', sa.String(256)),
             sa.Column('revision', sa.String(256)),
             sa.Column('revlink', sa.String(256)),
             sa.Column('when_timestamp', sa.Integer, nullable=False),
             sa.Column('category', sa.String(256)),
             sa.Column('repository', sa.Text, nullable=False, server_default=''),
             sa.Column('project', sa.Text, nullable=False, server_default=''),
             )

    sa.Table('patches', metadata,
             sa.Column('id', sa.Integer, primary_key=True),
             sa.Column('patchlevel', sa.Integer, nullable=False),
             sa.Column('patch_base64', sa.Text, nullable=False),
             sa.Column('subdir', sa.Text),
             )

    sa.Table('sourcestamps', metadata,
             sa.Column('id', sa.Integer, autoincrement=True, primary_key=True),
             sa.Column('branch', sa.String(256)),
             sa.Column('revision', sa.String(256)),
             sa.Column('patchid', sa.Integer, sa.ForeignKey('patches.id')),
             sa.Column('repository', sa.Text(length=None), nullable=False,
                       server_default=''),
             sa.Column('project', sa.Text(length=None), nullable=False,
                       server_default=''),
             )

    sa.Table('buildsets', metadata,
             sa.Column('id', sa.Integer, primary_key=True),
             sa.Column('external_idstring', sa.String(256)),
             sa.Column('reason', sa.String(256)),
             sa.Column('sourcestampid', sa.Integer,
                       sa.ForeignKey('sourcestamps.id'), nullable=False),
             sa.Column('submitted_at', sa.Integer, nullable=False),
             sa.Column('complete', sa.SmallInteger, nullable=False,
                       server_default=sa.DefaultClause("0")),
             sa.Column('complete_at', sa.Integer),
             sa.Column('results', sa.SmallInteger),
             )

    sa.Table('buildrequests', metadata,
<<<<<<< HEAD
        sa.Column('id', sa.Integer, primary_key=True),
        sa.Column('buildsetid', sa.Integer, sa.ForeignKey("buildsets.id"),
            nullable=False),
        sa.Column('buildername', sa.String(length=255), nullable=False),
        sa.Column('priority', sa.Integer, nullable=False,
            server_default=sa.DefaultClause("0")),
        sa.Column('claimed_at', sa.Integer,
            server_default=sa.DefaultClause("0")),
        sa.Column('claimed_by_name', sa.String(length=None)),
        sa.Column('claimed_by_incarnation', sa.String(length=None)),
        sa.Column('complete', sa.Integer,
            server_default=sa.DefaultClause("0")),
        sa.Column('results', sa.SmallInteger),
        sa.Column('submitted_at', sa.Integer, nullable=False),
        sa.Column('complete_at', sa.Integer),
    )
=======
             sa.Column('id', sa.Integer, primary_key=True),
             sa.Column('buildsetid', sa.Integer, sa.ForeignKey("buildsets.id"),
                       nullable=False),
             sa.Column('buildername', sa.String(length=None), nullable=False),
             sa.Column('priority', sa.Integer, nullable=False,
                       server_default=sa.DefaultClause("0")),
             sa.Column('claimed_at', sa.Integer,
                       server_default=sa.DefaultClause("0")),
             sa.Column('claimed_by_name', sa.String(length=None)),
             sa.Column('claimed_by_incarnation', sa.String(length=None)),
             sa.Column('complete', sa.Integer,
                       server_default=sa.DefaultClause("0")),
             sa.Column('results', sa.SmallInteger),
             sa.Column('submitted_at', sa.Integer, nullable=False),
             sa.Column('complete_at', sa.Integer),
             )
>>>>>>> 2d996c5f

    sa.Table('builds', metadata,
             sa.Column('id', sa.Integer, primary_key=True),
             sa.Column('number', sa.Integer, nullable=False),
             sa.Column('brid', sa.Integer, sa.ForeignKey('buildrequests.id'),
                       nullable=False),
             sa.Column('start_time', sa.Integer, nullable=False),
             sa.Column('finish_time', sa.Integer),
             )

    to_autoinc = [s.split(".") for s in
                  ("schedulers.schedulerid",
                   "builds.id",
                   "changes.changeid",
                   "buildrequests.id",
                   "buildsets.id",
                   "patches.id",
                   "sourcestamps.id",)
                  ]

    schedulers_tbl = sa.Table('schedulers', metadata, autoload=True)
    changes_tbl = sa.Table('changes', metadata, autoload=True)
    buildrequests_tbl = sa.Table('buildrequests', metadata, autoload=True)
    buildsets_tbl = sa.Table('buildsets', metadata, autoload=True)
    sourcestamps_tbl = sa.Table('sourcestamps', metadata, autoload=True)
    patches_tbl = sa.Table('patches', metadata, autoload=True)

    scheduler_changes_tbl = sa.Table('scheduler_changes', metadata, autoload=True)
    scheduler_upstream_buildsets_tbl = sa.Table('scheduler_upstream_buildsets', metadata, autoload=True)
    change_files_tbl = sa.Table('change_files', metadata, autoload=True)
    change_links_tbl = sa.Table('change_links', metadata, autoload=True)
    change_properties_tbl = sa.Table('change_properties', metadata, autoload=True)
    sourcestamp_changes_tbl = sa.Table('sourcestamp_changes', metadata, autoload=True)
    builds_tbl = sa.Table('builds', metadata, autoload=True)
    buildset_properties_tbl = sa.Table('buildset_properties', metadata, autoload=True)

    scheduler_change_cons = constraint.ForeignKeyConstraint([scheduler_changes_tbl.c.schedulerid], [schedulers_tbl.c.schedulerid])
    scheduler_upstream_buildsets_cons = constraint.ForeignKeyConstraint([scheduler_upstream_buildsets_tbl.c.schedulerid], [schedulers_tbl.c.schedulerid])
    change_files_cons = constraint.ForeignKeyConstraint([change_files_tbl.c.changeid], [changes_tbl.c.changeid])
    change_links_cons = constraint.ForeignKeyConstraint([change_links_tbl.c.changeid], [changes_tbl.c.changeid])
    change_properties_cons = constraint.ForeignKeyConstraint([change_properties_tbl.c.changeid], [changes_tbl.c.changeid])
    sourcestamp_changes_cons = constraint.ForeignKeyConstraint([sourcestamp_changes_tbl.c.changeid], [changes_tbl.c.changeid])
    builds_cons = constraint.ForeignKeyConstraint([builds_tbl.c.brid], [buildrequests_tbl.c.id])
    buildset_properties_cons = constraint.ForeignKeyConstraint([buildset_properties_tbl.c.buildsetid], [buildsets_tbl.c.id])
    buildrequests_cons = constraint.ForeignKeyConstraint([buildrequests_tbl.c.buildsetid], [buildsets_tbl.c.id])
    sourcestamps_cons = constraint.ForeignKeyConstraint([sourcestamps_tbl.c.patchid], [patches_tbl.c.id])
    sourcestamp_changes_ss_cons = constraint.ForeignKeyConstraint([sourcestamp_changes_tbl.c.sourcestampid], [sourcestamps_tbl.c.id])
    buildsets_cons = constraint.ForeignKeyConstraint([buildsets_tbl.c.sourcestampid], [sourcestamps_tbl.c.id])

    # drop constraints before altering the table
    if migrate_engine.dialect.name in ('postgres', 'postgresql', 'mysql'):
        scheduler_change_cons.drop()
        scheduler_upstream_buildsets_cons.drop()
        change_files_cons.drop()
        change_links_cons.drop()
        change_properties_cons.drop()
        sourcestamp_changes_cons.drop()
        builds_cons.drop()
        buildset_properties_cons.drop()
        buildrequests_cons.drop()
        sourcestamps_cons.drop()
        sourcestamp_changes_ss_cons.drop()
        buildsets_cons.drop()

    # It seems that SQLAlchemy's ALTER TABLE doesn't work when migrating from
    # INTEGER to PostgreSQL's SERIAL data type (which is just pseudo data type
    # for INTEGER with SEQUENCE), so we have to work-around this with raw SQL.
    if migrate_engine.dialect.name in ('postgres', 'postgresql'):
        for table_name, col_name in to_autoinc:
            migrate_engine.execute("CREATE SEQUENCE %s_%s_seq"
                                   % (table_name, col_name))
            migrate_engine.execute("ALTER TABLE %s ALTER COLUMN %s SET DEFAULT nextval('%s_%s_seq'::regclass)"
                                   % (table_name, col_name, table_name, col_name))
            migrate_engine.execute("ALTER SEQUENCE %s_%s_seq OWNED BY %s.%s"
                                   % (table_name, col_name, table_name, col_name))
    else:
        for table_name, col_name in to_autoinc:
            table = metadata.tables[table_name]
            col = table.c[col_name]
            col.alter(autoincrement=True)

<<<<<<< HEAD
    # restore constraints after altering the tables
    scheduler_change_cons.create()
    scheduler_upstream_buildsets_cons.create()
    change_files_cons.create()
    change_links_cons.create()
    change_properties_cons.create()
    sourcestamp_changes_cons.create()
    builds_cons.create()
    buildset_properties_cons.create()
    buildrequests_cons.create()
    sourcestamps_cons.create()
    sourcestamp_changes_ss_cons.create()
    buildsets_cons.create()


=======
>>>>>>> 2d996c5f
    # also drop the changes_nextid table here (which really should have been a
    # sequence..)
    table = sa.Table('changes_nextid', metadata, autoload=True)
    table.drop()<|MERGE_RESOLUTION|>--- conflicted
+++ resolved
@@ -81,24 +81,6 @@
              )
 
     sa.Table('buildrequests', metadata,
-<<<<<<< HEAD
-        sa.Column('id', sa.Integer, primary_key=True),
-        sa.Column('buildsetid', sa.Integer, sa.ForeignKey("buildsets.id"),
-            nullable=False),
-        sa.Column('buildername', sa.String(length=255), nullable=False),
-        sa.Column('priority', sa.Integer, nullable=False,
-            server_default=sa.DefaultClause("0")),
-        sa.Column('claimed_at', sa.Integer,
-            server_default=sa.DefaultClause("0")),
-        sa.Column('claimed_by_name', sa.String(length=None)),
-        sa.Column('claimed_by_incarnation', sa.String(length=None)),
-        sa.Column('complete', sa.Integer,
-            server_default=sa.DefaultClause("0")),
-        sa.Column('results', sa.SmallInteger),
-        sa.Column('submitted_at', sa.Integer, nullable=False),
-        sa.Column('complete_at', sa.Integer),
-    )
-=======
              sa.Column('id', sa.Integer, primary_key=True),
              sa.Column('buildsetid', sa.Integer, sa.ForeignKey("buildsets.id"),
                        nullable=False),
@@ -115,7 +97,6 @@
              sa.Column('submitted_at', sa.Integer, nullable=False),
              sa.Column('complete_at', sa.Integer),
              )
->>>>>>> 2d996c5f
 
     sa.Table('builds', metadata,
              sa.Column('id', sa.Integer, primary_key=True),
@@ -197,7 +178,6 @@
             col = table.c[col_name]
             col.alter(autoincrement=True)
 
-<<<<<<< HEAD
     # restore constraints after altering the tables
     scheduler_change_cons.create()
     scheduler_upstream_buildsets_cons.create()
@@ -213,8 +193,6 @@
     buildsets_cons.create()
 
 
-=======
->>>>>>> 2d996c5f
     # also drop the changes_nextid table here (which really should have been a
     # sequence..)
     table = sa.Table('changes_nextid', metadata, autoload=True)
