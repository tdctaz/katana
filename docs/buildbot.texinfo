\input texinfo @c -*-texinfo-*-
@c %**start of header
@setfilename buildbot.info
@include version.texinfo
@settitle BuildBot Manual - @value{VERSION}
@defcodeindex cs
@defcodeindex sl
@defcodeindex bf
@defcodeindex bs
@defcodeindex st
@defcodeindex bc
@c %**end of header

@c these indices are for classes useful in a master.cfg config file
@c @csindex : Change Sources
@c @slindex : Schedulers and Locks
@c @bfindex : Build Factories
@c @bsindex : Build Steps
@c @stindex : Status Targets

@c @bcindex : keys that make up BuildmasterConfig

@copying
This is the BuildBot manual for Buildbot version @value{VERSION}.

Copyright (C) 2005, 2006, 2009, 2010 Brian Warner

Copying and distribution of this file, with or without
modification, are permitted in any medium without royalty
provided the copyright notice and this notice are preserved.

@end copying

@titlepage
@title BuildBot
@subtitle @value{VERSION}
@page
@vskip 0pt plus 1filll
@insertcopying
@end titlepage

@c Output the table of the contents at the beginning.
@contents

@ifnottex
@node Top, Introduction, (dir), (dir)
@top BuildBot

@insertcopying
@end ifnottex

@menu
* Introduction::                What the BuildBot does.
* Installation::                Installing and setting up a Builbot system
* Concepts::                    What goes on in the buildbot's little mind.
* Configuration::               Controlling the buildbot.
* Build Process::               Controlling how each build is run.
* Status Delivery::             Telling the world about the build's results.
* Command-line Tool::           The 'buildbot' utility
* Resources::                   Getting help.
<<<<<<< HEAD
* Developer's Appendix::
* Index of Useful Classes::
* Index of master.cfg keys::
* Index::                       Complete index.

@detailmenu
 --- The Detailed Node Listing ---

Introduction

* History and Philosophy::
* System Architecture::
* Control Flow::

System Architecture

* BuildSlave Connections::
* Buildmaster Architecture::
* Status Delivery Architecture::

Installation

* Requirements::
* Installing the code::
* Creating a buildmaster::
* Upgrading an Existing Buildmaster::
* Creating a buildslave::
* Launching the daemons::
* Logfiles::
* Shutdown::
* Maintenance::
* Troubleshooting::

Creating a buildslave

* Buildslave Options::

Troubleshooting

* Starting the buildslave::
* Connecting to the buildmaster::
* Forcing Builds::

Concepts

* Version Control Systems::
* Schedulers::
* BuildSet::
* BuildRequest::
* Builder::
* Users::
* Build Properties::

Version Control Systems

* Generalizing VC Systems::
* Source Tree Specifications::
* How Different VC Systems Specify Sources::
* Attributes of Changes::

Users

* Doing Things With Users::
* Email Addresses::
* IRC Nicknames::
* Live Status Clients::

Configuration

* Config File Format::
* Loading the Config File::
* Testing the Config File::
* Defining the Project::
* Change Sources and Schedulers::
* Setting the slaveport::
* Buildslave Specifiers::
* On-Demand ("Latent") Buildslaves::
* Defining Global Properties::
* Defining Builders::
* Defining Status Targets::
* Debug options::

Change Sources and Schedulers

* Scheduler Scheduler::
* AnyBranchScheduler::
* Dependent Scheduler::
* Periodic Scheduler::
* Nightly Scheduler::
* Try Schedulers::
* Triggerable Scheduler::

Buildslave Specifiers
* When Buildslaves Go Missing::

On-Demand ("Latent") Buildslaves
* Amazon Web Services Elastic Compute Cloud ("AWS EC2")::
* Dangers with Latent Buildslaves::
* Writing New Latent Buildslaves::

Getting Source Code Changes

* Change Sources::
* Choosing ChangeSources::
* CVSToys - PBService::
* Mail-parsing ChangeSources::
* PBChangeSource::
* P4Source::
* BonsaiPoller::
* SVNPoller::
* MercurialHook::
* Bzr Hook::
* Bzr Poller::

Mail-parsing ChangeSources

* Subscribing the Buildmaster::
* Using Maildirs::
* Parsing Email Change Messages::

Parsing Email Change Messages

* FCMaildirSource::
* SyncmailMaildirSource::
* BonsaiMaildirSource::
* SVNCommitEmailMaildirSource::

Build Process

* Build Steps::
* Interlocks::
* Build Factories::

Build Steps

* Common Parameters::
* Using Build Properties::
* Source Checkout::
* ShellCommand::
* Simple ShellCommand Subclasses::
* Python BuildSteps::
* Transferring Files::
* Steps That Run on the Master::
* Triggering Schedulers::
* Writing New BuildSteps::

Source Checkout

* CVS::
* SVN::
* Darcs::
* Mercurial::
* Arch::
* Bazaar::
* Bzr::
* P4::
* Git::

Simple ShellCommand Subclasses

* Configure::
* Compile::
* Test::
* TreeSize::
* PerlModuleTest::
* Testing with mysql-test-run::
* SetProperty::
* SubunitShellCommand::

Python BuildSteps

* BuildEPYDoc::
* PyFlakes::
* PyLint::

Writing New BuildSteps

* BuildStep LogFiles::
* Reading Logfiles::
* Adding LogObservers::
* BuildStep URLs::

Build Factories

* BuildStep Objects::
* BuildFactory::
* Process-Specific build factories::

BuildStep Objects

* BuildFactory Attributes::
* Quick builds::

BuildFactory

* BuildFactory Attributes::
* Quick builds::

Process-Specific build factories

* GNUAutoconf::
* CPAN::
* Python distutils::
* Python/Twisted/trial projects::

Status Delivery

* WebStatus::
* MailNotifier::
* IRC Bot::
* PBListener::
* Writing New Status Plugins::

WebStatus

* WebStatus Configuration Parameters::
* Buildbot Web Resources::
* XMLRPC server::

Command-line tool

* Administrator Tools::
* Developer Tools::
* Other Tools::
* .buildbot config directory::

Developer Tools

* statuslog::
* statusgui::
* try::

waiting for results

* try --diff::

Other Tools

* sendchange::
* debugclient::

@end detailmenu
@end menu

@node Introduction, Installation, Top, Top
@chapter Introduction

@cindex introduction

The BuildBot is a system to automate the compile/test cycle required by most
software projects to validate code changes. By automatically rebuilding and
testing the tree each time something has changed, build problems are
pinpointed quickly, before other developers are inconvenienced by the
failure. The guilty developer can be identified and harassed without human
intervention. By running the builds on a variety of platforms, developers
who do not have the facilities to test their changes everywhere before
checkin will at least know shortly afterwards whether they have broken the
build or not. Warning counts, lint checks, image size, compile time, and
other build parameters can be tracked over time, are more visible, and
are therefore easier to improve.

The overall goal is to reduce tree breakage and provide a platform to
run tests or code-quality checks that are too annoying or pedantic for
any human to waste their time with. Developers get immediate (and
potentially public) feedback about their changes, encouraging them to
be more careful about testing before checkin.

Features:

@itemize @bullet
@item
run builds on a variety of slave platforms
@item
arbitrary build process: handles projects using C, Python, whatever
@item
minimal host requirements: python and Twisted
@item
slaves can be behind a firewall if they can still do checkout
@item
status delivery through web page, email, IRC, other protocols
@item
track builds in progress, provide estimated completion time
@item
flexible configuration by subclassing generic build process classes
@item
debug tools to force a new build, submit fake Changes, query slave status
@item
released under the GPL
@end itemize

@menu
* History and Philosophy::
* System Architecture::
* Control Flow::
@end menu


@node History and Philosophy, System Architecture, Introduction, Introduction
@section History and Philosophy

@cindex Philosophy of operation

The Buildbot was inspired by a similar project built for a development
team writing a cross-platform embedded system. The various components
of the project were supposed to compile and run on several flavors of
unix (linux, solaris, BSD), but individual developers had their own
preferences and tended to stick to a single platform. From time to
time, incompatibilities would sneak in (some unix platforms want to
use @code{string.h}, some prefer @code{strings.h}), and then the tree
would compile for some developers but not others. The buildbot was
written to automate the human process of walking into the office,
updating a tree, compiling (and discovering the breakage), finding the
developer at fault, and complaining to them about the problem they had
introduced. With multiple platforms it was difficult for developers to
do the right thing (compile their potential change on all platforms);
the buildbot offered a way to help.

Another problem was when programmers would change the behavior of a
library without warning its users, or change internal aspects that
other code was (unfortunately) depending upon. Adding unit tests to
the codebase helps here: if an application's unit tests pass despite
changes in the libraries it uses, you can have more confidence that
the library changes haven't broken anything. Many developers
complained that the unit tests were inconvenient or took too long to
run: having the buildbot run them reduces the developer's workload to
a minimum.

In general, having more visibility into the project is always good,
and automation makes it easier for developers to do the right thing.
When everyone can see the status of the project, developers are
encouraged to keep the tree in good working order. Unit tests that
aren't run on a regular basis tend to suffer from bitrot just like
code does: exercising them on a regular basis helps to keep them
functioning and useful.

The current version of the Buildbot is additionally targeted at
distributed free-software projects, where resources and platforms are
only available when provided by interested volunteers. The buildslaves
are designed to require an absolute minimum of configuration, reducing
the effort a potential volunteer needs to expend to be able to
contribute a new test environment to the project. The goal is for
anyone who wishes that a given project would run on their favorite
platform should be able to offer that project a buildslave, running on
that platform, where they can verify that their portability code
works, and keeps working.

@node System Architecture, Control Flow, History and Philosophy, Introduction
@comment  node-name,  next,  previous,  up
@section System Architecture

The Buildbot consists of a single @code{buildmaster} and one or more
@code{buildslaves}, connected in a star topology. The buildmaster
makes all decisions about what, when, and how to build. It sends
commands to be run on the build slaves, which simply execute the
commands and return the results. (certain steps involve more local
decision making, where the overhead of sending a lot of commands back
and forth would be inappropriate, but in general the buildmaster is
responsible for everything).

The buildmaster is usually fed @code{Changes} by some sort of version control
system (@pxref{Change Sources}), which may cause builds to be run. As the
builds are performed, various status messages are produced, which are then sent
to any registered Status Targets (@pxref{Status Delivery}).

@c @image{FILENAME, WIDTH, HEIGHT, ALTTEXT, EXTENSION}
@image{images/overview,,,Overview Diagram,}

The buildmaster is configured and maintained by the ``buildmaster
admin'', who is generally the project team member responsible for
build process issues. Each buildslave is maintained by a ``buildslave
admin'', who do not need to be quite as involved. Generally slaves are
run by anyone who has an interest in seeing the project work well on
their favorite platform.

@menu
* BuildSlave Connections::
* Buildmaster Architecture::
* Status Delivery Architecture::
@end menu

@node BuildSlave Connections, Buildmaster Architecture, System Architecture, System Architecture
@subsection BuildSlave Connections

The buildslaves are typically run on a variety of separate machines,
at least one per platform of interest. These machines connect to the
buildmaster over a TCP connection to a publically-visible port. As a
result, the buildslaves can live behind a NAT box or similar
firewalls, as long as they can get to buildmaster. The TCP connections
are initiated by the buildslave and accepted by the buildmaster, but
commands and results travel both ways within this connection. The
buildmaster is always in charge, so all commands travel exclusively
from the buildmaster to the buildslave.

To perform builds, the buildslaves must typically obtain source code
from a CVS/SVN/etc repository. Therefore they must also be able to
reach the repository. The buildmaster provides instructions for
performing builds, but does not provide the source code itself.

@image{images/slaves,,,BuildSlave Connections,}

@node Buildmaster Architecture, Status Delivery Architecture, BuildSlave Connections, System Architecture
@subsection Buildmaster Architecture

The Buildmaster consists of several pieces:

@image{images/master,,,BuildMaster Architecture,}

@itemize @bullet

@item
Change Sources, which create a Change object each time something is
modified in the VC repository. Most ChangeSources listen for messages
from a hook script of some sort. Some sources actively poll the
repository on a regular basis. All Changes are fed to the Schedulers.

@item
Schedulers, which decide when builds should be performed. They collect
Changes into BuildRequests, which are then queued for delivery to
Builders until a buildslave is available.

@item
Builders, which control exactly @emph{how} each build is performed
(with a series of BuildSteps, configured in a BuildFactory). Each
Build is run on a single buildslave.

@item
Status plugins, which deliver information about the build results
through protocols like HTTP, mail, and IRC.

@end itemize

Each Builder is configured with a list of BuildSlaves that it will use
for its builds. These buildslaves are expected to behave identically:
the only reason to use multiple BuildSlaves for a single Builder is to
provide a measure of load-balancing.

Within a single BuildSlave, each Builder creates its own SlaveBuilder
instance. These SlaveBuilders operate independently from each other.
Each gets its own base directory to work in. It is quite common to
have many Builders sharing the same buildslave. For example, there
might be two buildslaves: one for i386, and a second for PowerPC.
There may then be a pair of Builders that do a full compile/test run,
one for each architecture, and a lone Builder that creates snapshot
source tarballs if the full builders complete successfully. The full
builders would each run on a single buildslave, whereas the tarball
creation step might run on either buildslave (since the platform
doesn't matter when creating source tarballs). In this case, the
mapping would look like:

@example
Builder(full-i386)  ->  BuildSlaves(slave-i386)
Builder(full-ppc)   ->  BuildSlaves(slave-ppc)
Builder(source-tarball) -> BuildSlaves(slave-i386, slave-ppc)
@end example

and each BuildSlave would have two SlaveBuilders inside it, one for a
full builder, and a second for the source-tarball builder.

Once a SlaveBuilder is available, the Builder pulls one or more
BuildRequests off its incoming queue. (It may pull more than one if it
determines that it can merge the requests together; for example, there
may be multiple requests to build the current HEAD revision). These
requests are merged into a single Build instance, which includes the
SourceStamp that describes what exact version of the source code
should be used for the build. The Build is then randomly assigned to a
free SlaveBuilder and the build begins.

The behaviour when BuildRequests are merged can be customized, @pxref{Merging
BuildRequests}.

@node Status Delivery Architecture,  , Buildmaster Architecture, System Architecture
@subsection Status Delivery Architecture

The buildmaster maintains a central Status object, to which various
status plugins are connected. Through this Status object, a full
hierarchy of build status objects can be obtained.

@image{images/status,,,Status Delivery,}

The configuration file controls which status plugins are active. Each
status plugin gets a reference to the top-level Status object. From
there they can request information on each Builder, Build, Step, and
LogFile. This query-on-demand interface is used by the html.Waterfall
plugin to create the main status page each time a web browser hits the
main URL.

The status plugins can also subscribe to hear about new Builds as they
occur: this is used by the MailNotifier to create new email messages
for each recently-completed Build.

The Status object records the status of old builds on disk in the
buildmaster's base directory. This allows it to return information
about historical builds.

There are also status objects that correspond to Schedulers and
BuildSlaves. These allow status plugins to report information about
upcoming builds, and the online/offline status of each buildslave.


@node Control Flow,  , System Architecture, Introduction
@comment  node-name,  next,  previous,  up
@section Control Flow

A day in the life of the buildbot:

@itemize @bullet

@item
A developer commits some source code changes to the repository. A hook
script or commit trigger of some sort sends information about this
change to the buildmaster through one of its configured Change
Sources. This notification might arrive via email, or over a network
connection (either initiated by the buildmaster as it ``subscribes''
to changes, or by the commit trigger as it pushes Changes towards the
buildmaster). The Change contains information about who made the
change, what files were modified, which revision contains the change,
and any checkin comments.

@item
The buildmaster distributes this change to all of its configured
Schedulers. Any ``important'' changes cause the ``tree-stable-timer''
to be started, and the Change is added to a list of those that will go
into a new Build. When the timer expires, a Build is started on each
of a set of configured Builders, all compiling/testing the same source
code. Unless configured otherwise, all Builds run in parallel on the
various buildslaves.

@item
The Build consists of a series of Steps. Each Step causes some number
of commands to be invoked on the remote buildslave associated with
that Builder. The first step is almost always to perform a checkout of
the appropriate revision from the same VC system that produced the
Change. The rest generally perform a compile and run unit tests. As
each Step runs, the buildslave reports back command output and return
status to the buildmaster.

@item
As the Build runs, status messages like ``Build Started'', ``Step
Started'', ``Build Finished'', etc, are published to a collection of
Status Targets. One of these targets is usually the HTML ``Waterfall''
display, which shows a chronological list of events, and summarizes
the results of the most recent build at the top of each column.
Developers can periodically check this page to see how their changes
have fared. If they see red, they know that they've made a mistake and
need to fix it. If they see green, they know that they've done their
duty and don't need to worry about their change breaking anything.

@item
If a MailNotifier status target is active, the completion of a build
will cause email to be sent to any developers whose Changes were
incorporated into this Build. The MailNotifier can be configured to
only send mail upon failing builds, or for builds which have just
transitioned from passing to failing. Other status targets can provide
similar real-time notification via different communication channels,
like IRC.

@end itemize


@node Installation, Concepts, Introduction, Top
@chapter Installation

@menu
* Requirements::
* Installing the code::
* Creating a buildmaster::
* Upgrading an Existing Buildmaster::
* Creating a buildslave::
* Launching the daemons::
* Logfiles::
* Shutdown::
* Maintenance::
* Troubleshooting::
@end menu

@node Requirements, Installing the code, Installation, Installation
@section Requirements

At a bare minimum, you'll need the following (for both the buildmaster
and a buildslave):

@itemize @bullet
@item
Python: http://www.python.org

Buildbot requires python-2.3 or later, and is primarily developed
against python-2.4. It is also tested against python-2.5 .

@item
Twisted: http://twistedmatrix.com

Both the buildmaster and the buildslaves require Twisted-2.0.x or
later. It has been tested against all releases of Twisted up to
Twisted-2.5.0 (the most recent as of this writing). As always, the
most recent version is recommended.

Twisted is delivered as a collection of subpackages. You'll need at
least "Twisted" (the core package), and you'll also want TwistedMail,
TwistedWeb, and TwistedWords (for sending email, serving a web status
page, and delivering build status via IRC, respectively). You might
also want TwistedConch (for the encrypted Manhole debug port). Note
that Twisted requires ZopeInterface to be installed as well.

@end itemize

Certain other packages may be useful on the system running the
buildmaster:

@itemize @bullet
@item
CVSToys: http://purl.net/net/CVSToys

If your buildmaster uses FreshCVSSource to receive change notification
from a cvstoys daemon, it will require CVSToys be installed (tested
with CVSToys-1.0.10). If the it doesn't use that source (i.e. if you
only use a mail-parsing change source, or the SVN notification
script), you will not need CVSToys.

@end itemize

And of course, your project's build process will impose additional
requirements on the buildslaves. These hosts must have all the tools
necessary to compile and test your project's source code.


@node Installing the code, Creating a buildmaster, Requirements, Installation
@section Installing the code

@cindex installation

The Buildbot is installed using the standard python @code{distutils}
module. After unpacking the tarball, the process is:

@example
python setup.py build
python setup.py install
@end example

where the install step may need to be done as root. This will put the
bulk of the code in somewhere like
/usr/lib/python2.3/site-packages/buildbot . It will also install the
@code{buildbot} command-line tool in /usr/bin/buildbot.

To test this, shift to a different directory (like /tmp), and run:

@example
buildbot --version
@end example

If it shows you the versions of Buildbot and Twisted, the install went
ok. If it says @code{no such command} or it gets an @code{ImportError}
when it tries to load the libaries, then something went wrong.
@code{pydoc buildbot} is another useful diagnostic tool.

Windows users will find these files in other places. You will need to
make sure that python can find the libraries, and will probably find
it convenient to have @code{buildbot} on your PATH.

If you wish, you can run the buildbot unit test suite like this:

@example
PYTHONPATH=. trial buildbot.test
@end example

This should run up to 192 tests, depending upon what VC tools you have
installed. On my desktop machine it takes about five minutes to
complete. Nothing should fail, a few might be skipped. If any of the
tests fail, you should stop and investigate the cause before
continuing the installation process, as it will probably be easier to
track down the bug early.

If you cannot or do not wish to install the buildbot into a site-wide
location like @file{/usr} or @file{/usr/local}, you can also install
it into the account's home directory. Do the install command like
this:

@example
python setup.py install --home=~
@end example

That will populate @file{~/lib/python} and create
@file{~/bin/buildbot}. Make sure this lib directory is on your
@code{PYTHONPATH}.


@node Creating a buildmaster, Upgrading an Existing Buildmaster, Installing the code, Installation
@section Creating a buildmaster

As you learned earlier (@pxref{System Architecture}), the buildmaster
runs on a central host (usually one that is publically visible, so
everybody can check on the status of the project), and controls all
aspects of the buildbot system. Let us call this host
@code{buildbot.example.org}.

You may wish to create a separate user account for the buildmaster,
perhaps named @code{buildmaster}. This can help keep your personal
configuration distinct from that of the buildmaster and is useful if
you have to use a mail-based notification system (@pxref{Change
Sources}). However, the Buildbot will work just fine with your regular
user account.

You need to choose a directory for the buildmaster, called the
@code{basedir}. This directory will be owned by the buildmaster, which
will use configuration files therein, and create status files as it
runs. @file{~/Buildbot} is a likely value. If you run multiple
buildmasters in the same account, or if you run both masters and
slaves, you may want a more distinctive name like
@file{~/Buildbot/master/gnomovision} or
@file{~/Buildmasters/fooproject}. If you are using a separate user
account, this might just be @file{~buildmaster/masters/fooproject}.

Once you've picked a directory, use the @command{buildbot
create-master} command to create the directory and populate it with
startup files:

@example
buildbot create-master @var{basedir}
@end example

You will need to create a configuration file (@pxref{Configuration})
before starting the buildmaster. Most of the rest of this manual is
dedicated to explaining how to do this. A sample configuration file is
placed in the working directory, named @file{master.cfg.sample}, which
can be copied to @file{master.cfg} and edited to suit your purposes.

(Internal details: This command creates a file named
@file{buildbot.tac} that contains all the state necessary to create
the buildmaster. Twisted has a tool called @code{twistd} which can use
this .tac file to create and launch a buildmaster instance. twistd
takes care of logging and daemonization (running the program in the
background). @file{/usr/bin/buildbot} is a front end which runs twistd
for you.)

In addition to @file{buildbot.tac}, a small @file{Makefile.sample} is
installed. This can be used as the basis for customized daemon startup,
@xref{Launching the daemons}.

@node Upgrading an Existing Buildmaster, Creating a buildslave, Creating a buildmaster, Installation
@section Upgrading an Existing Buildmaster

If you have just installed a new version of the Buildbot code, and you
have buildmasters that were created using an older version, you'll
need to upgrade these buildmasters before you can use them. The
upgrade process adds and modifies files in the buildmaster's base
directory to make it compatible with the new code.

@example
buildbot upgrade-master @var{basedir}
@end example

This command will also scan your @file{master.cfg} file for
incompatibilities (by loading it and printing any errors or deprecation
warnings that occur). Each buildbot release tries to be compatible
with configurations that worked cleanly (i.e. without deprecation
warnings) on the previous release: any functions or classes that are
to be removed will first be deprecated in a release, to give users a
chance to start using their replacement.

The 0.7.6 release introduced the @file{public_html/} directory, which
contains @file{index.html} and other files served by the
@code{WebStatus} and @code{Waterfall} status displays. The
@code{upgrade-master} command will create these files if they do not
already exist. It will not modify existing copies, but it will write a
new copy in e.g. @file{index.html.new} if the new version differs from
the version that already exists.

The @code{upgrade-master} command is idempotent. It is safe to run it
multiple times. After each upgrade of the buildbot code, you should
use @code{upgrade-master} on all your buildmasters.


@node Creating a buildslave, Launching the daemons, Upgrading an Existing Buildmaster, Installation
@section Creating a buildslave

Typically, you will be adding a buildslave to an existing buildmaster,
to provide additional architecture coverage. The buildbot
administrator will give you several pieces of information necessary to
connect to the buildmaster. You should also be somewhat familiar with
the project being tested, so you can troubleshoot build problems
locally.

The buildbot exists to make sure that the project's stated ``how to
build it'' process actually works. To this end, the buildslave should
run in an environment just like that of your regular developers.
Typically the project build process is documented somewhere
(@file{README}, @file{INSTALL}, etc), in a document that should
mention all library dependencies and contain a basic set of build
instructions. This document will be useful as you configure the host
and account in which the buildslave runs.

Here's a good checklist for setting up a buildslave:

@enumerate
@item
Set up the account

It is recommended (although not mandatory) to set up a separate user
account for the buildslave. This account is frequently named
@code{buildbot} or @code{buildslave}. This serves to isolate your
personal working environment from that of the slave's, and helps to
minimize the security threat posed by letting possibly-unknown
contributors run arbitrary code on your system. The account should
have a minimum of fancy init scripts.

@item
Install the buildbot code

Follow the instructions given earlier (@pxref{Installing the code}).
If you use a separate buildslave account, and you didn't install the
buildbot code to a shared location, then you will need to install it
with @code{--home=~} for each account that needs it.

@item
Set up the host

Make sure the host can actually reach the buildmaster. Usually the
buildmaster is running a status webserver on the same machine, so
simply point your web browser at it and see if you can get there.
Install whatever additional packages or libraries the project's
INSTALL document advises. (or not: if your buildslave is supposed to
make sure that building without optional libraries still works, then
don't install those libraries).

Again, these libraries don't necessarily have to be installed to a
site-wide shared location, but they must be available to your build
process. Accomplishing this is usually very specific to the build
process, so installing them to @file{/usr} or @file{/usr/local} is
usually the best approach.

@item
Test the build process

Follow the instructions in the INSTALL document, in the buildslave's
account. Perform a full CVS (or whatever) checkout, configure, make,
run tests, etc. Confirm that the build works without manual fussing.
If it doesn't work when you do it by hand, it will be unlikely to work
when the buildbot attempts to do it in an automated fashion.

@item
Choose a base directory

This should be somewhere in the buildslave's account, typically named
after the project which is being tested. The buildslave will not touch
any file outside of this directory. Something like @file{~/Buildbot}
or @file{~/Buildslaves/fooproject} is appropriate.

@item
Get the buildmaster host/port, botname, and password

When the buildbot admin configures the buildmaster to accept and use
your buildslave, they will provide you with the following pieces of
information:

@itemize @bullet
@item
your buildslave's name
@item
the password assigned to your buildslave
@item
the hostname and port number of the buildmaster, i.e. buildbot.example.org:8007
@end itemize

@item
Create the buildslave

Now run the 'buildbot' command as follows:

@example
buildbot create-slave @var{BASEDIR} @var{MASTERHOST}:@var{PORT} @var{SLAVENAME} @var{PASSWORD}
@end example

This will create the base directory and a collection of files inside,
including the @file{buildbot.tac} file that contains all the
information you passed to the @code{buildbot} command.

@item
Fill in the hostinfo files

When it first connects, the buildslave will send a few files up to the
buildmaster which describe the host that it is running on. These files
are presented on the web status display so that developers have more
information to reproduce any test failures that are witnessed by the
buildbot. There are sample files in the @file{info} subdirectory of
the buildbot's base directory. You should edit these to correctly
describe you and your host.

@file{BASEDIR/info/admin} should contain your name and email address.
This is the ``buildslave admin address'', and will be visible from the
build status page (so you may wish to munge it a bit if
address-harvesting spambots are a concern).

@file{BASEDIR/info/host} should be filled with a brief description of
the host: OS, version, memory size, CPU speed, versions of relevant
libraries installed, and finally the version of the buildbot code
which is running the buildslave.

The optional @file{BASEDIR/info/access_uri} can specify a URI which will
connect a user to the machine.  Many systems accept @code{ssh://hostname} URIs
for this purpose.

If you run many buildslaves, you may want to create a single
@file{~buildslave/info} file and share it among all the buildslaves
with symlinks.

@end enumerate

@menu
* Buildslave Options::
@end menu

@node Buildslave Options,  , Creating a buildslave, Creating a buildslave
@subsection Buildslave Options

There are a handful of options you might want to use when creating the
buildslave with the @command{buildbot create-slave <options> DIR <params>}
command. You can type @command{buildbot create-slave --help} for a summary.
To use these, just include them on the @command{buildbot create-slave}
command line, like this:

@example
buildbot create-slave --umask=022 ~/buildslave buildmaster.example.org:42012 myslavename mypasswd
@end example

@table @code
@item --usepty
This is a boolean flag that tells the buildslave whether to launch child
processes in a PTY or with regular pipes (the default) when the master does not
specify.  This option is deprecated, as this particular parameter is better
specified on the master.

@item --umask
This is a string (generally an octal representation of an integer)
which will cause the buildslave process' ``umask'' value to be set
shortly after initialization. The ``twistd'' daemonization utility
forces the umask to 077 at startup (which means that all files created
by the buildslave or its child processes will be unreadable by any
user other than the buildslave account). If you want build products to
be readable by other accounts, you can add @code{--umask=022} to tell
the buildslave to fix the umask after twistd clobbers it. If you want
build products to be @emph{writable} by other accounts too, use
@code{--umask=000}, but this is likely to be a security problem.

@item --keepalive
This is a number that indicates how frequently ``keepalive'' messages
should be sent from the buildslave to the buildmaster, expressed in
seconds. The default (600) causes a message to be sent to the
buildmaster at least once every 10 minutes. To set this to a lower
value, use e.g. @code{--keepalive=120}.

If the buildslave is behind a NAT box or stateful firewall, these
messages may help to keep the connection alive: some NAT boxes tend to
forget about a connection if it has not been used in a while. When
this happens, the buildmaster will think that the buildslave has
disappeared, and builds will time out. Meanwhile the buildslave will
not realize than anything is wrong.

@item --maxdelay
This is a number that indicates the maximum amount of time the
buildslave will wait between connection attempts, expressed in
seconds. The default (300) causes the buildslave to wait at most 5
minutes before trying to connect to the buildmaster again.

@item --log-size
This is the size in bytes when to rotate the Twisted log files.

@item --log-count
This is the number of log rotations to keep around. You can either
specify a number or @code{None} (the default) to keep all
@file{twistd.log} files around.

@end table


@node Launching the daemons, Logfiles, Creating a buildslave, Installation
@section Launching the daemons

Both the buildmaster and the buildslave run as daemon programs. To
launch them, pass the working directory to the @code{buildbot}
command:

@example
buildbot start @var{BASEDIR}
@end example

The @var{BASEDIR} is option and can be omitted if the current directory
contains the buildbot configuration (the @file{buildbot.tac} file).

@example
buildbot start
@end example

This command will start the daemon and then return, so normally it
will not produce any output. To verify that the programs are indeed
running, look for a pair of files named @file{twistd.log} and
@file{twistd.pid} that should be created in the working directory.
@file{twistd.pid} contains the process ID of the newly-spawned daemon.

When the buildslave connects to the buildmaster, new directories will
start appearing in its base directory. The buildmaster tells the slave
to create a directory for each Builder which will be using that slave.
All build operations are performed within these directories: CVS
checkouts, compiles, and tests.

Once you get everything running, you will want to arrange for the
buildbot daemons to be started at boot time. One way is to use
@code{cron}, by putting them in a @@reboot crontab entry@footnote{this
@@reboot syntax is understood by Vixie cron, which is the flavor
usually provided with linux systems. Other unices may have a cron that
doesn't understand @@reboot}:

@example
@@reboot buildbot start @var{BASEDIR}
@end example

When you run @command{crontab} to set this up, remember to do it as
the buildmaster or buildslave account! If you add this to your crontab
when running as your regular account (or worse yet, root), then the
daemon will run as the wrong user, quite possibly as one with more
authority than you intended to provide.

It is important to remember that the environment provided to cron jobs
and init scripts can be quite different that your normal runtime.
There may be fewer environment variables specified, and the PATH may
be shorter than usual. It is a good idea to test out this method of
launching the buildslave by using a cron job with a time in the near
future, with the same command, and then check @file{twistd.log} to
make sure the slave actually started correctly. Common problems here
are for @file{/usr/local} or @file{~/bin} to not be on your
@code{PATH}, or for @code{PYTHONPATH} to not be set correctly.
Sometimes @code{HOME} is messed up too.

To modify the way the daemons are started (perhaps you want to set
some environment variables first, or perform some cleanup each time),
you can create a file named @file{Makefile.buildbot} in the base
directory. When the @file{buildbot} front-end tool is told to
@command{start} the daemon, and it sees this file (and
@file{/usr/bin/make} exists), it will do @command{make -f
Makefile.buildbot start} instead of its usual action (which involves
running @command{twistd}). When the buildmaster or buildslave is
installed, a @file{Makefile.sample} is created which implements the
same behavior as the the @file{buildbot} tool uses, so if you want to
customize the process, just copy @file{Makefile.sample} to
@file{Makefile.buildbot} and edit it as necessary.

Some distributions may include conveniences to make starting buildbot
at boot time easy.  For instance, with the default buildbot package in
Debian-based distributions, you may only need to modify
@code{/etc/default/buildbot} (see also @code{/etc/init.d/buildbot}, which
reads the configuration in @code{/etc/default/buildbot}).

@node Logfiles, Shutdown, Launching the daemons, Installation
@section Logfiles

@cindex logfiles

While a buildbot daemon runs, it emits text to a logfile, named
@file{twistd.log}. A command like @code{tail -f twistd.log} is useful
to watch the command output as it runs.

The buildmaster will announce any errors with its configuration file
in the logfile, so it is a good idea to look at the log at startup
time to check for any problems. Most buildmaster activities will cause
lines to be added to the log.

@node Shutdown, Maintenance, Logfiles, Installation
@section Shutdown

To stop a buildmaster or buildslave manually, use:

@example
buildbot stop @var{BASEDIR}
@end example

This simply looks for the @file{twistd.pid} file and kills whatever
process is identified within.

At system shutdown, all processes are sent a @code{SIGKILL}. The
buildmaster and buildslave will respond to this by shutting down
normally.

The buildmaster will respond to a @code{SIGHUP} by re-reading its
config file. Of course, this only works on unix-like systems with
signal support, and won't work on Windows. The following shortcut is
available:

@example
buildbot reconfig @var{BASEDIR}
@end example

When you update the Buildbot code to a new release, you will need to
restart the buildmaster and/or buildslave before it can take advantage
of the new code. You can do a @code{buildbot stop @var{BASEDIR}} and
@code{buildbot start @var{BASEDIR}} in quick succession, or you can
use the @code{restart} shortcut, which does both steps for you:

@example
buildbot restart @var{BASEDIR}
@end example

There are certain configuration changes that are not handled cleanly
by @code{buildbot reconfig}. If this occurs, @code{buildbot restart}
is a more robust tool to fully switch over to the new configuration.

@code{buildbot restart} may also be used to start a stopped Buildbot
instance. This behaviour is useful when writing scripts that stop, start
and restart Buildbot.

A buildslave may also be gracefully shutdown from the
@pxref{WebStatus} status plugin. This is useful to shutdown a
buildslave without interrupting any current builds. The buildmaster
will wait until the buildslave is finished all its current builds, and
will then tell the buildslave to shutdown.

@node Maintenance, Troubleshooting, Shutdown, Installation
@section Maintenance

It is a good idea to check the buildmaster's status page every once in
a while, to see if your buildslave is still online. Eventually the
buildbot will probably be enhanced to send you email (via the
@file{info/admin} email address) when the slave has been offline for
more than a few hours.

If you find you can no longer provide a buildslave to the project, please
let the project admins know, so they can put out a call for a
replacement.

The Buildbot records status and logs output continually, each time a
build is performed. The status tends to be small, but the build logs
can become quite large. Each build and log are recorded in a separate
file, arranged hierarchically under the buildmaster's base directory.
To prevent these files from growing without bound, you should
periodically delete old build logs. A simple cron job to delete
anything older than, say, two weeks should do the job. The only trick
is to leave the @file{buildbot.tac} and other support files alone, for
which find's @code{-mindepth} argument helps skip everything in the
top directory. You can use something like the following:

@example
@@weekly cd BASEDIR && find . -mindepth 2 i-path './public_html/*' -prune -o -type f -mtime +14 -exec rm @{@} \;
@@weekly cd BASEDIR && find twistd.log* -mtime +14 -exec rm @{@} \;
@end example

@node Troubleshooting,  , Maintenance, Installation
@section Troubleshooting

Here are a few hints on diagnosing common problems.

@menu
* Starting the buildslave::
* Connecting to the buildmaster::
* Forcing Builds::
@end menu

@node Starting the buildslave, Connecting to the buildmaster, Troubleshooting, Troubleshooting
@subsection Starting the buildslave

Cron jobs are typically run with a minimal shell (@file{/bin/sh}, not
@file{/bin/bash}), and tilde expansion is not always performed in such
commands. You may want to use explicit paths, because the @code{PATH}
is usually quite short and doesn't include anything set by your
shell's startup scripts (@file{.profile}, @file{.bashrc}, etc). If
you've installed buildbot (or other python libraries) to an unusual
location, you may need to add a @code{PYTHONPATH} specification (note
that python will do tilde-expansion on @code{PYTHONPATH} elements by
itself). Sometimes it is safer to fully-specify everything:

@example
@@reboot PYTHONPATH=~/lib/python /usr/local/bin/buildbot start /usr/home/buildbot/basedir
@end example

Take the time to get the @@reboot job set up. Otherwise, things will work
fine for a while, but the first power outage or system reboot you have will
stop the buildslave with nothing but the cries of sorrowful developers to
remind you that it has gone away.

@node Connecting to the buildmaster, Forcing Builds, Starting the buildslave, Troubleshooting
@subsection Connecting to the buildmaster

If the buildslave cannot connect to the buildmaster, the reason should
be described in the @file{twistd.log} logfile. Some common problems
are an incorrect master hostname or port number, or a mistyped bot
name or password. If the buildslave loses the connection to the
master, it is supposed to attempt to reconnect with an
exponentially-increasing backoff. Each attempt (and the time of the
next attempt) will be logged. If you get impatient, just manually stop
and re-start the buildslave.

When the buildmaster is restarted, all slaves will be disconnected,
and will attempt to reconnect as usual. The reconnect time will depend
upon how long the buildmaster is offline (i.e. how far up the
exponential backoff curve the slaves have travelled). Again,
@code{buildbot stop @var{BASEDIR}; buildbot start @var{BASEDIR}} will
speed up the process.

@node Forcing Builds,  , Connecting to the buildmaster, Troubleshooting
@subsection Forcing Builds

From the buildmaster's main status web page, you can force a build to be run on
your build slave if you set the proper authorization options in your
@code{master.cfg} file @pxref{WebStatus Configuration Parameters}.

Figure out which column is for a builder that runs on your slave, click on that
builder's name, and the page that comes up will have a "Force Build" button.
Fill in the form, hit the button, and a moment later you should see your
slave's @file{twistd.log} filling with commands being run. Using @code{pstree}
or @code{top} should also reveal the cvs/make/gcc/etc processes being run by
the buildslave. Note that the same web page should also show the @file{admin}
and @file{host} information files that you configured earlier.

@node Concepts, Configuration, Installation, Top
@chapter Concepts

This chapter defines some of the basic concepts that the Buildbot
uses. You'll need to understand how the Buildbot sees the world to
configure it properly.

@menu
* Version Control Systems::
* Schedulers::
* BuildSet::
* BuildRequest::
* Builder::
* Users::
* Build Properties::
@end menu

@node Version Control Systems, Schedulers, Concepts, Concepts
@section Version Control Systems

@cindex Version Control

These source trees come from a Version Control System of some kind.
CVS and Subversion are two popular ones, but the Buildbot supports
others. All VC systems have some notion of an upstream
@code{repository} which acts as a server@footnote{except Darcs, but
since the Buildbot never modifies its local source tree we can ignore
the fact that Darcs uses a less centralized model}, from which clients
can obtain source trees according to various parameters. The VC
repository provides source trees of various projects, for different
branches, and from various points in time. The first thing we have to
do is to specify which source tree we want to get.

@menu
* Generalizing VC Systems::
* Source Tree Specifications::
* How Different VC Systems Specify Sources::
* Attributes of Changes::
@end menu

@node Generalizing VC Systems, Source Tree Specifications, Version Control Systems, Version Control Systems
@subsection Generalizing VC Systems

For the purposes of the Buildbot, we will try to generalize all VC
systems as having repositories that each provide sources for a variety
of projects. Each project is defined as a directory tree with source
files. The individual files may each have revisions, but we ignore
that and treat the project as a whole as having a set of revisions
(CVS is really the only VC system still in widespread use that has
per-file revisions.. everything modern has moved to atomic tree-wide
changesets). Each time someone commits a change to the project, a new
revision becomes available. These revisions can be described by a
tuple with two items: the first is a branch tag, and the second is
some kind of revision stamp or timestamp. Complex projects may have
multiple branch tags, but there is always a default branch. The
timestamp may be an actual timestamp (such as the -D option to CVS),
or it may be a monotonically-increasing transaction number (such as
the change number used by SVN and P4, or the revision number used by
Arch/Baz/Bazaar, or a labeled tag used in CVS)@footnote{many VC
systems provide more complexity than this: in particular the local
views that P4 and ClearCase can assemble out of various source
directories are more complex than we're prepared to take advantage of
here}. The SHA1 revision ID used by Monotone, Mercurial, and Git is
also a kind of revision stamp, in that it specifies a unique copy of
the source tree, as does a Darcs ``context'' file.

When we aren't intending to make any changes to the sources we check out
(at least not any that need to be committed back upstream), there are two
basic ways to use a VC system:

@itemize @bullet
@item
Retrieve a specific set of source revisions: some tag or key is used
to index this set, which is fixed and cannot be changed by subsequent
developers committing new changes to the tree. Releases are built from
tagged revisions like this, so that they can be rebuilt again later
(probably with controlled modifications).
@item
Retrieve the latest sources along a specific branch: some tag is used
to indicate which branch is to be used, but within that constraint we want
to get the latest revisions.
@end itemize

Build personnel or CM staff typically use the first approach: the
build that results is (ideally) completely specified by the two
parameters given to the VC system: repository and revision tag. This
gives QA and end-users something concrete to point at when reporting
bugs. Release engineers are also reportedly fond of shipping code that
can be traced back to a concise revision tag of some sort.

Developers are more likely to use the second approach: each morning
the developer does an update to pull in the changes committed by the
team over the last day. These builds are not easy to fully specify: it
depends upon exactly when you did a checkout, and upon what local
changes the developer has in their tree. Developers do not normally
tag each build they produce, because there is usually significant
overhead involved in creating these tags. Recreating the trees used by
one of these builds can be a challenge. Some VC systems may provide
implicit tags (like a revision number), while others may allow the use
of timestamps to mean ``the state of the tree at time X'' as opposed
to a tree-state that has been explicitly marked.

The Buildbot is designed to help developers, so it usually works in
terms of @emph{the latest} sources as opposed to specific tagged
revisions. However, it would really prefer to build from reproducible
source trees, so implicit revisions are used whenever possible.

@node Source Tree Specifications, How Different VC Systems Specify Sources, Generalizing VC Systems, Version Control Systems
@subsection Source Tree Specifications

So for the Buildbot's purposes we treat each VC system as a server
which can take a list of specifications as input and produce a source
tree as output. Some of these specifications are static: they are
attributes of the builder and do not change over time. Others are more
variable: each build will have a different value. The repository is
changed over time by a sequence of Changes, each of which represents a
single developer making changes to some set of files. These Changes
are cumulative@footnote{Monotone's @emph{multiple heads} feature
violates this assumption of cumulative Changes, but in most situations
the changes don't occur frequently enough for this to be a significant
problem}.

For normal builds, the Buildbot wants to get well-defined source trees
that contain specific Changes, and exclude other Changes that may have
occurred after the desired ones. We assume that the Changes arrive at
the buildbot (through one of the mechanisms described in @pxref{Change
Sources}) in the same order in which they are committed to the
repository. The Buildbot waits for the tree to become ``stable''
before initiating a build, for two reasons. The first is that
developers frequently make multiple related commits in quick
succession, even when the VC system provides ways to make atomic
transactions involving multiple files at the same time. Running a
build in the middle of these sets of changes would use an inconsistent
set of source files, and is likely to fail (and is certain to be less
useful than a build which uses the full set of changes). The
tree-stable-timer is intended to avoid these useless builds that
include some of the developer's changes but not all. The second reason
is that some VC systems (i.e. CVS) do not provide repository-wide
transaction numbers, so that timestamps are the only way to refer to
a specific repository state. These timestamps may be somewhat
ambiguous, due to processing and notification delays. By waiting until
the tree has been stable for, say, 10 minutes, we can choose a
timestamp from the middle of that period to use for our source
checkout, and then be reasonably sure that any clock-skew errors will
not cause the build to be performed on an inconsistent set of source
files.

The Schedulers always use the tree-stable-timer, with a timeout that
is configured to reflect a reasonable tradeoff between build latency
and change frequency. When the VC system provides coherent
repository-wide revision markers (such as Subversion's revision
numbers, or in fact anything other than CVS's timestamps), the
resulting Build is simply performed against a source tree defined by
that revision marker. When the VC system does not provide this, a
timestamp from the middle of the tree-stable period is used to
generate the source tree@footnote{this @code{checkoutDelay} defaults
to half the tree-stable timer, but it can be overridden with an
argument to the Source Step}.

@node How Different VC Systems Specify Sources, Attributes of Changes, Source Tree Specifications, Version Control Systems
@subsection How Different VC Systems Specify Sources

For CVS, the static specifications are @code{repository} and
@code{module}. In addition to those, each build uses a timestamp (or
omits the timestamp to mean @code{the latest}) and @code{branch tag}
(which defaults to HEAD). These parameters collectively specify a set
of sources from which a build may be performed.

@uref{http://subversion.tigris.org, Subversion} combines the
repository, module, and branch into a single @code{Subversion URL}
parameter. Within that scope, source checkouts can be specified by a
numeric @code{revision number} (a repository-wide
monotonically-increasing marker, such that each transaction that
changes the repository is indexed by a different revision number), or
a revision timestamp. When branches are used, the repository and
module form a static @code{baseURL}, while each build has a
@code{revision number} and a @code{branch} (which defaults to a
statically-specified @code{defaultBranch}). The @code{baseURL} and
@code{branch} are simply concatenated together to derive the
@code{svnurl} to use for the checkout.

@uref{http://www.perforce.com/, Perforce} is similar. The server
is specified through a @code{P4PORT} parameter. Module and branch
are specified in a single depot path, and revisions are
depot-wide. When branches are used, the @code{p4base} and
@code{defaultBranch} are concatenated together to produce the depot
path.

@uref{http://wiki.gnuarch.org/, Arch} and
@uref{http://bazaar.canonical.com/, Bazaar} specify a repository by
URL, as well as a @code{version} which is kind of like a branch name.
Arch uses the word @code{archive} to represent the repository. Arch
lets you push changes from one archive to another, removing the strict
centralization required by CVS and SVN. It retains the distinction
between repository and working directory that most other VC systems
use. For complex multi-module directory structures, Arch has a
built-in @code{build config} layer with which the checkout process has
two steps. First, an initial bootstrap checkout is performed to
retrieve a set of build-config files. Second, one of these files is
used to figure out which archives/modules should be used to populate
subdirectories of the initial checkout.

Builders which use Arch and Bazaar therefore have a static archive
@code{url}, and a default ``branch'' (which is a string that specifies
a complete category--branch--version triple). Each build can have its
own branch (the category--branch--version string) to override the
default, as well as a revision number (which is turned into a
--patch-NN suffix when performing the checkout).


@uref{http://bazaar-vcs.org, Bzr} (which is a descendant of
Arch/Bazaar, and is frequently referred to as ``Bazaar'') has the same
sort of repository-vs-workspace model as Arch, but the repository data
can either be stored inside the working directory or kept elsewhere
(either on the same machine or on an entirely different machine). For
the purposes of Buildbot (which never commits changes), the repository
is specified with a URL and a revision number.

The most common way to obtain read-only access to a bzr tree is via
HTTP, simply by making the repository visible through a web server
like Apache. Bzr can also use FTP and SFTP servers, if the buildslave
process has sufficient privileges to access them. Higher performance
can be obtained by running a special Bazaar-specific server. None of
these matter to the buildbot: the repository URL just has to match the
kind of server being used. The @code{repoURL} argument provides the
location of the repository.

Branches are expressed as subdirectories of the main central
repository, which means that if branches are being used, the BZR step
is given a @code{baseURL} and @code{defaultBranch} instead of getting
the @code{repoURL} argument.


@uref{http://darcs.net/, Darcs} doesn't really have the
notion of a single master repository. Nor does it really have
branches. In Darcs, each working directory is also a repository, and
there are operations to push and pull patches from one of these
@code{repositories} to another. For the Buildbot's purposes, all you
need to do is specify the URL of a repository that you want to build
from. The build slave will then pull the latest patches from that
repository and build them. Multiple branches are implemented by using
multiple repositories (possibly living on the same server).

Builders which use Darcs therefore have a static @code{repourl} which
specifies the location of the repository. If branches are being used,
the source Step is instead configured with a @code{baseURL} and a
@code{defaultBranch}, and the two strings are simply concatenated
together to obtain the repository's URL. Each build then has a
specific branch which replaces @code{defaultBranch}, or just uses the
default one. Instead of a revision number, each build can have a
``context'', which is a string that records all the patches that are
present in a given tree (this is the output of @command{darcs changes
--context}, and is considerably less concise than, e.g. Subversion's
revision number, but the patch-reordering flexibility of Darcs makes
it impossible to provide a shorter useful specification).

@uref{http://selenic.com/mercurial, Mercurial} is like Darcs, in that
each branch is stored in a separate repository. The @code{repourl},
@code{baseURL}, and @code{defaultBranch} arguments are all handled the
same way as with Darcs. The ``revision'', however, is the hash
identifier returned by @command{hg identify}.

@uref{http://git.or.cz/, Git} also follows a decentralized model, and
each repository can have several branches and tags. The source Step is
configured with a static @code{repourl} which specifies the location
of the repository. In addition, an optional @code{branch} parameter
can be specified to check out code from a specific branch instead of
the default ``master'' branch. The ``revision'' is specified as a SHA1
hash as returned by e.g. @command{git rev-parse}. No attempt is made
to ensure that the specified revision is actually a subset of the
specified branch.


@node Attributes of Changes,  , How Different VC Systems Specify Sources, Version Control Systems
@subsection Attributes of Changes

@heading Who

Each Change has a @code{who} attribute, which specifies which
developer is responsible for the change. This is a string which comes
from a namespace controlled by the VC repository. Frequently this
means it is a username on the host which runs the repository, but not
all VC systems require this (Arch, for example, uses a fully-qualified
@code{Arch ID}, which looks like an email address, as does Darcs).
Each StatusNotifier will map the @code{who} attribute into something
appropriate for their particular means of communication: an email
address, an IRC handle, etc.

@heading Files

It also has a list of @code{files}, which are just the tree-relative
filenames of any files that were added, deleted, or modified for this
Change. These filenames are used by the @code{fileIsImportant}
function (in the Scheduler) to decide whether it is worth triggering a
new build or not, e.g. the function could use the following function
to only run a build if a C file were checked in:

@example
def has_C_files(change):
    for name in change.files:
        if name.endswith(".c"):
            return True
    return False
@end example

Certain BuildSteps can also use the list of changed files
to run a more targeted series of tests, e.g. the
@code{python_twisted.Trial} step can run just the unit tests that
provide coverage for the modified .py files instead of running the
full test suite.

@heading Comments

The Change also has a @code{comments} attribute, which is a string
containing any checkin comments.

@heading Revision

Each Change can have a @code{revision} attribute, which describes how
to get a tree with a specific state: a tree which includes this Change
(and all that came before it) but none that come after it. If this
information is unavailable, the @code{.revision} attribute will be
@code{None}. These revisions are provided by the ChangeSource, and
consumed by the @code{computeSourceRevision} method in the appropriate
@code{source.Source} class.

@table @samp
@item CVS
@code{revision} is an int, seconds since the epoch
@item SVN
@code{revision} is an int, the changeset number (r%d)
@item Darcs
@code{revision} is a large string, the output of @code{darcs changes --context}
@item Mercurial
@code{revision} is a short string (a hash ID), the output of @code{hg identify}
@item Arch/Bazaar
@code{revision} is the full revision ID (ending in --patch-%d)
@item P4
@code{revision} is an int, the transaction number
@item Git
@code{revision} is a short string (a SHA1 hash), the output of e.g.
@code{git rev-parse}
@end table

@heading Branches

The Change might also have a @code{branch} attribute. This indicates
that all of the Change's files are in the same named branch. The
Schedulers get to decide whether the branch should be built or not.

For VC systems like CVS, Arch, Monotone, and Git, the @code{branch}
name is unrelated to the filename. (that is, the branch name and the
filename inhabit unrelated namespaces). For SVN, branches are
expressed as subdirectories of the repository, so the file's
``svnurl'' is a combination of some base URL, the branch name, and the
filename within the branch. (In a sense, the branch name and the
filename inhabit the same namespace). Darcs branches are
subdirectories of a base URL just like SVN. Mercurial branches are the
same as Darcs.

@table @samp
@item CVS
branch='warner-newfeature', files=['src/foo.c']
@item SVN
branch='branches/warner-newfeature', files=['src/foo.c']
@item Darcs
branch='warner-newfeature', files=['src/foo.c']
@item Mercurial
branch='warner-newfeature', files=['src/foo.c']
@item Arch/Bazaar
branch='buildbot--usebranches--0', files=['buildbot/master.py']
@item Git
branch='warner-newfeature', files=['src/foo.c']
@end table

@heading Build Properties

A Change may have one or more properties attached to it, usually specified
through the Force Build form or @pxref{sendchange}. Properties are discussed
in detail in the @pxref{Build Properties} section.

@heading Links

@c TODO: who is using 'links'? how is it being used?

Finally, the Change might have a @code{links} list, which is intended
to provide a list of URLs to a @emph{viewcvs}-style web page that
provides more detail for this Change, perhaps including the full file
diffs.


@node Schedulers, BuildSet, Version Control Systems, Concepts
@section Schedulers

@cindex Scheduler

Each Buildmaster has a set of @code{Scheduler} objects, each of which
gets a copy of every incoming Change. The Schedulers are responsible
for deciding when Builds should be run. Some Buildbot installations
might have a single Scheduler, while others may have several, each for
a different purpose.

For example, a ``quick'' scheduler might exist to give immediate
feedback to developers, hoping to catch obvious problems in the code
that can be detected quickly. These typically do not run the full test
suite, nor do they run on a wide variety of platforms. They also
usually do a VC update rather than performing a brand-new checkout
each time. You could have a ``quick'' scheduler which used a 30 second
timeout, and feeds a single ``quick'' Builder that uses a VC
@code{mode='update'} setting.

A separate ``full'' scheduler would run more comprehensive tests a
little while later, to catch more subtle problems. This scheduler
would have a longer tree-stable-timer, maybe 30 minutes, and would
feed multiple Builders (with a @code{mode=} of @code{'copy'},
@code{'clobber'}, or @code{'export'}).

The @code{tree-stable-timer} and @code{fileIsImportant} decisions are
made by the Scheduler. Dependencies are also implemented here.
Periodic builds (those which are run every N seconds rather than after
new Changes arrive) are triggered by a special @code{Periodic}
Scheduler subclass. The default Scheduler class can also be told to
watch for specific branches, ignoring Changes on other branches. This
may be useful if you have a trunk and a few release branches which
should be tracked, but when you don't want to have the Buildbot pay
attention to several dozen private user branches.

When the setup has multiple sources of Changes the @code{category}
can be used for @code{Scheduler} objects to filter out a subset
of the Changes.  Note that not all change sources can attach a category.

Some Schedulers may trigger builds for other reasons, other than
recent Changes. For example, a Scheduler subclass could connect to a
remote buildmaster and watch for builds of a library to succeed before
triggering a local build that uses that library.

Each Scheduler creates and submits @code{BuildSet} objects to the
@code{BuildMaster}, which is then responsible for making sure the
individual @code{BuildRequests} are delivered to the target
@code{Builders}.

@code{Scheduler} instances are activated by placing them in the
@code{c['schedulers']} list in the buildmaster config file. Each
Scheduler has a unique name.


@node BuildSet, BuildRequest, Schedulers, Concepts
@section BuildSet

@cindex BuildSet

A @code{BuildSet} is the name given to a set of Builds that all
compile/test the same version of the tree on multiple Builders. In
general, all these component Builds will perform the same sequence of
Steps, using the same source code, but on different platforms or
against a different set of libraries.

The @code{BuildSet} is tracked as a single unit, which fails if any of
the component Builds have failed, and therefore can succeed only if
@emph{all} of the component Builds have succeeded. There are two kinds
of status notification messages that can be emitted for a BuildSet:
the @code{firstFailure} type (which fires as soon as we know the
BuildSet will fail), and the @code{Finished} type (which fires once
the BuildSet has completely finished, regardless of whether the
overall set passed or failed).

A @code{BuildSet} is created with a @emph{source stamp} tuple of
(branch, revision, changes, patch), some of which may be None, and a
list of Builders on which it is to be run. They are then given to the
BuildMaster, which is responsible for creating a separate
@code{BuildRequest} for each Builder.

There are a couple of different likely values for the
@code{SourceStamp}:

@table @code
@item (revision=None, changes=[CHANGES], patch=None)
This is a @code{SourceStamp} used when a series of Changes have
triggered a build. The VC step will attempt to check out a tree that
contains CHANGES (and any changes that occurred before CHANGES, but
not any that occurred after them).

@item (revision=None, changes=None, patch=None)
This builds the most recent code on the default branch. This is the
sort of @code{SourceStamp} that would be used on a Build that was
triggered by a user request, or a Periodic scheduler. It is also
possible to configure the VC Source Step to always check out the
latest sources rather than paying attention to the Changes in the
SourceStamp, which will result in same behavior as this.

@item (branch=BRANCH, revision=None, changes=None, patch=None)
This builds the most recent code on the given BRANCH. Again, this is
generally triggered by a user request or Periodic build.

@item (revision=REV, changes=None, patch=(LEVEL, DIFF, SUBDIR_ROOT))
This checks out the tree at the given revision REV, then applies a
patch (using @code{patch -pLEVEL <DIFF}) from inside the relative
directory SUBDIR_ROOT. Item SUBDIR_ROOT is optional and defaults to the
builder working directory. The @ref{try} feature uses this kind of
@code{SourceStamp}. If @code{patch} is None, the patching step is
bypassed.

@end table

The buildmaster is responsible for turning the @code{BuildSet} into a
set of @code{BuildRequest} objects and queueing them on the
appropriate Builders.


@node BuildRequest, Builder, BuildSet, Concepts
@section BuildRequest

@cindex BuildRequest

A @code{BuildRequest} is a request to build a specific set of sources
on a single specific @code{Builder}. Each @code{Builder} runs the
@code{BuildRequest} as soon as it can (i.e. when an associated
buildslave becomes free). @code{BuildRequest}s are prioritized from
oldest to newest, so when a buildslave becomes free, the
@code{Builder} with the oldest @code{BuildRequest} is run.

The @code{BuildRequest} contains the @code{SourceStamp} specification.
The actual process of running the build (the series of Steps that will
be executed) is implemented by the @code{Build} object. In this future
this might be changed, to have the @code{Build} define @emph{what}
gets built, and a separate @code{BuildProcess} (provided by the
Builder) to define @emph{how} it gets built.

@code{BuildRequest} is created with optional @code{Properties}.  One
of these, @code{owner}, is collected by the resultant @code{Build} and
added to the set of @emph{interested users} to which status
notifications will be sent, depending on the configuration for each
status object.

The @code{BuildRequest} may be mergeable with other compatible
@code{BuildRequest}s. Builds that are triggered by incoming Changes
will generally be mergeable. Builds that are triggered by user
requests are generally not, unless they are multiple requests to build
the @emph{latest sources} of the same branch.

@node Builder, Users, BuildRequest, Concepts
@section Builder

@cindex Builder

The Buildmaster runs a collection of Builders, each of which handles a single
type of build (e.g. full versus quick), on one or more build slaves.   Builders
serve as a kind of queue for a particular type of build.  Each Builder gets a
separate column in the waterfall display. In general, each Builder runs
independently (although various kinds of interlocks can cause one Builder to
have an effect on another).

Each @code{Builder} is a long-lived object which controls a sequence of Builds.
Each Builder is created when the config file is first parsed, and lives forever
(or rather until it is removed from the config file). It mediates the
connections to the buildslaves that do all the work, and is responsible for
creating the @code{Build} objects that decide @emph{how} a build is performed
(i.e., which steps are executed in what order).

Each @code{Builder} gets a unique name, and the path name of a
directory where it gets to do all its work (there is a
buildmaster-side directory for keeping status information, as well as
a buildslave-side directory where the actual checkout/compile/test
commands are executed). It also gets a @code{BuildFactory}, which is
responsible for creating new @code{Build} instances: because the
@code{Build} instance is what actually performs each build, choosing
the @code{BuildFactory} is the way to specify what happens each time a
build is done.

Each @code{Builder} is associated with one of more @code{BuildSlaves}.
A @code{Builder} which is used to perform OS-X builds (as opposed to
Linux or Solaris builds) should naturally be associated with an
OS-X-based buildslave.

If multiple buildslaves are available for any given Builder, you will
have some measure of redundancy: in case one slave goes offline, the
others can still keep the Builder working. In addition, multiple
buildslaves will allow multiple simultaneous builds for the same
Builder, which might be useful if you have a lot of forced or ``try''
builds taking place.

If you use this feature, it is important to make sure that the
buildslaves are all, in fact, capable of running the given build. The
slave hosts should be configured similarly, otherwise you will spend a
lot of time trying (unsuccessfully) to reproduce a failure that only
occurs on some of the buildslaves and not the others. Different
platforms, operating systems, versions of major programs or libraries,
all these things mean you should use separate Builders.

@node Users, Build Properties, Builder, Concepts
@section Users

@cindex Users

Buildbot has a somewhat limited awareness of @emph{users}. It assumes
the world consists of a set of developers, each of whom can be
described by a couple of simple attributes. These developers make
changes to the source code, causing builds which may succeed or fail.

Each developer is primarily known through the source control system. Each
Change object that arrives is tagged with a @code{who} field that
typically gives the account name (on the repository machine) of the user
responsible for that change. This string is the primary key by which the
User is known, and is displayed on the HTML status pages and in each Build's
``blamelist''.

To do more with the User than just refer to them, this username needs to
be mapped into an address of some sort. The responsibility for this mapping
is left up to the status module which needs the address. The core code knows
nothing about email addresses or IRC nicknames, just user names.

@menu
* Doing Things With Users::
* Email Addresses::
* IRC Nicknames::
* Live Status Clients::
@end menu

@node Doing Things With Users, Email Addresses, Users, Users
@subsection Doing Things With Users

Each Change has a single User who is responsible for that Change. Most
Builds have a set of Changes: the Build represents the first time these
Changes have been built and tested by the Buildbot. The build has a
``blamelist'' that consists of a simple union of the Users responsible
for all the Build's Changes.

The Build provides (through the IBuildStatus interface) a list of Users
who are ``involved'' in the build. For now this is equal to the
blamelist, but in the future it will be expanded to include a ``build
sheriff'' (a person who is ``on duty'' at that time and responsible for
watching over all builds that occur during their shift), as well as
per-module owners who simply want to keep watch over their domain (chosen by
subdirectory or a regexp matched against the filenames pulled out of the
Changes). The Involved Users are those who probably have an interest in the
results of any given build.

In the future, Buildbot will acquire the concept of ``Problems'',
which last longer than builds and have beginnings and ends. For example, a
test case which passed in one build and then failed in the next is a
Problem. The Problem lasts until the test case starts passing again, at
which point the Problem is said to be ``resolved''.

If there appears to be a code change that went into the tree at the
same time as the test started failing, that Change is marked as being
resposible for the Problem, and the user who made the change is added
to the Problem's ``Guilty'' list. In addition to this user, there may
be others who share responsibility for the Problem (module owners,
sponsoring developers). In addition to the Responsible Users, there
may be a set of Interested Users, who take an interest in the fate of
the Problem.

Problems therefore have sets of Users who may want to be kept aware of
the condition of the problem as it changes over time. If configured, the
Buildbot can pester everyone on the Responsible list with increasing
harshness until the problem is resolved, with the most harshness reserved
for the Guilty parties themselves. The Interested Users may merely be told
when the problem starts and stops, as they are not actually responsible for
fixing anything.

@node Email Addresses, IRC Nicknames, Doing Things With Users, Users
@subsection Email Addresses

The @code{buildbot.status.mail.MailNotifier} class
(@pxref{MailNotifier}) provides a status target which can send email
about the results of each build. It accepts a static list of email
addresses to which each message should be delivered, but it can also
be configured to send mail to the Build's Interested Users. To do
this, it needs a way to convert User names into email addresses.

For many VC systems, the User Name is actually an account name on the
system which hosts the repository. As such, turning the name into an
email address is a simple matter of appending
``@@repositoryhost.com''. Some projects use other kinds of mappings
(for example the preferred email address may be at ``project.org''
despite the repository host being named ``cvs.project.org''), and some
VC systems have full separation between the concept of a user and that
of an account on the repository host (like Perforce). Some systems
(like Arch) put a full contact email address in every change.

To convert these names to addresses, the MailNotifier uses an EmailLookup
object. This provides a .getAddress method which accepts a name and
(eventually) returns an address. The default @code{MailNotifier}
module provides an EmailLookup which simply appends a static string,
configurable when the notifier is created. To create more complex behaviors
(perhaps using an LDAP lookup, or using ``finger'' on a central host to
determine a preferred address for the developer), provide a different object
as the @code{lookup} argument.

In the future, when the Problem mechanism has been set up, the Buildbot
will need to send mail to arbitrary Users. It will do this by locating a
MailNotifier-like object among all the buildmaster's status targets, and
asking it to send messages to various Users. This means the User-to-address
mapping only has to be set up once, in your MailNotifier, and every email
message the buildbot emits will take advantage of it.

@node IRC Nicknames, Live Status Clients, Email Addresses, Users
@subsection IRC Nicknames

Like MailNotifier, the @code{buildbot.status.words.IRC} class
provides a status target which can announce the results of each build. It
also provides an interactive interface by responding to online queries
posted in the channel or sent as private messages.

In the future, the buildbot can be configured map User names to IRC
nicknames, to watch for the recent presence of these nicknames, and to
deliver build status messages to the interested parties. Like
@code{MailNotifier} does for email addresses, the @code{IRC} object
will have an @code{IRCLookup} which is responsible for nicknames. The
mapping can be set up statically, or it can be updated by online users
themselves (by claiming a username with some kind of ``buildbot: i am
user warner'' commands).

Once the mapping is established, the rest of the buildbot can ask the
@code{IRC} object to send messages to various users. It can report on
the likelihood that the user saw the given message (based upon how long the
user has been inactive on the channel), which might prompt the Problem
Hassler logic to send them an email message instead.

@node Live Status Clients,  , IRC Nicknames, Users
@subsection Live Status Clients

The Buildbot also offers a PB-based status client interface which can
display real-time build status in a GUI panel on the developer's desktop.
This interface is normally anonymous, but it could be configured to let the
buildmaster know @emph{which} developer is using the status client. The
status client could then be used as a message-delivery service, providing an
alternative way to deliver low-latency high-interruption messages to the
developer (like ``hey, you broke the build'').

@node Build Properties,  , Users, Concepts
@section Build Properties
@cindex Properties

Each build has a set of ``Build Properties'', which can be used by its
BuildStep to modify their actions.  These properties, in the form of
key-value pairs, provide a general framework for dynamically altering
the behavior of a build based on its circumstances.

Properties come from a number of places:
@itemize
@item global configuration --
These properties apply to all builds.
@item schedulers --
A scheduler can specify properties available to all the builds it
starts.
@item changes --
A change can have properties attached to it. These are usually specified
through Force Build or sendchange.
@item buildslaves --
A buildslave can pass properties on to the builds it performs.
@item builds --
A build automatically sets a number of properties on itself.
@item steps --
Steps of a build can set properties that are available to subsequent
steps.  In particular, source steps set a number of properties.
@end itemize

Properties are very flexible, and can be used to implement all manner
of functionality.  Here are some examples:

Most Source steps record the revision that they checked out in
the @code{got_revision} property.  A later step could use this
property to specify the name of a fully-built tarball, dropped in an
easily-acessible directory for later testing.

Some projects want to perform nightly builds as well as in response
to committed changes.  Such a project would run two schedulers,
both pointing to the same set of builders, but could provide an
@code{is_nightly} property so that steps can distinguish the nightly
builds, perhaps to run more resource-intensive tests.

Some projects have different build processes on different systems.
Rather than create a build factory for each slave, the steps can use
buildslave properties to identify the unique aspects of each slave
and adapt the build process dynamically.

@node Configuration, Getting Source Code Changes, Concepts, Top
@chapter Configuration

@cindex Configuration

The buildbot's behavior is defined by the ``config file'', which
normally lives in the @file{master.cfg} file in the buildmaster's base
directory (but this can be changed with an option to the
@code{buildbot create-master} command). This file completely specifies
which Builders are to be run, which slaves they should use, how
Changes should be tracked, and where the status information is to be
sent. The buildmaster's @file{buildbot.tac} file names the base
directory; everything else comes from the config file.

A sample config file was installed for you when you created the
buildmaster, but you will need to edit it before your buildbot will do
anything useful.

This chapter gives an overview of the format of this file and the
various sections in it. You will need to read the later chapters to
understand how to fill in each section properly.

@menu
* Config File Format::
* Loading the Config File::
* Testing the Config File::
* Defining the Project::
* Change Sources and Schedulers::
* Merging BuildRequests::
* Prioritizing Builders::
* Setting the slaveport::
* Buildslave Specifiers::
* On-Demand ("Latent") Buildslaves::
* Defining Global Properties::
* Defining Builders::
* Defining Status Targets::
* Limiting Memory and Disk Usage::
* Debug options::
@end menu

@node Config File Format, Loading the Config File, Configuration, Configuration
@section Config File Format

The config file is, fundamentally, just a piece of Python code which
defines a dictionary named @code{BuildmasterConfig}, with a number of
keys that are treated specially. You don't need to know Python to do
basic configuration, though, you can just copy the syntax of the
sample file. If you @emph{are} comfortable writing Python code,
however, you can use all the power of a full programming language to
achieve more complicated configurations.

The @code{BuildmasterConfig} name is the only one which matters: all
other names defined during the execution of the file are discarded.
When parsing the config file, the Buildmaster generally compares the
old configuration with the new one and performs the minimum set of
actions necessary to bring the buildbot up to date: Builders which are
not changed are left untouched, and Builders which are modified get to
keep their old event history.

Basic Python syntax: comments start with a hash character (``#''),
tuples are defined with @code{(parenthesis, pairs)}, arrays are
defined with @code{[square, brackets]}, tuples and arrays are mostly
interchangeable. Dictionaries (data structures which map ``keys'' to
``values'') are defined with curly braces: @code{@{'key1': 'value1',
'key2': 'value2'@} }. Function calls (and object instantiation) can use
named parameters, like @code{w = html.Waterfall(http_port=8010)}.

The config file starts with a series of @code{import} statements,
which make various kinds of Steps and Status targets available for
later use. The main @code{BuildmasterConfig} dictionary is created,
then it is populated with a variety of keys. These keys are broken
roughly into the following sections, each of which is documented in
the rest of this chapter:

@itemize @bullet
@item
Project Definitions
@item
Change Sources / Schedulers
@item
Slaveport
@item
Buildslave Configuration
@item
Builders / Interlocks
@item
Status Targets
@item
Debug options
@end itemize

The config file can use a few names which are placed into its namespace:

@table @code
@item basedir
the base directory for the buildmaster. This string has not been
expanded, so it may start with a tilde. It needs to be expanded before
use. The config file is located in
@code{os.path.expanduser(os.path.join(basedir, 'master.cfg'))}

@end table


@node Loading the Config File, Testing the Config File, Config File Format, Configuration
@section Loading the Config File

The config file is only read at specific points in time. It is first
read when the buildmaster is launched. Once it is running, there are
various ways to ask it to reload the config file. If you are on the
system hosting the buildmaster, you can send a @code{SIGHUP} signal to
it: the @command{buildbot} tool has a shortcut for this:

@example
buildbot reconfig @var{BASEDIR}
@end example

This command will show you all of the lines from @file{twistd.log}
that relate to the reconfiguration. If there are any problems during
the config-file reload, they will be displayed in these lines.

The debug tool (@code{buildbot debugclient --master HOST:PORT}) has a
``Reload .cfg'' button which will also trigger a reload. In the
future, there will be other ways to accomplish this step (probably a
password-protected button on the web page, as well as a privileged IRC
command).

When reloading the config file, the buildmaster will endeavor to
change as little as possible about the running system. For example,
although old status targets may be shut down and new ones started up,
any status targets that were not changed since the last time the
config file was read will be left running and untouched. Likewise any
Builders which have not been changed will be left running. If a
Builder is modified (say, the build process is changed) while a Build
is currently running, that Build will keep running with the old
process until it completes. Any previously queued Builds (or Builds
which get queued after the reconfig) will use the new process.

@node Testing the Config File, Defining the Project, Loading the Config File, Configuration
@section Testing the Config File

To verify that the config file is well-formed and contains no deprecated or
invalid elements, use the ``checkconfig'' command, passing it either a master
directory or a config file.

@example
% buildbot checkconfig master.cfg
Config file is good!
# or
% buildbot checkconfig /tmp/masterdir
Config file is good!
@end example

If the config file has deprecated features (perhaps because you've
upgraded the buildmaster and need to update the config file to match),
they will be announced by checkconfig. In this case, the config file
will work, but you should really remove the deprecated items and use
the recommended replacements instead:

@example
% buildbot checkconfig master.cfg
/usr/lib/python2.4/site-packages/buildbot/master.py:559: DeprecationWarning: c['sources'] is
deprecated as of 0.7.6 and will be removed by 0.8.0 . Please use c['change_source'] instead.
  warnings.warn(m, DeprecationWarning)
Config file is good!
@end example

If the config file is simply broken, that will be caught too:

@example
% buildbot checkconfig master.cfg
Traceback (most recent call last):
  File "/usr/lib/python2.4/site-packages/buildbot/scripts/runner.py", line 834, in doCheckConfig
    ConfigLoader(configFile)
  File "/usr/lib/python2.4/site-packages/buildbot/scripts/checkconfig.py", line 31, in __init__
    self.loadConfig(configFile)
  File "/usr/lib/python2.4/site-packages/buildbot/master.py", line 480, in loadConfig
    exec f in localDict
  File "/home/warner/BuildBot/master/foolscap/master.cfg", line 90, in ?
    c[bogus] = "stuff"
NameError: name 'bogus' is not defined
@end example


@node Defining the Project, Change Sources and Schedulers, Testing the Config File, Configuration
@section Defining the Project

There are a couple of basic settings that you use to tell the buildbot
what project it is working on. This information is used by status
reporters to let users find out more about the codebase being
exercised by this particular Buildbot installation.

@example
c['projectName'] = "Buildbot"
c['projectURL'] = "http://buildbot.sourceforge.net/"
c['buildbotURL'] = "http://localhost:8010/"
@end example

@bcindex c['projectName']
@code{projectName} is a short string will be used to describe the
project that this buildbot is working on. For example, it is used as
the title of the waterfall HTML page.

@bcindex c['projectURL']
@code{projectURL} is a string that gives a URL for the project as a
whole. HTML status displays will show @code{projectName} as a link to
@code{projectURL}, to provide a link from buildbot HTML pages to your
project's home page.

@bcindex c['buildbotURL']
The @code{buildbotURL} string should point to the location where the
buildbot's internal web server (usually the @code{html.Waterfall}
page) is visible. This typically uses the port number set when you
create the @code{Waterfall} object: the buildbot needs your help to
figure out a suitable externally-visible host name.

When status notices are sent to users (either by email or over IRC),
@code{buildbotURL} will be used to create a URL to the specific build
or problem that they are being notified about. It will also be made
available to queriers (over IRC) who want to find out where to get
more information about this buildbot.

@bcindex c['logCompressionLimit']
The @code{logCompressionLimit} enables compression of build logs on
disk for logs that are bigger than the given size, or disables that
completely if given @code{False}. The default value is 4k, which should
be a reasonable default on most file systems. This setting has no impact
on status plugins, and merely affects the required disk space on the
master for build logs.

@bcindex c['logCompressionMethod']
The @code{logCompressionMethod} controls what type of compression is used for
build logs.  The default is 'bz2', the other valid option is 'gz'.  'bz2'
offers better compression at the expense of more CPU time.

@bcindex c['logMaxSize']
The @code{logMaxSize} parameter sets an upper limit (in bytes) to how large
logs from an individual build step can be.  The default value is None, meaning
no upper limit to the log size.  Any output exceeding @code{logMaxSize} will be
truncated, and a message to this effect will be added to the log's HEADER
channel.

@bcindex c['logMaxTailSize']
If @code{logMaxSize} is set, and the output from a step exceeds the maximum,
the @code{logMaxTailSize} parameter controls how much of the end of the build
log will be kept.  The effect of setting this parameter is that the log will
contain the first @code{logMaxSize} bytes and the last @code{logMaxTailSize}
bytes of output.  Don't set this value too high, as the the tail of the log is
kept in memory.

@node Change Sources and Schedulers, Merging BuildRequests, Defining the Project, Configuration
@section Change Sources and Schedulers

@bcindex c['sources']
@bcindex c['change_source']

The @code{c['change_source']} key is the ChangeSource
instance@footnote{To be precise, it is an object or a list of objects
which all implement the @code{buildbot.interfaces.IChangeSource}
Interface. It is unusual to have multiple ChangeSources, so this key
accepts either a single ChangeSource or a sequence of them.} that
defines how the buildmaster learns about source code changes. More
information about what goes here is available in @xref{Getting Source
Code Changes}.

@example
from buildbot.changes.pb import PBChangeSource
c['change_source'] = PBChangeSource()
@end example

(note: in buildbot-0.7.5 and earlier, this key was named
@code{c['sources']}, and required a list. @code{c['sources']} is
deprecated as of buildbot-0.7.6 and is scheduled to be removed in a
future release).

@bcindex c['changeHorizon']

The @code{c['changeHorizon']} key determines how many changes the master will
keep a record of. One place these changes are displayed is on the waterfall
page.  This parameter defaults to 0, which means keep all changes indefinitely.


@bcindex c['schedulers']
@code{c['schedulers']} is a list of Scheduler instances, each
of which causes builds to be started on a particular set of
Builders. The two basic Scheduler classes you are likely to start
with are @code{Scheduler} and @code{Periodic}, but you can write a
customized subclass to implement more complicated build scheduling.

Scheduler arguments
should always be specified by name (as keyword arguments), to allow
for future expansion:

@example
sched = Scheduler(name="quick", builderNames=['lin', 'win'])
@end example

All schedulers have several arguments in common:

@table @code
@item name

Each Scheduler must have a unique name. This is used in status
displays, and is also available in the build property @code{scheduler}.

@item builderNames

This is the set of builders which this scheduler should trigger, specified
as a list of names (strings).

@item properties
@cindex Properties

This is a dictionary specifying properties that will be transmitted
to all builds started by this scheduler.

@end table

Here is a brief catalog of the available Scheduler types. All these
Schedulers are classes in @code{buildbot.scheduler}, and the
docstrings there are the best source of documentation on the arguments
taken by each one.

@menu
* Scheduler Scheduler::
* AnyBranchScheduler::
* Dependent Scheduler::
* Periodic Scheduler::
* Nightly Scheduler::
* Try Schedulers::
* Triggerable Scheduler::
@end menu

@node Scheduler Scheduler, AnyBranchScheduler, Change Sources and Schedulers, Change Sources and Schedulers
@subsection Scheduler Scheduler
@slindex buildbot.scheduler.Scheduler

This is the original and still most popular Scheduler class. It follows
exactly one branch, and starts a configurable tree-stable-timer after
each change on that branch. When the timer expires, it starts a build
on some set of Builders. The Scheduler accepts a @code{fileIsImportant}
function which can be used to ignore some Changes if they do not
affect any ``important'' files.

The arguments to this scheduler are:

@table @code
@item name

@item builderNames

@item properties

@item branch
This Scheduler will pay attention to a single branch, ignoring Changes
that occur on other branches. Setting @code{branch} equal to the
special value of @code{None} means it should only pay attention to
the default branch. Note that @code{None} is a keyword, not a string,
so you want to use @code{None} and not @code{"None"}.

@item treeStableTimer
The Scheduler will wait for this many seconds before starting the
build. If new changes are made during this interval, the timer will be
restarted, so really the build will be started after a change and then
after this many seconds of inactivity.

If treeStableTimer is @code{None}, then a separate build is started
immediately for each Change.

@item fileIsImportant
A callable which takes one argument, a Change instance, and returns
@code{True} if the change is worth building, and @code{False} if
it is not.  Unimportant Changes are accumulated until the build is
triggered by an important change.  The default value of None means
that all Changes are important.

@item categories
A list of categories of changes that this scheduler will respond to.  If this
is specified, then any non-matching changes are ignored.

@end table

Example:

@example
from buildbot import scheduler
quick = scheduler.Scheduler(name="quick",
                    branch=None,
                    treeStableTimer=60,
                    builderNames=["quick-linux", "quick-netbsd"])
full = scheduler.Scheduler(name="full",
                    branch=None,
                    treeStableTimer=5*60,
                    builderNames=["full-linux", "full-netbsd", "full-OSX"])
c['schedulers'] = [quick, full]
@end example

In this example, the two ``quick'' builders are triggered 60 seconds
after the tree has been changed. The ``full'' builds do not run quite
so quickly (they wait 5 minutes), so hopefully if the quick builds
fail due to a missing file or really simple typo, the developer can
discover and fix the problem before the full builds are started. Both
Schedulers only pay attention to the default branch: any changes
on other branches are ignored by these Schedulers. Each Scheduler
triggers a different set of Builders, referenced by name.

@node AnyBranchScheduler, Dependent Scheduler, Scheduler Scheduler, Change Sources and Schedulers
@subsection AnyBranchScheduler
@slindex buildbot.scheduler.AnyBranchScheduler

This scheduler uses a tree-stable-timer like the default one, but
follows multiple branches at once. Each branch gets a separate timer.

The arguments to this scheduler are:

@table @code
@item name

@item builderNames

@item properties

@item branches
This Scheduler will pay attention to any number of branches, ignoring
Changes that occur on other branches. Branches are specified just as
for the @code{Scheduler} class.

@item treeStableTimer
The Scheduler will wait for this many seconds before starting the
build. If new changes are made during this interval, the timer will be
restarted, so really the build will be started after a change and then
after this many seconds of inactivity.

@item fileIsImportant
A callable which takes one argument, a Change instance, and returns
@code{True} if the change is worth building, and @code{False} if
it is not.  Unimportant Changes are accumulated until the build is
triggered by an important change.  The default value of None means
that all Changes are important.

@item categories
A list of categories of changes that this scheduler will respond to.  If this
is specified, then any non-matching changes are ignored.

@end table

@node Dependent Scheduler, Periodic Scheduler, AnyBranchScheduler, Change Sources and Schedulers
@subsection Dependent Scheduler
@cindex Dependent
@cindex Dependencies
@slindex buildbot.scheduler.Dependent

It is common to wind up with one kind of build which should only be
performed if the same source code was successfully handled by some
other kind of build first. An example might be a packaging step: you
might only want to produce .deb or RPM packages from a tree that was
known to compile successfully and pass all unit tests. You could put
the packaging step in the same Build as the compile and testing steps,
but there might be other reasons to not do this (in particular you
might have several Builders worth of compiles/tests, but only wish to
do the packaging once). Another example is if you want to skip the
``full'' builds after a failing ``quick'' build of the same source
code. Or, if one Build creates a product (like a compiled library)
that is used by some other Builder, you'd want to make sure the
consuming Build is run @emph{after} the producing one.

You can use ``Dependencies'' to express this relationship
to the Buildbot. There is a special kind of Scheduler named
@code{scheduler.Dependent} that will watch an ``upstream'' Scheduler
for builds to complete successfully (on all of its Builders). Each time
that happens, the same source code (i.e. the same @code{SourceStamp})
will be used to start a new set of builds, on a different set of
Builders. This ``downstream'' scheduler doesn't pay attention to
Changes at all. It only pays attention to the upstream scheduler.

If the build fails on any of the Builders in the upstream set,
the downstream builds will not fire.  Note that, for SourceStamps
generated by a ChangeSource, the @code{revision} is None, meaning HEAD.
If any changes are committed between the time the upstream scheduler
begins its build and the time the dependent scheduler begins its
build, then those changes will be included in the downstream build.
See the @pxref{Triggerable Scheduler} for a more flexible dependency
mechanism that can avoid this problem.

The keyword arguments to this scheduler are:

@table @code
@item name

@item builderNames

@item properties

@item upstream
The upstream scheduler to watch.  Note that this is an ``instance'',
not the name of the scheduler.
@end table

Example:

@example
from buildbot import scheduler
tests = scheduler.Scheduler("just-tests", None, 5*60,
                            ["full-linux", "full-netbsd", "full-OSX"])
package = scheduler.Dependent(name="build-package",
                              upstream=tests, # <- no quotes!
                              builderNames=["make-tarball", "make-deb", "make-rpm"])
c['schedulers'] = [tests, package]
@end example

@node Periodic Scheduler, Nightly Scheduler, Dependent Scheduler, Change Sources and Schedulers
@subsection Periodic Scheduler
@slindex buildbot.scheduler.Periodic

This simple scheduler just triggers a build every N seconds.

The arguments to this scheduler are:

@table @code
@item name

@item builderNames

@item properties

@item periodicBuildTimer
The time, in seconds, after which to start a build.
@end table

Example:

@example
from buildbot import scheduler
nightly = scheduler.Periodic(name="nightly",
                builderNames=["full-solaris"],
                periodicBuildTimer=24*60*60)
c['schedulers'] = [nightly]
@end example

The Scheduler in this example just runs the full solaris build once
per day. Note that this Scheduler only lets you control the time
between builds, not the absolute time-of-day of each Build, so this
could easily wind up a ``daily'' or ``every afternoon'' scheduler
depending upon when it was first activated.

@node Nightly Scheduler, Try Schedulers, Periodic Scheduler, Change Sources and Schedulers
@subsection Nightly Scheduler
@slindex buildbot.scheduler.Nightly

This is highly configurable periodic build scheduler, which triggers
a build at particular times of day, week, month, or year. The
configuration syntax is very similar to the well-known @code{crontab}
format, in which you provide values for minute, hour, day, and month
(some of which can be wildcards), and a build is triggered whenever
the current time matches the given constraints. This can run a build
every night, every morning, every weekend, alternate Thursdays,
on your boss's birthday, etc.

Pass some subset of @code{minute}, @code{hour}, @code{dayOfMonth},
@code{month}, and @code{dayOfWeek}; each may be a single number or
a list of valid values. The builds will be triggered whenever the
current time matches these values. Wildcards are represented by a
'*' string. All fields default to a wildcard except 'minute', so
with no fields this defaults to a build every hour, on the hour.
The full list of parameters is:

@table @code
@item name

@item builderNames

@item properties

@item branch
The branch to build, just as for @code{Scheduler}.

@item minute
The minute of the hour on which to start the build.  This defaults
to 0, meaning an hourly build.

@item hour
The hour of the day on which to start the build, in 24-hour notation.
This defaults to *, meaning every hour.

@item month
The month in which to start the build, with January = 1.  This defaults
to *, meaning every month.

@item dayOfWeek
The day of the week to start a build, with Monday = 0.  This defauls
to *, meaning every day of the week.

@item onlyIfChanged
If this is true, then builds will not be scheduled at the designated time
unless the source has changed since the previous build.
@end table

For example, the following master.cfg clause will cause a build to be
started every night at 3:00am:

@example
s = scheduler.Nightly(name='nightly',
        builderNames=['builder1', 'builder2'],
        hour=3,
        minute=0)
@end example

This scheduler will perform a build each monday morning at 6:23am and
again at 8:23am, but only if someone has committed code in the interim:

@example
s = scheduler.Nightly(name='BeforeWork',
         builderNames=['builder1'],
         dayOfWeek=0,
         hour=[6,8],
         minute=23,
         onlyIfChanged=True)
@end example

The following runs a build every two hours, using Python's @code{range}
function:

@example
s = Nightly(name='every2hours',
        builderNames=['builder1'],
        hour=range(0, 24, 2))
@end example

Finally, this example will run only on December 24th:

@example
s = Nightly(name='SleighPreflightCheck',
        builderNames=['flying_circuits', 'radar'],
        month=12,
        dayOfMonth=24,
        hour=12,
        minute=0)
@end example

@node Try Schedulers, Triggerable Scheduler, Nightly Scheduler, Change Sources and Schedulers
@subsection Try Schedulers
@slindex buildbot.scheduler.Try_Jobdir
@slindex buildbot.scheduler.Try_Userpass

This scheduler allows developers to use the @code{buildbot try}
command to trigger builds of code they have not yet committed. See
@ref{try} for complete details.

Two implementations are available: @code{Try_Jobdir} and
@code{Try_Userpass}.  The former monitors a job directory, specified
by the @code{jobdir} parameter, while the latter listens for PB
connections on a specific @code{port}, and authenticates against
@code{userport}.

@node Triggerable Scheduler,  , Try Schedulers, Change Sources and Schedulers
@subsection Triggerable Scheduler
@cindex Triggers
@slindex buildbot.scheduler.Triggerable

The @code{Triggerable} scheduler waits to be triggered by a Trigger
step (see @ref{Triggering Schedulers}) in another build. That step
can optionally wait for the scheduler's builds to complete. This
provides two advantages over Dependent schedulers. First, the same
scheduler can be triggered from multiple builds. Second, the ability
to wait for a Triggerable's builds to complete provides a form of
"subroutine call", where one or more builds can "call" a scheduler
to perform some work for them, perhaps on other buildslaves.

The parameters are just the basics:

@table @code
@item name
@item builderNames
@item properties
@end table

This class is only useful in conjunction with the @code{Trigger} step.
Here is a fully-worked example:

@example
from buildbot import scheduler
from buildbot.process import factory
from buildbot.steps import trigger

checkin = scheduler.Scheduler(name="checkin",
            branch=None,
            treeStableTimer=5*60,
            builderNames=["checkin"])
nightly = scheduler.Nightly(name='nightly',
            builderNames=['nightly'],
            hour=3,
            minute=0)

mktarball = scheduler.Triggerable(name="mktarball",
                builderNames=["mktarball"])
build = scheduler.Triggerable(name="build-all-platforms",
                builderNames=["build-all-platforms"])
test = scheduler.Triggerable(name="distributed-test",
                builderNames=["distributed-test"])
package = scheduler.Triggerable(name="package-all-platforms",
                builderNames=["package-all-platforms"])

c['schedulers'] = [mktarball, checkin, nightly, build, test, package]

# on checkin, make a tarball, build it, and test it
checkin_factory = factory.BuildFactory()
checkin_factory.addStep(trigger.Trigger(schedulerNames=['mktarball'],
                                       waitForFinish=True))
checkin_factory.addStep(trigger.Trigger(schedulerNames=['build-all-platforms'],
                                   waitForFinish=True))
checkin_factory.addStep(trigger.Trigger(schedulerNames=['distributed-test'],
                                  waitForFinish=True))

# and every night, make a tarball, build it, and package it
nightly_factory = factory.BuildFactory()
nightly_factory.addStep(trigger.Trigger(schedulerNames=['mktarball'],
                                       waitForFinish=True))
nightly_factory.addStep(trigger.Trigger(schedulerNames=['build-all-platforms'],
                                   waitForFinish=True))
nightly_factory.addStep(trigger.Trigger(schedulerNames=['package-all-platforms'],
                                     waitForFinish=True))
@end example

@node Merging BuildRequests, Prioritizing Builders, Change Sources and Schedulers, Configuration
@section Merging BuildRequests

@bcindex c['mergeRequests']

By default, buildbot merges BuildRequests that have compatible
SourceStamps.

This can be disabled for any particular Builder by passing
@code{mergeRequests=False} to the BuilderConfig definition,
@pxref{Defining Builders}. For example:

@example
c['builders'] = [
  BuilderConfig(name='test-i386', slavename='bot-i386', builddir='test-i386',
                factory=f, mergeRequests=False),
 ]
@end example

For more precise control, this behaviour can be customized with the
buildmaster's @code{c['mergeRequests']} configuration key. This key
specifies a function which is called with three arguments: a
@code{Builder} and two @code{BuildRequest} objects. It should return
true if the requests can be merged. For example:

@example
def mergeRequests(builder, req1, req2):
    """Don't merge buildrequest at all"""
    return False
c['mergeRequests'] = mergeRequests
@end example

In many cases, the details of the SourceStamps and BuildRequests are important.
In this example, only BuildRequests with the same "reason" are merged; thus
developers forcing builds for different reasons will see distinct builds.

@example
def mergeRequests(builder, req1, req2):
    if req1.source.canBeMergedWith(req2.source) and  req1.reason == req2.reason:
       return True
    return False
c['mergeRequests'] = mergeRequests
@end example

@node Prioritizing Builders, Setting the slaveport, Merging BuildRequests, Configuration
@section Prioritizing Builders

@bcindex c['prioritizeBuilders']

By default, buildbot will attempt to start builds on builders in order from the
builder with the oldest pending request to the newest. This behaviour can be
customized with the @code{c['prioritizeBuilders']} configuration key.
This key specifies a function which is called with two arguments: a
@code{BuildMaster} and a list of @code{Builder} objects. It
should return a list of @code{Builder} objects in the desired order.
It may also remove items from the list if builds should not be started
on those builders.

@example
def prioritizeBuilders(buildmaster, builders):
    """Prioritize builders.  'finalRelease' builds have the highest
    priority, so they should be built before running tests, or
    creating builds."""
    builderPriorities = @{
        "finalRelease": 0,
        "test": 1,
        "build": 2,
    @}
    builders.sort(key=lambda b: builderPriorities.get(b.name, 0))
    return builders

c['prioritizeBuilders'] = prioritizeBuilders
@end example


@node Setting the slaveport, Buildslave Specifiers, Prioritizing Builders, Configuration
@section Setting the slaveport

@bcindex c['slavePortnum']

The buildmaster will listen on a TCP port of your choosing for
connections from buildslaves. It can also use this port for
connections from remote Change Sources, status clients, and debug
tools. This port should be visible to the outside world, and you'll
need to tell your buildslave admins about your choice.

It does not matter which port you pick, as long it is externally
visible, however you should probably use something larger than 1024,
since most operating systems don't allow non-root processes to bind to
low-numbered ports. If your buildmaster is behind a firewall or a NAT
box of some sort, you may have to configure your firewall to permit
inbound connections to this port.

@example
c['slavePortnum'] = 10000
@end example

@code{c['slavePortnum']} is a @emph{strports} specification string,
defined in the @code{twisted.application.strports} module (try
@command{pydoc twisted.application.strports} to get documentation on
the format). This means that you can have the buildmaster listen on a
localhost-only port by doing:

@example
c['slavePortnum'] = "tcp:10000:interface=127.0.0.1"
@end example

This might be useful if you only run buildslaves on the same machine,
and they are all configured to contact the buildmaster at
@code{localhost:10000}.


@node Buildslave Specifiers, On-Demand ("Latent") Buildslaves, Setting the slaveport, Configuration
@section Buildslave Specifiers
@bcindex c['slaves']

The @code{c['slaves']} key is a list of known buildslaves. In the common case,
each buildslave is defined by an instance of the BuildSlave class.  It
represents a standard, manually started machine that will try to connect to
the buildbot master as a slave.  Contrast these with the "on-demand" latent
buildslaves, such as the Amazon Web Service Elastic Compute Cloud latent
buildslave discussed below.

The BuildSlave class is instantiated with two values: (slavename,
slavepassword). These are the same two values that need to be provided to the
buildslave administrator when they create the buildslave.

The slavenames must be unique, of course. The password exists to
prevent evildoers from interfering with the buildbot by inserting
their own (broken) buildslaves into the system and thus displacing the
real ones.

Buildslaves with an unrecognized slavename or a non-matching password
will be rejected when they attempt to connect, and a message
describing the problem will be put in the log file (see @ref{Logfiles}).

@example
from buildbot.buildslave import BuildSlave
c['slaves'] = [BuildSlave('bot-solaris', 'solarispasswd')
               BuildSlave('bot-bsd', 'bsdpasswd')
              ]
@end example

@cindex Properties
@code{BuildSlave} objects can also be created with an optional
@code{properties} argument, a dictionary specifying properties that
will be available to any builds performed on this slave.  For example:

@example
from buildbot.buildslave import BuildSlave
c['slaves'] = [BuildSlave('bot-solaris', 'solarispasswd',
                    properties=@{'os':'solaris'@}),
              ]
@end example

The @code{BuildSlave} constructor can also take an optional
@code{max_builds} parameter to limit the number of builds that it
will execute simultaneously:

@example
from buildbot.buildslave import BuildSlave
c['slaves'] = [BuildSlave("bot-linux", "linuxpassword", max_builds=2)]
@end example

Historical note: in buildbot-0.7.5 and earlier, the @code{c['bots']}
key was used instead, and it took a list of (name, password) tuples.
This key is accepted for backwards compatibility, but is deprecated as
of 0.7.6 and will go away in some future release.

@menu
* When Buildslaves Go Missing::
@end menu

@node When Buildslaves Go Missing, , , Buildslave Specifiers
@subsection When Buildslaves Go Missing

Sometimes, the buildslaves go away. One very common reason for this is
when the buildslave process is started once (manually) and left
running, but then later the machine reboots and the process is not
automatically restarted.

If you'd like to have the administrator of the buildslave (or other
people) be notified by email when the buildslave has been missing for
too long, just add the @code{notify_on_missing=} argument to the
@code{BuildSlave} definition:

@example
c['slaves'] = [BuildSlave('bot-solaris', 'solarispasswd',
                          notify_on_missing="bob@@example.com"),
              ]
@end example

By default, this will send email when the buildslave has been
disconnected for more than one hour. Only one email per
connection-loss event will be sent. To change the timeout, use
@code{missing_timeout=} and give it a number of seconds (the default
is 3600).

You can have the buildmaster send email to multiple recipients: just
provide a list of addresses instead of a single one:

@example
c['slaves'] = [BuildSlave('bot-solaris', 'solarispasswd',
                          notify_on_missing=["bob@@example.com",
                                             "alice@@example.org"],
                          missing_timeout=300, # notify after 5 minutes
                          ),
              ]
@end example

The email sent this way will use a MailNotifier (@pxref{MailNotifier})
status target, if one is configured. This provides a way for you to
control the ``from'' address of the email, as well as the relayhost
(aka ``smarthost'') to use as an SMTP server. If no MailNotifier is
configured on this buildmaster, the buildslave-missing emails will be
sent using a default configuration.

Note that if you want to have a MailNotifier for buildslave-missing
emails but not for regular build emails, just create one with
builders=[], as follows:

@example
from buildbot.status import mail
m = mail.MailNotifier(fromaddr="buildbot@@localhost", builders=[],
                      relayhost="smtp.example.org")
c['status'].append(m)
c['slaves'] = [BuildSlave('bot-solaris', 'solarispasswd',
                          notify_on_missing="bob@@example.com"),
              ]
@end example

@node On-Demand ("Latent") Buildslaves, Defining Global Properties, Buildslave Specifiers, Configuration
@section On-Demand ("Latent") Buildslaves

The standard buildbot model has slaves started manually.  The previous section
described how to configure the master for this approach.

Another approach is to let the buildbot master start slaves when builds are
ready, on-demand.  Thanks to services such as Amazon Web Services' Elastic
Compute Cloud ("AWS EC2"), this is relatively easy to set up, and can be
very useful for some situations.

The buildslaves that are started on-demand are called "latent" buildslaves.
As of this writing, buildbot ships with an abstract base class for building
latent buildslaves, and a concrete implementation for AWS EC2.

@menu
* Amazon Web Services Elastic Compute Cloud ("AWS EC2")::
* Dangers with Latent Buildslaves::
* Writing New Latent Buildslaves::
@end menu

@node Amazon Web Services Elastic Compute Cloud ("AWS EC2"), Dangers with Latent Buildslaves, , On-Demand ("Latent") Buildslaves
@subsection Amazon Web Services Elastic Compute Cloud ("AWS EC2")

@url{http://aws.amazon.com/ec2/,,AWS EC2} is a web service that allows you to
start virtual machines in an Amazon data center. Please see their website for
details, incuding costs. Using the AWS EC2 latent buildslaves involves getting
an EC2 account with AWS and setting up payment; customizing one or more EC2
machine images ("AMIs") on your desired operating system(s) and publishing
them (privately if needed); and configuring the buildbot master to know how to
start your customized images for "substantiating" your latent slaves.

@menu
* Get an AWS EC2 Account::
* Create an AMI::
* Configure the Master with an EC2LatentBuildSlave::
@end menu

@node Get an AWS EC2 Account, Create an AMI, , Amazon Web Services Elastic Compute Cloud ("AWS EC2")
@subsubsection Get an AWS EC2 Account

To start off, to use the AWS EC2 latent buildslave, you need to get an AWS
developer account and sign up for EC2. These instructions may help you get
started:

@itemize @bullet
@item
Go to http://aws.amazon.com/ and click to "Sign Up Now" for an AWS account.

@item
Once you are logged into your account, you need to sign up for EC2.
Instructions for how to do this have changed over time because Amazon changes
their website, so the best advice is to hunt for it. After signing up for EC2,
it may say it wants you to upload an x.509 cert. You will need this to create
images (see below) but it is not technically necessary for the buildbot master
configuration.

@item
You must enter a valid credit card before you will be able to use EC2. Do that
under 'Payment Method'.

@item
Make sure you're signed up for EC2 by going to 'Your Account'->'Account
Activity' and verifying EC2 is listed.
@end itemize

@node Create an AMI, Configure the Master with an EC2LatentBuildSlave, Get an AWS EC2 Account, Amazon Web Services Elastic Compute Cloud ("AWS EC2")
@subsubsection Create an AMI

Now you need to create an AMI and configure the master.  You may need to
run through this cycle a few times to get it working, but these instructions
should get you started.

Creating an AMI is out of the scope of this document.  The
@url{http://docs.amazonwebservices.com/AWSEC2/latest/GettingStartedGuide/,,EC2 Getting Started Guide}
is a good resource for this task.  Here are a few additional hints.

@itemize @bullet
@item
When an instance of the image starts, it needs to automatically start a
buildbot slave that connects to your master (to create a buildbot slave,
@pxref{Creating a buildslave}; to make a daemon,
@pxref{Launching the daemons}).

@item
You may want to make an instance of the buildbot slave, configure it as a
standard buildslave in the master (i.e., not as a latent slave), and test and
debug it that way before you turn it into an AMI and convert to a latent
slave in the master.
@end itemize

@node Configure the Master with an EC2LatentBuildSlave, , Create an AMI, Amazon Web Services Elastic Compute Cloud ("AWS EC2")
@subsubsection Configure the Master with an EC2LatentBuildSlave

Now let's assume you have an AMI that should work with the
EC2LatentBuildSlave.  It's now time to set up your buildbot master
configuration.

You will need some information from your AWS account: the "Access Key Id" and
the "Secret Access Key".  If you've built the AMI yourself, you probably
already are familiar with these values.  If you have not, and someone has
given you access to an AMI, these hints may help you find the necessary
values:

@itemize @bullet
@item
While logged into your AWS account, find the "Access Identifiers" link (either
on the left, or via "Your Account" -> "Access Identifiers".

@item
On the page, you'll see alphanumeric values for "Your Access Key Id:" and
"Your Secret Access Key:". Make a note of these. Later on, we'll call the
first one your "identifier" and the second one your "secret_identifier."
@end itemize

When creating an EC2LatentBuildSlave in the buildbot master configuration,
the first three arguments are required.  The name and password are the first
two arguments, and work the same as with normal buildslaves.  The next
argument specifies the type of the EC2 virtual machine (available options as
of this writing include "m1.small", "m1.large", 'm1.xlarge", "c1.medium",
and "c1.xlarge"; see the EC2 documentation for descriptions of these
machines).

Here is the simplest example of configuring an EC2 latent buildslave. It
specifies all necessary remaining values explicitly in the instantiation.

@example
from buildbot.ec2buildslave import EC2LatentBuildSlave
c['slaves'] = [EC2LatentBuildSlave('bot1', 'sekrit', 'm1.large',
                                   ami='ami-12345',
                                   identifier='publickey',
                                   secret_identifier='privatekey'
                                   )]
@end example

The "ami" argument specifies the AMI that the master should start.  The
"identifier" argument specifies the AWS "Access Key Id," and the
"secret_identifier" specifies the AWS "Secret Access Key." Both the AMI and
the account information can be specified in alternate ways.

Note that whoever has your identifier and secret_identifier values can request
AWS work charged to your account, so these values need to be carefully
protected. Another way to specify these access keys is to put them in a
separate file. You can then make the access privileges stricter for this
separate file, and potentially let more people read your main configuration
file.

By default, you can make an .ec2 directory in the home folder of the user
running the buildbot master. In that directory, create a file called aws_id.
The first line of that file should be your access key id; the second line
should be your secret access key id. Then you can instantiate the build slave
as follows.

@example
from buildbot.ec2buildslave import EC2LatentBuildSlave
c['slaves'] = [EC2LatentBuildSlave('bot1', 'sekrit', 'm1.large',
                                   ami='ami-12345')]
@end example

If you want to put the key information in another file, use the
"aws_id_file_path" initialization argument.

Previous examples used a particular AMI.  If the Buildbot master will be
deployed in a process-controlled environment, it may be convenient to
specify the AMI more flexibly.  Rather than specifying an individual AMI,
specify one or two AMI filters.

In all cases, the AMI that sorts last by its location (the S3 bucket and
manifest name) will be preferred.

One available filter is to specify the acceptable AMI owners, by AWS account
number (the 12 digit number, usually rendered in AWS with hyphens like
"1234-5678-9012", should be entered as in integer).

@example
from buildbot.ec2buildslave import EC2LatentBuildSlave
bot1 = EC2LatentBuildSlave('bot1', 'sekrit', 'm1.large',
                           valid_ami_owners=[11111111111,
                                             22222222222],
                           identifier='publickey',
                           secret_identifier='privatekey'
                           )
@end example

The other available filter is to provide a regular expression string that
will be matched against each AMI's location (the S3 bucket and manifest name).

@example
from buildbot.ec2buildslave import EC2LatentBuildSlave
bot1 = EC2LatentBuildSlave(
    'bot1', 'sekrit', 'm1.large',
    valid_ami_location_regex=r'buildbot\-.*/image.manifest.xml',
    identifier='publickey', secret_identifier='privatekey')
@end example

The regular expression can specify a group, which will be preferred for the
sorting.  Only the first group is used; subsequent groups are ignored.

@example
from buildbot.ec2buildslave import EC2LatentBuildSlave
bot1 = EC2LatentBuildSlave(
    'bot1', 'sekrit', 'm1.large',
    valid_ami_location_regex=r'buildbot\-.*\-(.*)/image.manifest.xml',
    identifier='publickey', secret_identifier='privatekey')
@end example

If the group can be cast to an integer, it will be.  This allows 10 to sort
after 1, for instance.

@example
from buildbot.ec2buildslave import EC2LatentBuildSlave
bot1 = EC2LatentBuildSlave(
    'bot1', 'sekrit', 'm1.large',
    valid_ami_location_regex=r'buildbot\-.*\-(\d+)/image.manifest.xml',
    identifier='publickey', secret_identifier='privatekey')
@end example

In addition to using the password as a handshake between the master and the
slave, you may want to use a firewall to assert that only machines from a
specific IP can connect as slaves.  This is possible with AWS EC2 by using
the Elastic IP feature.  To configure, generate a Elastic IP in AWS, and then
specify it in your configuration using the "elastic_ip" argument.

@example
from buildbot.ec2buildslave import EC2LatentBuildSlave
c['slaves'] = [EC2LatentBuildSlave('bot1', 'sekrit', 'm1.large',
                                   'ami-12345',
                                   identifier='publickey',
                                   secret_identifier='privatekey',
                                   elastic_ip='208.77.188.166'
                                   )]
@end example

The EC2LatentBuildSlave supports all other configuration from the standard
BuildSlave.  The "missing_timeout" and "notify_on_missing" specify how long
to wait for an EC2 instance to attach before considering the attempt to have
failed, and email addresses to alert, respectively.  "missing_timeout"
defaults to 20 minutes.

The "build_wait_timeout" allows you to specify how long an EC2LatentBuildSlave
should wait after a build for another build before it shuts down the EC2
instance.  It defaults to 10 minutes.

"keypair_name" and "security_name" allow you to specify different names for
these AWS EC2 values.  They both default to "latent_buildbot_slave".

@node Dangers with Latent Buildslaves, Writing New Latent Buildslaves, Amazon Web Services Elastic Compute Cloud ("AWS EC2"), On-Demand ("Latent") Buildslaves
@subsection Dangers with Latent Buildslaves

Any latent build slave that interacts with a for-fee service, such as the
EC2LatentBuildSlave, brings significant risks. As already identified, the
configuraton will need access to account information that, if obtained by a
criminal, can be used to charge services to your account. Also, bugs in the
buildbot software may lead to unnecessary charges. In particular, if the
master neglects to shut down an instance for some reason, a virtual machine
may be running unnecessarily, charging against your account. Manual and/or
automatic (e.g. nagios with a plugin using a library like boto)
double-checking may be appropriate.

A comparitively trivial note is that currently if two instances try to attach
to the same latent buildslave, it is likely that the system will become
confused.  This should not occur, unless, for instance, you configure a normal
build slave to connect with the authentication of a latent buildbot.  If the
situation occurs, stop all attached instances and restart the master.

@node Writing New Latent Buildslaves, , Dangers with Latent Buildslaves, On-Demand ("Latent") Buildslaves
@subsection Writing New Latent Buildslaves

Writing a new latent buildslave should only require subclassing
@code{buildbot.buildslave.AbstractLatentBuildSlave} and implementing
start_instance and stop_instance.

@example
def start_instance(self):
    # responsible for starting instance that will try to connect with this
    # master. Should return deferred. Problems should use an errback. The
    # callback value can be None, or can be an iterable of short strings to
    # include in the "substantiate success" status message, such as
    # identifying the instance that started.
    raise NotImplementedError

def stop_instance(self, fast=False):
    # responsible for shutting down instance. Return a deferred. If `fast`,
    # we're trying to shut the master down, so callback as soon as is safe.
    # Callback value is ignored.
    raise NotImplementedError
@end example

See @code{buildbot.ec2buildslave.EC2LatentBuildSlave} for an example, or see the
test example @code{buildbot.test_slaves.FakeLatentBuildSlave}.

@node Defining Global Properties, Defining Builders, On-Demand ("Latent") Buildslaves, Configuration
@section Defining Global Properties
@bcindex c['properties']
@cindex Properties

The @code{'properties'} configuration key defines a dictionary
of properties that will be available to all builds started by the
buildmaster:

@example
c['properties'] = @{
    'Widget-version' : '1.2',
    'release-stage' : 'alpha'
@}
@end example

@node Defining Builders
@section Defining Builders

@bcindex c['builders']

The @code{c['builders']} key is a list of objects giving configuration for the
Builders.  For more information, @xref{Builder}.  The class definition for the
builder configuration is in @code{buildbot.config}.  In the configuration file,
its use looks like:

@example
from buildbot.config import BuilderConfig
c['builders'] = [
    BuilderConfig(name='quick', slavenames=['bot1', 'bot2'], factory=f_quick),
    BuilderConfig(name='thorough', slavename='bot1', factory=f_thorough),
]
@end example

The constructor takes the following keyword arguments:

@table @code
@item name
This specifies the Builder's name, which is used in status
reports.

@item slavename
@item slavenames
These arguments specify the buildslave or buildslaves that will be used by this
Builder.  All slaves names must appear in the @code{c['slaves']} list. Each
buildslave can accomodate multiple Builders.  The @code{slavenames} parameter
can be a list of names, while @code{slavename} can specify only one slave.

@item factory
This is a @code{buildbot.process.factory.BuildFactory} instance which
controls how the build is performed. Full details appear in their own
section, @xref{Build Process}. Parameters like the location of the CVS
repository and the compile-time options used for the build are
generally provided as arguments to the factory's constructor.

@end table

Other optional keys may be set on each Builder:

@table @code

@item builddir
Specifies the name of a subdirectory (under the base directory) in which
everything related to this builder will be placed on the buildmaster.
This holds build status information. If not set, defaults to @code{name}
with some characters escaped. Each builder must have a unique build
directory.

@item slavebuilddir
Specifies the name of a subdirectory (under the base directory) in which
everything related to this builder will be placed on the buildslave.
This is where checkouts, compiles, and tests are run. If not set,
defaults to @code{builddir}. If a slave is connected to multiple builders
that share the same @code{slavebuilddir}, make sure the slave is set to
run one build at a time or ensure this is fine to run multiple builds from
the same directory simultaneously.

@item category
If provided, this is a string that identifies a category for the
builder to be a part of. Status clients can limit themselves to a
subset of the available categories. A common use for this is to add
new builders to your setup (for a new module, or for a new buildslave)
that do not work correctly yet and allow you to integrate them with
the active builders. You can put these new builders in a test
category, make your main status clients ignore them, and have only
private status clients pick them up. As soon as they work, you can
move them over to the active category.

@item nextSlave
If provided, this is a function that controls which slave will be assigned
future jobs. The function is passed two arguments, the @code{Builder}
object which is assigning a new job, and a list of @code{BuildSlave}
objects. The function should return one of the @code{BuildSlave}
objects, or @code{None} if none of the available slaves should be
used.

@item nextBuild
If provided, this is a function that controls which build request will be
handled next. The function is passed two arguments, the @code{Builder}
object which is assigning a new job, and a list of @code{BuildRequest}
objects of pending builds. The function should return one of the
@code{BuildRequest} objects, or @code{None} if none of the pending
builds should be started.

@item locks
This argument specifies a list of locks that apply to this builder; @xref{Interlocks}.

@item env
A Builder may be given a dictionary of environment variables in this parameter.
The variables are used in @pxref{ShellCommand} steps in builds created by this
builder. The environment variables will override anything in the buildslave's
environment. Variables passed directly to a @code{ShellCommand} will override
variables of the same name passed to the Builder.

For example, if you a pool of identical slaves it is often easier to manage
variables like PATH from Buildbot rather than manually editing it inside of
the slaves' environment.

@example
f = factory.BuildFactory
f.addStep(ShellCommand(
              command=['bash', './configure']))
f.addStep(Compile())

c['builders'] = [
  BuilderConfig(name='test', factory=f,
        slavenames=['slave1', 'slave2', 'slave3', 'slave4'],
        env=@{'PATH': '/opt/local/bin:/opt/app/bin:/usr/local/bin:/usr/bin'@}),
]
@end example

@item mergeRequests
This boolean defaults to True, which means that the Builder might
attempt to merge @code{BuildRequest}s into a single build. If False,
the Builder will never attempt to merge requests.

Merging requests helps to reduce the total number of builds, but loses
information about which exact change might have caused a build
problem. Requests can only be merged for compatible SourceStamps, for
example two Changes that occur on the same branch, or two requests to
build 'HEAD' (i.e. the latest checkin) on the same branch.

The buildmaster's @code{c['mergeRequests']} hook function is evaluated
only if the Builder's @code{mergeRequests} key is True, so merging
only takes place if both allow it. @pxref{Merging BuildRequests}.

@end table


@node Defining Status Targets
@section Defining Status Targets

The Buildmaster has a variety of ways to present build status to
various users. Each such delivery method is a ``Status Target'' object
in the configuration's @code{status} list. To add status targets, you
just append more objects to this list:

@bcindex c['status']

@example
c['status'] = []

from buildbot.status import html
c['status'].append(html.Waterfall(http_port=8010))

from buildbot.status import mail
m = mail.MailNotifier(fromaddr="buildbot@@localhost",
                      extraRecipients=["builds@@lists.example.com"],
                      sendToInterestedUsers=False)
c['status'].append(m)

from buildbot.status import words
c['status'].append(words.IRC(host="irc.example.com", nick="bb",
                             channels=["#example"]))
@end example

Status delivery has its own chapter, @xref{Status Delivery}, in which
all the built-in status targets are documented.

@node Limiting Memory and Disk Usage
@section Limiting Memory and Disk Usage

Buildbot stores historical information on disk in the form of "Pickle" files
and compressed logfiles.  In a large installation, these can quickly consume
disk space, yet in many cases developers never consult this historical
information.  Four configuration parameters control the "pruning" of various
data, shown here with their default values:

@bcindex c['buildHorizon']
@bcindex c['eventHorizon']
@bcindex c['logHorizon']
@bcindex c['buildCacheSize']
@example
c['buildHorizon'] = 100
c['eventHorizon'] = 50
c['logHorizon'] = 40

c['buildCacheSize'] = 15

c['builders'] = [
  @{'name': 'test1', 'builddir': 'test1', 'factory': f, 'buildHorizon': 150@}
]
@end example

The @code{buildHorizon} specifies the minimum number of builds for each builder
which should be kept on disk.  The @code{eventHorizon} specifies the minumum
number of events to keep -- events mostly describe connections and
disconnections of slaves, and are seldom helpful to developers.  The
@code{logHorizon} gives the minimum number of builds for which logs should be
maintained; this parameter must be less than @code{buildHorizon}. Builds older
than @code{logHorizon} but not older than @code{buildHorizon} will maintain
their overall status and the status of each step, but the logfiles will be
deleted.

Finally, the @code{buildCacheSize} gives the number of builds for each builder
which are cached in memory.  This number should be larger than the number of
builds required for commonly-used status displays (the waterfall or grid
views), so that those displays do not miss the cache on a refresh.

@node Debug options
@section Debug options


@bcindex c['debugPassword']
If you set @code{c['debugPassword']}, then you can connect to the
buildmaster with the diagnostic tool launched by @code{buildbot
debugclient MASTER:PORT}. From this tool, you can reload the config
file, manually force builds, and inject changes, which may be useful
for testing your buildmaster without actually commiting changes to
your repository (or before you have the Change Sources set up). The
debug tool uses the same port number as the slaves do:
@code{c['slavePortnum']}, and is authenticated with this password.

@example
c['debugPassword'] = "debugpassword"
@end example

@bcindex c['manhole']
If you set @code{c['manhole']} to an instance of one of the classes in
@code{buildbot.manhole}, you can telnet or ssh into the buildmaster
and get an interactive Python shell, which may be useful for debugging
buildbot internals. It is probably only useful for buildbot
developers. It exposes full access to the buildmaster's account
(including the ability to modify and delete files), so it should not
be enabled with a weak or easily guessable password.

There are three separate @code{Manhole} classes. Two of them use SSH,
one uses unencrypted telnet. Two of them use a username+password
combination to grant access, one of them uses an SSH-style
@file{authorized_keys} file which contains a list of ssh public keys.

@table @code
@item manhole.AuthorizedKeysManhole
You construct this with the name of a file that contains one SSH
public key per line, just like @file{~/.ssh/authorized_keys}. If you
provide a non-absolute filename, it will be interpreted relative to
the buildmaster's base directory.

@item manhole.PasswordManhole
This one accepts SSH connections but asks for a username and password
when authenticating. It accepts only one such pair.


@item manhole.TelnetManhole
This accepts regular unencrypted telnet connections, and asks for a
username/password pair before providing access. Because this
username/password is transmitted in the clear, and because Manhole
access to the buildmaster is equivalent to granting full shell
privileges to both the buildmaster and all the buildslaves (and to all
accounts which then run code produced by the buildslaves), it is
highly recommended that you use one of the SSH manholes instead.

@end table

@example
# some examples:
from buildbot import manhole
c['manhole'] = manhole.AuthorizedKeysManhole(1234, "authorized_keys")
c['manhole'] = manhole.PasswordManhole(1234, "alice", "mysecretpassword")
c['manhole'] = manhole.TelnetManhole(1234, "bob", "snoop_my_password_please")
@end example

The @code{Manhole} instance can be configured to listen on a specific
port. You may wish to have this listening port bind to the loopback
interface (sometimes known as ``lo0'', ``localhost'', or 127.0.0.1) to
restrict access to clients which are running on the same host.

@example
from buildbot.manhole import PasswordManhole
c['manhole'] = PasswordManhole("tcp:9999:interface=127.0.0.1","admin","passwd")
@end example

To have the @code{Manhole} listen on all interfaces, use
@code{"tcp:9999"} or simply 9999. This port specification uses
@code{twisted.application.strports}, so you can make it listen on SSL
or even UNIX-domain sockets if you want.

Note that using any Manhole requires that the TwistedConch package be
installed, and that you be using Twisted version 2.0 or later.

The buildmaster's SSH server will use a different host key than the
normal sshd running on a typical unix host. This will cause the ssh
client to complain about a ``host key mismatch'', because it does not
realize there are two separate servers running on the same host. To
avoid this, use a clause like the following in your @file{.ssh/config}
file:

@example
Host remotehost-buildbot
 HostName remotehost
 HostKeyAlias remotehost-buildbot
 Port 9999
 # use 'user' if you use PasswordManhole and your name is not 'admin'.
 # if you use AuthorizedKeysManhole, this probably doesn't matter.
 User admin
@end example


@node Getting Source Code Changes, Build Process, Configuration, Top
@chapter Getting Source Code Changes

The most common way to use the Buildbot is centered around the idea of
@code{Source Trees}: a directory tree filled with source code of some form
which can be compiled and/or tested. Some projects use languages that don't
involve any compilation step: nevertheless there may be a @code{build} phase
where files are copied or rearranged into a form that is suitable for
installation. Some projects do not have unit tests, and the Buildbot is
merely helping to make sure that the sources can compile correctly. But in
all of these cases, the thing-being-tested is a single source tree.

A Version Control System mantains a source tree, and tells the
buildmaster when it changes. The first step of each Build is typically
to acquire a copy of some version of this tree.

This chapter describes how the Buildbot learns about what Changes have
occurred. For more information on VC systems and Changes, see
@ref{Version Control Systems}.


@menu
* Change Sources::
* Choosing ChangeSources::
* CVSToys - PBService::
* Mail-parsing ChangeSources::
* PBChangeSource::
* P4Source::
* BonsaiPoller::
* SVNPoller::
* MercurialHook::
* Bzr Hook::
* Bzr Poller::
@end menu



@node Change Sources, Choosing ChangeSources, Getting Source Code Changes, Getting Source Code Changes
@section Change Sources

@c TODO: rework this, the one-buildmaster-one-tree thing isn't quite
@c so narrow-minded anymore

Each Buildmaster watches a single source tree. Changes can be provided
by a variety of ChangeSource types, however any given project will
typically have only a single ChangeSource active. This section
provides a description of all available ChangeSource types and
explains how to set up each of them.

There are a variety of ChangeSources available, some of which are
meant to be used in conjunction with other tools to deliver Change
events from the VC repository to the buildmaster.

@itemize @bullet

@item CVSToys
This ChangeSource opens a TCP connection from the buildmaster to a
waiting FreshCVS daemon that lives on the repository machine, and
subscribes to hear about Changes.

@item MaildirSource
This one watches a local maildir-format inbox for email sent out by
the repository when a change is made. When a message arrives, it is
parsed to create the Change object. A variety of parsing functions are
available to accomodate different email-sending tools.

@item PBChangeSource
This ChangeSource listens on a local TCP socket for inbound
connections from a separate tool. Usually, this tool would be run on
the VC repository machine in a commit hook. It is expected to connect
to the TCP socket and send a Change message over the network
connection. The @command{buildbot sendchange} command is one example
of a tool that knows how to send these messages, so you can write a
commit script for your VC system that calls it to deliver the Change.
There are other tools in the contrib/ directory that use the same
protocol.

@end itemize

As a quick guide, here is a list of VC systems and the ChangeSources
that might be useful with them. All of these ChangeSources are in the
@code{buildbot.changes} module.

@table @code
@item CVS

@itemize @bullet
@item freshcvs.FreshCVSSource (connected via TCP to the freshcvs daemon)
@item mail.FCMaildirSource (watching for email sent by a freshcvs daemon)
@item mail.BonsaiMaildirSource (watching for email sent by Bonsai)
@item mail.SyncmailMaildirSource (watching for email sent by syncmail)
@item pb.PBChangeSource (listening for connections from @code{buildbot
sendchange} run in a loginfo script)
@item pb.PBChangeSource (listening for connections from a long-running
@code{contrib/viewcvspoll.py} polling process which examines the ViewCVS
database directly
@end itemize

@item SVN
@itemize @bullet
@item pb.PBChangeSource (listening for connections from
@code{contrib/svn_buildbot.py} run in a postcommit script)
@item pb.PBChangeSource (listening for connections from a long-running
@code{contrib/svn_watcher.py} or @code{contrib/svnpoller.py} polling
process
@item mail.SVNCommitEmailMaildirSource (watching for email sent by commit-email.pl)
@item svnpoller.SVNPoller (polling the SVN repository)
@end itemize

@item Darcs
@itemize @bullet
@item pb.PBChangeSource (listening for connections from
@code{contrib/darcs_buildbot.py} in a commit script
@end itemize

@item Mercurial
@itemize @bullet
@item pb.PBChangeSource (listening for connections from
@code{contrib/hg_buildbot.py} run in an 'incoming' hook)
@item pb.PBChangeSource (listening for connections from
@code{buildbot/changes/hgbuildbot.py} run as an in-process 'changegroup'
hook)
@end itemize

@item Arch/Bazaar
@itemize @bullet
@item pb.PBChangeSource (listening for connections from
@code{contrib/arch_buildbot.py} run in a commit hook)
@end itemize

@item Bzr (the newer Bazaar)
@itemize @bullet
@item pb.PBChangeSource (listening for connections from
@code{contrib/bzr_buildbot.py} run in a post-change-branch-tip or commit hook)
@item @code{contrib/bzr_buildbot.py}'s BzrPoller (polling the Bzr repository)
@end itemize

@item Git
@itemize @bullet
@item pb.PBChangeSource (listening for connections from
@code{contrib/git_buildbot.py} run in the post-receive hook)
@end itemize

@end table

All VC systems can be driven by a PBChangeSource and the
@code{buildbot sendchange} tool run from some form of commit script.
If you write an email parsing function, they can also all be driven by
a suitable @code{MaildirSource}.


@node Choosing ChangeSources, CVSToys - PBService, Change Sources, Getting Source Code Changes
@section Choosing ChangeSources

The @code{master.cfg} configuration file has a dictionary key named
@code{BuildmasterConfig['change_source']}, which holds the active
@code{IChangeSource} object. The config file will typically create an
object from one of the classes described below and stuff it into this
key.

Each buildmaster typically has just a single ChangeSource, since it is
only watching a single source tree. But if, for some reason, you need
multiple sources, just set @code{c['change_source']} to a list of
ChangeSources.. it will accept that too.

@example
s = FreshCVSSourceNewcred(host="host", port=4519,
                          user="alice", passwd="secret",
                          prefix="Twisted")
BuildmasterConfig['change_source'] = [s]
@end example

Each source tree has a nominal @code{top}. Each Change has a list of
filenames, which are all relative to this top location. The
ChangeSource is responsible for doing whatever is necessary to
accomplish this. Most sources have a @code{prefix} argument: a partial
pathname which is stripped from the front of all filenames provided to
that @code{ChangeSource}. Files which are outside this sub-tree are
ignored by the changesource: it does not generate Changes for those
files.


@node CVSToys - PBService, Mail-parsing ChangeSources, Choosing ChangeSources, Getting Source Code Changes
@section CVSToys - PBService

@csindex buildbot.changes.freshcvs.FreshCVSSource

The @uref{http://purl.net/net/CVSToys, CVSToys} package provides a
server which runs on the machine that hosts the CVS repository it
watches. It has a variety of ways to distribute commit notifications,
and offers a flexible regexp-based way to filter out uninteresting
changes. One of the notification options is named @code{PBService} and
works by listening on a TCP port for clients. These clients subscribe
to hear about commit notifications.

The buildmaster has a CVSToys-compatible @code{PBService} client built
in. There are two versions of it, one for old versions of CVSToys
(1.0.9 and earlier) which used the @code{oldcred} authentication
framework, and one for newer versions (1.0.10 and later) which use
@code{newcred}. Both are classes in the
@code{buildbot.changes.freshcvs} package.

@code{FreshCVSSourceNewcred} objects are created with the following
parameters:

@table @samp

@item @code{host} and @code{port}
these specify where the CVSToys server can be reached

@item @code{user} and @code{passwd}
these specify the login information for the CVSToys server
(@code{freshcvs}). These must match the server's values, which are
defined in the @code{freshCfg} configuration file (which lives in the
CVSROOT directory of the repository).

@item @code{prefix}
this is the prefix to be found and stripped from filenames delivered
by the CVSToys server. Most projects live in sub-directories of the
main repository, as siblings of the CVSROOT sub-directory, so
typically this prefix is set to that top sub-directory name.

@end table

@heading Example

To set up the freshCVS server, add a statement like the following to
your @file{freshCfg} file:

@example
pb = ConfigurationSet([
    (None, None, None, PBService(userpass=('foo', 'bar'), port=4519)),
    ])
@end example

This will announce all changes to a client which connects to port 4519
using a username of 'foo' and a password of 'bar'.

Then add a clause like this to your buildmaster's @file{master.cfg}:

@example
BuildmasterConfig['change_source'] = FreshCVSSource("cvs.example.com", 4519,
                                                    "foo", "bar",
                                                    prefix="glib/")
@end example

where "cvs.example.com" is the host that is running the FreshCVS daemon, and
"glib" is the top-level directory (relative to the repository's root) where
all your source code lives. Most projects keep one or more projects in the
same repository (along with CVSROOT/ to hold admin files like loginfo and
freshCfg); the prefix= argument tells the buildmaster to ignore everything
outside that directory, and to strip that common prefix from all pathnames
it handles.


@node Mail-parsing ChangeSources, PBChangeSource, CVSToys - PBService, Getting Source Code Changes
@section Mail-parsing ChangeSources

Many projects publish information about changes to their source tree
by sending an email message out to a mailing list, frequently named
PROJECT-commits or PROJECT-changes. Each message usually contains a
description of the change (who made the change, which files were
affected) and sometimes a copy of the diff. Humans can subscribe to
this list to stay informed about what's happening to the source tree.

The Buildbot can also be subscribed to a -commits mailing list, and
can trigger builds in response to Changes that it hears about. The
buildmaster admin needs to arrange for these email messages to arrive
in a place where the buildmaster can find them, and configure the
buildmaster to parse the messages correctly. Once that is in place,
the email parser will create Change objects and deliver them to the
Schedulers (see @pxref{Change Sources and Schedulers}) just
like any other ChangeSource.

There are two components to setting up an email-based ChangeSource.
The first is to route the email messages to the buildmaster, which is
done by dropping them into a ``maildir''. The second is to actually
parse the messages, which is highly dependent upon the tool that was
used to create them. Each VC system has a collection of favorite
change-emailing tools, and each has a slightly different format, so
each has a different parsing function. There is a separate
ChangeSource variant for each parsing function.

Once you've chosen a maildir location and a parsing function, create
the change source and put it in @code{c['change_source']}:

@example
from buildbot.changes.mail import SyncmailMaildirSource
c['change_source'] = SyncmailMaildirSource("~/maildir-buildbot",
                                           prefix="/trunk/")
@end example

@menu
* Subscribing the Buildmaster::
* Using Maildirs::
* Parsing Email Change Messages::
@end menu

@node Subscribing the Buildmaster, Using Maildirs, Mail-parsing ChangeSources, Mail-parsing ChangeSources
@subsection Subscribing the Buildmaster

The recommended way to install the buildbot is to create a dedicated
account for the buildmaster. If you do this, the account will probably
have a distinct email address (perhaps
@email{buildmaster@@example.org}). Then just arrange for this
account's email to be delivered to a suitable maildir (described in
the next section).

If the buildbot does not have its own account, ``extension addresses''
can be used to distinguish between email intended for the buildmaster
and email intended for the rest of the account. In most modern MTAs,
the e.g. @code{foo@@example.org} account has control over every email
address at example.org which begins with "foo", such that email
addressed to @email{account-foo@@example.org} can be delivered to a
different destination than @email{account-bar@@example.org}. qmail
does this by using separate .qmail files for the two destinations
(@file{.qmail-foo} and @file{.qmail-bar}, with @file{.qmail}
controlling the base address and @file{.qmail-default} controlling all
other extensions). Other MTAs have similar mechanisms.

Thus you can assign an extension address like
@email{foo-buildmaster@@example.org} to the buildmaster, and retain
@email{foo@@example.org} for your own use.


@node Using Maildirs, Parsing Email Change Messages, Subscribing the Buildmaster, Mail-parsing ChangeSources
@subsection Using Maildirs

A ``maildir'' is a simple directory structure originally developed for
qmail that allows safe atomic update without locking. Create a base
directory with three subdirectories: ``new'', ``tmp'', and ``cur''.
When messages arrive, they are put into a uniquely-named file (using
pids, timestamps, and random numbers) in ``tmp''. When the file is
complete, it is atomically renamed into ``new''. Eventually the
buildmaster notices the file in ``new'', reads and parses the
contents, then moves it into ``cur''. A cronjob can be used to delete
files in ``cur'' at leisure.

Maildirs are frequently created with the @command{maildirmake} tool,
but a simple @command{mkdir -p ~/MAILDIR/@{cur,new,tmp@}} is pretty much
equivalent.

Many modern MTAs can deliver directly to maildirs. The usual .forward
or .procmailrc syntax is to name the base directory with a trailing
slash, so something like @code{~/MAILDIR/} . qmail and postfix are
maildir-capable MTAs, and procmail is a maildir-capable MDA (Mail
Delivery Agent).

For MTAs which cannot put files into maildirs directly, the
``safecat'' tool can be executed from a .forward file to accomplish
the same thing.

The Buildmaster uses the linux DNotify facility to receive immediate
notification when the maildir's ``new'' directory has changed. When
this facility is not available, it polls the directory for new
messages, every 10 seconds by default.

@node Parsing Email Change Messages,  , Using Maildirs, Mail-parsing ChangeSources
@subsection Parsing Email Change Messages

The second component to setting up an email-based ChangeSource is to
parse the actual notices. This is highly dependent upon the VC system
and commit script in use.

A couple of common tools used to create these change emails are:

@table @samp

@item CVS
@table @samp
@item CVSToys MailNotifier
@ref{FCMaildirSource}
@item Bonsai notification
@ref{BonsaiMaildirSource}
@item syncmail
@ref{SyncmailMaildirSource}
@end table

@item SVN
@table @samp
@item svnmailer
http://opensource.perlig.de/en/svnmailer/
@item commit-email.pl
@ref{SVNCommitEmailMaildirSource}
@end table

@item Bzr
@table @samp
@item Launchpad
@ref{BzrLaunchpadEmailMaildirSource}
@end table

@item Mercurial
@table @samp
@item NotifyExtension
http://www.selenic.com/mercurial/wiki/index.cgi/NotifyExtension
@end table

@item Git
@table @samp
@item post-receive-email
http://git.kernel.org/?p=git/git.git;a=blob;f=contrib/hooks/post-receive-email;hb=HEAD
@end table

@end table


The following sections describe the parsers available for each of
these tools.

Most of these parsers accept a @code{prefix=} argument, which is used
to limit the set of files that the buildmaster pays attention to. This
is most useful for systems like CVS and SVN which put multiple
projects in a single repository (or use repository names to indicate
branches). Each filename that appears in the email is tested against
the prefix: if the filename does not start with the prefix, the file
is ignored. If the filename @emph{does} start with the prefix, that
prefix is stripped from the filename before any further processing is
done. Thus the prefix usually ends with a slash.

@menu
* FCMaildirSource::
* SyncmailMaildirSource::
* BonsaiMaildirSource::
* SVNCommitEmailMaildirSource::
* BzrLaunchpadEmailMaildirSource::
@end menu

@node FCMaildirSource, SyncmailMaildirSource, Parsing Email Change Messages, Parsing Email Change Messages
@subsubsection FCMaildirSource


@csindex buildbot.changes.mail.FCMaildirSource

http://twistedmatrix.com/users/acapnotic/wares/code/CVSToys/

This parser works with the CVSToys @code{MailNotification} action,
which will send email to a list of recipients for each commit. This
tends to work better than using @code{/bin/mail} from within the
CVSROOT/loginfo file directly, as CVSToys will batch together all
files changed during the same CVS invocation, and can provide more
information (like creating a ViewCVS URL for each file changed).

The Buildbot's @code{FCMaildirSource} knows for to parse these CVSToys
messages and turn them into Change objects. It can be given two
parameters: the directory name of the maildir root, and the prefix to
strip.

@example
from buildbot.changes.mail import FCMaildirSource
c['change_source'] = FCMaildirSource("~/maildir-buildbot")
@end example

@node SyncmailMaildirSource, BonsaiMaildirSource, FCMaildirSource, Parsing Email Change Messages
@subsubsection SyncmailMaildirSource

@csindex buildbot.changes.mail.SyncmailMaildirSource

http://sourceforge.net/projects/cvs-syncmail

@code{SyncmailMaildirSource} knows how to parse the message format used by
the CVS ``syncmail'' script.

@example
from buildbot.changes.mail import SyncmailMaildirSource
c['change_source'] = SyncmailMaildirSource("~/maildir-buildbot")
@end example

@node BonsaiMaildirSource, SVNCommitEmailMaildirSource, SyncmailMaildirSource, Parsing Email Change Messages
@subsubsection BonsaiMaildirSource

@csindex buildbot.changes.mail.BonsaiMaildirSource

http://www.mozilla.org/bonsai.html

@code{BonsaiMaildirSource} parses messages sent out by Bonsai, the CVS
tree-management system built by Mozilla.

@example
from buildbot.changes.mail import BonsaiMaildirSource
c['change_source'] = BonsaiMaildirSource("~/maildir-buildbot")
@end example

@node SVNCommitEmailMaildirSource, BzrLaunchpadEmailMaildirSource, BonsaiMaildirSource, Parsing Email Change Messages
@subsubsection SVNCommitEmailMaildirSource

@csindex buildbot.changes.mail.SVNCommitEmailMaildirSource

@code{SVNCommitEmailMaildirSource} parses message sent out by the
@code{commit-email.pl} script, which is included in the Subversion
distribution.

It does not currently handle branches: all of the Change objects that
it creates will be associated with the default (i.e. trunk) branch.

@example
from buildbot.changes.mail import SVNCommitEmailMaildirSource
c['change_source'] = SVNCommitEmailMaildirSource("~/maildir-buildbot")
@end example

@node BzrLaunchpadEmailMaildirSource, , SVNCommitEmailMaildirSource, Parsing Email Change Messages
@subsubsection BzrLaunchpadEmailMaildirSource

@csindex buildbot.changes.mail.BzrLaunchpadEmailMaildirSource

@code{BzrLaunchpadEmailMaildirSource} parses the mails that are sent to
addresses that subscribe to branch revision notifications for a bzr branch
hosted on Launchpad.

The branch name defaults to @code{lp:<Launchpad path>}. For example
@code{lp:~maria-captains/maria/5.1}.

If only a single branch is used, the default branch name can be changed by
setting @code{defaultBranch}.

For multiple branches, pass a dictionary as the value of the @code{branchMap}
option to map specific repository paths to specific branch names (see example
below). The leading @code{lp:} prefix of the path is optional.

The @code{prefix} option is not supported (it is silently ignored). Use the
@code{branchMap} and @code{defaultBranch} instead to assign changes to
branches (and just do not subscribe the buildbot to branches that are not of
interest).

The revision number is obtained from the email text. The bzr revision id is
not available in the mails sent by Launchpad. However, it is possible to set
the bzr @code{append_revisions_only} option for public shared repositories to
avoid new pushes of merges changing the meaning of old revision numbers.

@verbatim
from buildbot.changes.mail import BzrLaunchpadEmailMaildirSource
bm = { 'lp:~maria-captains/maria/5.1' : '5.1', 'lp:~maria-captains/maria/6.0' : '6.0' }
c['change_source'] = BzrLaunchpadEmailMaildirSource("~/maildir-buildbot", branchMap = bm)
@end verbatim


@node PBChangeSource, P4Source, Mail-parsing ChangeSources, Getting Source Code Changes
@section PBChangeSource

@csindex buildbot.changes.pb.PBChangeSource

The last kind of ChangeSource actually listens on a TCP port for
clients to connect and push change notices @emph{into} the
Buildmaster. This is used by the built-in @code{buildbot sendchange}
notification tool, as well as the VC-specific
@file{contrib/svn_buildbot.py}, @file{contrib/arch_buildbot.py},
@file{contrib/hg_buildbot.py} tools, and the
@code{buildbot.changes.hgbuildbot} hook. These tools are run by the
repository (in a commit hook script), and connect to the buildmaster
directly each time a file is comitted. This is also useful for
creating new kinds of change sources that work on a @code{push} model
instead of some kind of subscription scheme, for example a script
which is run out of an email .forward file.

This ChangeSource can be configured to listen on its own TCP port, or
it can share the port that the buildmaster is already using for the
buildslaves to connect. (This is possible because the
@code{PBChangeSource} uses the same protocol as the buildslaves, and
they can be distinguished by the @code{username} attribute used when
the initial connection is established). It might be useful to have it
listen on a different port if, for example, you wanted to establish
different firewall rules for that port. You could allow only the SVN
repository machine access to the @code{PBChangeSource} port, while
allowing only the buildslave machines access to the slave port. Or you
could just expose one port and run everything over it. @emph{Note:
this feature is not yet implemented, the PBChangeSource will always
share the slave port and will always have a @code{user} name of
@code{change}, and a passwd of @code{changepw}. These limitations will
be removed in the future.}.


The @code{PBChangeSource} is created with the following arguments. All
are optional.

@table @samp
@item @code{port}
which port to listen on. If @code{None} (which is the default), it
shares the port used for buildslave connections. @emph{Not
Implemented, always set to @code{None}}.

@item @code{user} and @code{passwd}
The user/passwd account information that the client program must use
to connect. Defaults to @code{change} and @code{changepw}. @emph{Not
Implemented, @code{user} is currently always set to @code{change},
@code{passwd} is always set to @code{changepw}}.

@item @code{prefix}
The prefix to be found and stripped from filenames delivered over the
connection. Any filenames which do not start with this prefix will be
removed. If all the filenames in a given Change are removed, the that
whole Change will be dropped. This string should probably end with a
directory separator.

This is useful for changes coming from version control systems that
represent branches as parent directories within the repository (like
SVN and Perforce). Use a prefix of 'trunk/' or
'project/branches/foobranch/' to only follow one branch and to get
correct tree-relative filenames. Without a prefix, the PBChangeSource
will probably deliver Changes with filenames like @file{trunk/foo.c}
instead of just @file{foo.c}. Of course this also depends upon the
tool sending the Changes in (like @command{buildbot sendchange}) and
what filenames it is delivering: that tool may be filtering and
stripping prefixes at the sending end.

@end table

@node P4Source, BonsaiPoller, PBChangeSource, Getting Source Code Changes
@section P4Source

@csindex buildbot.changes.p4poller.P4Source

The @code{P4Source} periodically polls a @uref{http://www.perforce.com/,
Perforce} depot for changes. It accepts the following arguments:

@table @samp
@item @code{p4base}
The base depot path to watch, without the trailing '/...'.

@item @code{p4port}
The Perforce server to connect to (as host:port).

@item @code{p4user}
The Perforce user.

@item @code{p4passwd}
The Perforce password.

@item @code{p4bin}
An optional string parameter. Specify the location of the perforce command
line binary (p4).  You only need to do this if the perforce binary is not
in the path of the buildbot user.  Defaults to ``p4''.

@item @code{split_file}
A function that maps a pathname, without the leading @code{p4base}, to a
(branch, filename) tuple. The default just returns (None, branchfile),
which effectively disables branch support. You should supply a function
which understands your repository structure.

@item @code{pollinterval}
How often to poll, in seconds. Defaults to 600 (10 minutes).

@item @code{histmax}
The maximum number of changes to inspect at a time. If more than this
number occur since the last poll, older changes will be silently
ignored.
@end table

@heading Example

This configuration uses the @code{P4PORT}, @code{P4USER}, and @code{P4PASSWD}
specified in the buildmaster's environment. It watches a project in which the
branch name is simply the next path component, and the file is all path
components after.

@example
from buildbot.changes import p4poller
s = p4poller.P4Source(p4base='//depot/project/',
                      split_file=lambda branchfile: branchfile.split('/',1),
                     )
c['change_source'] = s
@end example

@node BonsaiPoller, SVNPoller, P4Source, Getting Source Code Changes
@section BonsaiPoller

@csindex buildbot.changes.bonsaipoller.BonsaiPoller

The @code{BonsaiPoller} periodically polls a Bonsai server. This is a
CGI script accessed through a web server that provides information
about a CVS tree, for example the Mozilla bonsai server at
@uref{http://bonsai.mozilla.org}. Bonsai servers are usable by both
humans and machines. In this case, the buildbot's change source forms
a query which asks about any files in the specified branch which have
changed since the last query.

Please take a look at the BonsaiPoller docstring for details about the
arguments it accepts.


@node SVNPoller, MercurialHook, BonsaiPoller, Getting Source Code Changes
@section SVNPoller

@csindex buildbot.changes.svnpoller.SVNPoller

The @code{buildbot.changes.svnpoller.SVNPoller} is a ChangeSource
which periodically polls a @uref{http://subversion.tigris.org/,
Subversion} repository for new revisions, by running the @code{svn
log} command in a subshell. It can watch a single branch or multiple
branches.

@code{SVNPoller} accepts the following arguments:

@table @code
@item svnurl
The base URL path to watch, like
@code{svn://svn.twistedmatrix.com/svn/Twisted/trunk}, or
@code{http://divmod.org/svn/Divmod/}, or even
@code{file:///home/svn/Repository/ProjectA/branches/1.5/}. This must
include the access scheme, the location of the repository (both the
hostname for remote ones, and any additional directory names necessary
to get to the repository), and the sub-path within the repository's
virtual filesystem for the project and branch of interest.

The @code{SVNPoller} will only pay attention to files inside the
subdirectory specified by the complete svnurl.

@item split_file
A function to convert pathnames into (branch, relative_pathname)
tuples. Use this to explain your repository's branch-naming policy to
@code{SVNPoller}. This function must accept a single string and return
a two-entry tuple. There are a few utility functions in
@code{buildbot.changes.svnpoller} that can be used as a
@code{split_file} function, see below for details.

The default value always returns (None, path), which indicates that
all files are on the trunk.

Subclasses of @code{SVNPoller} can override the @code{split_file}
method instead of using the @code{split_file=} argument.

@item svnuser
An optional string parameter. If set, the @code{--user} argument will
be added to all @code{svn} commands. Use this if you have to
authenticate to the svn server before you can do @code{svn info} or
@code{svn log} commands.

@item svnpasswd
Like @code{svnuser}, this will cause a @code{--password} argument to
be passed to all svn commands.

@item pollinterval
How often to poll, in seconds. Defaults to 600 (checking once every 10
minutes). Lower this if you want the buildbot to notice changes
faster, raise it if you want to reduce the network and CPU load on
your svn server. Please be considerate of public SVN repositories by
using a large interval when polling them.

@item histmax
The maximum number of changes to inspect at a time. Every POLLINTERVAL
seconds, the @code{SVNPoller} asks for the last HISTMAX changes and
looks through them for any ones it does not already know about. If
more than HISTMAX revisions have been committed since the last poll,
older changes will be silently ignored. Larger values of histmax will
cause more time and memory to be consumed on each poll attempt.
@code{histmax} defaults to 100.

@item svnbin
This controls the @code{svn} executable to use. If subversion is
installed in a weird place on your system (outside of the
buildmaster's @code{$PATH}), use this to tell @code{SVNPoller} where
to find it. The default value of ``svn'' will almost always be
sufficient.

@item revlinktmpl
This parameter allows a link to be provided for each revision (for example,
to websvn or viewvc).  These links appear anywhere changes are shown, such
as on build or change pages.  The proper form for this parameter is an URL
with the portion that will substitute for a revision number replaced by
''%s''.  For example, @code{'http://myserver/websvn/revision.php?rev=%s'}
could be used to cause revision links to be created to a websvn repository
viewer.

@end table

@heading Branches

Each source file that is tracked by a Subversion repository has a
fully-qualified SVN URL in the following form:
(REPOURL)(PROJECT-plus-BRANCH)(FILEPATH). When you create the
@code{SVNPoller}, you give it a @code{svnurl} value that includes all
of the REPOURL and possibly some portion of the PROJECT-plus-BRANCH
string. The @code{SVNPoller} is responsible for producing Changes that
contain a branch name and a FILEPATH (which is relative to the top of
a checked-out tree). The details of how these strings are split up
depend upon how your repository names its branches.

@subheading PROJECT/BRANCHNAME/FILEPATH repositories

One common layout is to have all the various projects that share a
repository get a single top-level directory each. Then under a given
project's directory, you get two subdirectories, one named ``trunk''
and another named ``branches''. Under ``branches'' you have a bunch of
other directories, one per branch, with names like ``1.5.x'' and
``testing''. It is also common to see directories like ``tags'' and
``releases'' next to ``branches'' and ``trunk''.

For example, the Twisted project has a subversion server on
``svn.twistedmatrix.com'' that hosts several sub-projects. The
repository is available through a SCHEME of ``svn:''. The primary
sub-project is Twisted, of course, with a repository root of
``svn://svn.twistedmatrix.com/svn/Twisted''. Another sub-project is
Informant, with a root of
``svn://svn.twistedmatrix.com/svn/Informant'', etc. Inside any
checked-out Twisted tree, there is a file named bin/trial (which is
used to run unit test suites).

The trunk for Twisted is in
``svn://svn.twistedmatrix.com/svn/Twisted/trunk'', and the
fully-qualified SVN URL for the trunk version of @code{trial} would be
``svn://svn.twistedmatrix.com/svn/Twisted/trunk/bin/trial''. The same
SVNURL for that file on a branch named ``1.5.x'' would be
``svn://svn.twistedmatrix.com/svn/Twisted/branches/1.5.x/bin/trial''.

To set up a @code{SVNPoller} that watches the Twisted trunk (and
nothing else), we would use the following:

@example
from buildbot.changes.svnpoller import SVNPoller
c['change_source'] = SVNPoller("svn://svn.twistedmatrix.com/svn/Twisted/trunk")
@end example

In this case, every Change that our @code{SVNPoller} produces will
have @code{.branch=None}, to indicate that the Change is on the trunk.
No other sub-projects or branches will be tracked.

If we want our ChangeSource to follow multiple branches, we have to do
two things. First we have to change our @code{svnurl=} argument to
watch more than just ``.../Twisted/trunk''. We will set it to
``.../Twisted'' so that we'll see both the trunk and all the branches.
Second, we have to tell @code{SVNPoller} how to split the
(PROJECT-plus-BRANCH)(FILEPATH) strings it gets from the repository
out into (BRANCH) and (FILEPATH) pairs.

We do the latter by providing a ``split_file'' function. This function
is responsible for splitting something like
``branches/1.5.x/bin/trial'' into @code{branch}=''branches/1.5.x'' and
@code{filepath}=''bin/trial''. This function is always given a string
that names a file relative to the subdirectory pointed to by the
@code{SVNPoller}'s @code{svnurl=} argument. It is expected to return a
(BRANCHNAME, FILEPATH) tuple (in which FILEPATH is relative to the
branch indicated), or None to indicate that the file is outside any
project of interest.

(note that we want to see ``branches/1.5.x'' rather than just
``1.5.x'' because when we perform the SVN checkout, we will probably
append the branch name to the baseURL, which requires that we keep the
``branches'' component in there. Other VC schemes use a different
approach towards branches and may not require this artifact.)

If your repository uses this same PROJECT/BRANCH/FILEPATH naming
scheme, the following function will work:

@example
def split_file_branches(path):
    pieces = path.split('/')
    if pieces[0] == 'trunk':
        return (None, '/'.join(pieces[1:]))
    elif pieces[0] == 'branches':
        return ('/'.join(pieces[0:2]),
                '/'.join(pieces[2:]))
    else:
        return None
@end example

This function is provided as
@code{buildbot.changes.svnpoller.split_file_branches} for your
convenience. So to have our Twisted-watching @code{SVNPoller} follow
multiple branches, we would use this:

@example
from buildbot.changes.svnpoller import SVNPoller, split_file_branches
c['change_source'] = SVNPoller("svn://svn.twistedmatrix.com/svn/Twisted",
                               split_file=split_file_branches)
@end example

Changes for all sorts of branches (with names like ``branches/1.5.x'',
and None to indicate the trunk) will be delivered to the Schedulers.
Each Scheduler is then free to use or ignore each branch as it sees
fit.

@subheading BRANCHNAME/PROJECT/FILEPATH repositories

Another common way to organize a Subversion repository is to put the
branch name at the top, and the projects underneath. This is
especially frequent when there are a number of related sub-projects
that all get released in a group.

For example, Divmod.org hosts a project named ``Nevow'' as well as one
named ``Quotient''. In a checked-out Nevow tree there is a directory
named ``formless'' that contains a python source file named
``webform.py''. This repository is accessible via webdav (and thus
uses an ``http:'' scheme) through the divmod.org hostname. There are
many branches in this repository, and they use a
(BRANCHNAME)/(PROJECT) naming policy.

The fully-qualified SVN URL for the trunk version of webform.py is
@code{http://divmod.org/svn/Divmod/trunk/Nevow/formless/webform.py}.
You can do an @code{svn co} with that URL and get a copy of the latest
version. The 1.5.x branch version of this file would have a URL of
@code{http://divmod.org/svn/Divmod/branches/1.5.x/Nevow/formless/webform.py}.
The whole Nevow trunk would be checked out with
@code{http://divmod.org/svn/Divmod/trunk/Nevow}, while the Quotient
trunk would be checked out using
@code{http://divmod.org/svn/Divmod/trunk/Quotient}.

Now suppose we want to have an @code{SVNPoller} that only cares about
the Nevow trunk. This case looks just like the PROJECT/BRANCH layout
described earlier:

@example
from buildbot.changes.svnpoller import SVNPoller
c['change_source'] = SVNPoller("http://divmod.org/svn/Divmod/trunk/Nevow")
@end example

But what happens when we want to track multiple Nevow branches? We
have to point our @code{svnurl=} high enough to see all those
branches, but we also don't want to include Quotient changes (since
we're only building Nevow). To accomplish this, we must rely upon the
@code{split_file} function to help us tell the difference between
files that belong to Nevow and those that belong to Quotient, as well
as figuring out which branch each one is on.

@example
from buildbot.changes.svnpoller import SVNPoller
c['change_source'] = SVNPoller("http://divmod.org/svn/Divmod",
                               split_file=my_file_splitter)
@end example

The @code{my_file_splitter} function will be called with
repository-relative pathnames like:

@table @code
@item trunk/Nevow/formless/webform.py
This is a Nevow file, on the trunk. We want the Change that includes this
to see a filename of @code{formless/webform.py"}, and a branch of None

@item branches/1.5.x/Nevow/formless/webform.py
This is a Nevow file, on a branch. We want to get
branch=''branches/1.5.x'' and filename=''formless/webform.py''.

@item trunk/Quotient/setup.py
This is a Quotient file, so we want to ignore it by having
@code{my_file_splitter} return None.

@item branches/1.5.x/Quotient/setup.py
This is also a Quotient file, which should be ignored.
@end table

The following definition for @code{my_file_splitter} will do the job:

@example
def my_file_splitter(path):
    pieces = path.split('/')
    if pieces[0] == 'trunk':
        branch = None
        pieces.pop(0) # remove 'trunk'
    elif pieces[0] == 'branches':
        pieces.pop(0) # remove 'branches'
        # grab branch name
        branch = 'branches/' + pieces.pop(0)
    else:
        return None # something weird
    projectname = pieces.pop(0)
    if projectname != 'Nevow':
        return None # wrong project
    return (branch, '/'.join(pieces))
@end example

@node MercurialHook,  Bzr Hook, SVNPoller, Getting Source Code Changes
@section MercurialHook

Since Mercurial is written in python, the hook script can invoke
Buildbot's @code{sendchange} function directly, rather than having to
spawn an external process. This function delivers the same sort of
changes as @code{buildbot sendchange} and the various hook scripts in
contrib/, so you'll need to add a @code{pb.PBChangeSource} to your
buildmaster to receive these changes.

To set this up, first choose a Mercurial repository that represents
your central ``official'' source tree. This will be the same
repository that your buildslaves will eventually pull from. Install
Buildbot on the machine that hosts this repository, using the same
version of python as Mercurial is using (so that the Mercurial hook
can import code from buildbot). Then add the following to the
@code{.hg/hgrc} file in that repository, replacing the buildmaster
hostname/portnumber as appropriate for your buildbot:

@example
[hooks]
changegroup.buildbot = python:buildbot.changes.hgbuildbot.hook

[hgbuildbot]
master = buildmaster.example.org:9987
@end example

(Note that Mercurial lets you define multiple @code{changegroup} hooks
by giving them distinct names, like @code{changegroup.foo} and
@code{changegroup.bar}, which is why we use
@code{changegroup.buildbot} in this example. There is nothing magical
about the ``buildbot'' suffix in the hook name. The
@code{[hgbuildbot]} section @emph{is} special, however, as it is the
only section that the buildbot hook pays attention to.)

Also note that this runs as a @code{changegroup} hook, rather than as
an @code{incoming} hook. The @code{changegroup} hook is run with
multiple revisions at a time (say, if multiple revisions are being
pushed to this repository in a single @command{hg push} command),
whereas the @code{incoming} hook is run with just one revision at a
time. The @code{hgbuildbot.hook} function will only work with the
@code{changegroup} hook.

The @code{[hgbuildbot]} section has two other parameters that you
might specify, both of which control the name of the branch that is
attached to the changes coming from this hook.

One common branch naming policy for Mercurial repositories is to use
it just like Darcs: each branch goes into a separate repository, and
all the branches for a single project share a common parent directory.
For example, you might have @file{/var/repos/PROJECT/trunk/} and
@file{/var/repos/PROJECT/release}. To use this style, use the
@code{branchtype = dirname} setting, which simply uses the last
component of the repository's enclosing directory as the branch name:

@example
[hgbuildbot]
master = buildmaster.example.org:9987
branchtype = dirname
@end example

Another approach is to use Mercurial's built-in branches (the kind
created with @command{hg branch} and listed with @command{hg
branches}). This feature associates persistent names with particular
lines of descent within a single repository. (note that the buildbot
@code{source.Mercurial} checkout step does not yet support this kind
of branch). To have the commit hook deliver this sort of branch name
with the Change object, use @code{branchtype = inrepo}:

@example
[hgbuildbot]
master = buildmaster.example.org:9987
branchtype = inrepo
@end example

Finally, if you want to simply specify the branchname directly, for
all changes, use @code{branch = BRANCHNAME}. This overrides
@code{branchtype}:

@example
[hgbuildbot]
master = buildmaster.example.org:9987
branch = trunk
@end example

If you use @code{branch=} like this, you'll need to put a separate
.hgrc in each repository. If you use @code{branchtype=}, you may be
able to use the same .hgrc for all your repositories, stored in
@file{~/.hgrc} or @file{/etc/mercurial/hgrc}.


@node Bzr Hook, Bzr Poller, MercurialHook, Getting Source Code Changes
@section Bzr Hook

Bzr is also written in Python, and the Bzr hook depends on Twisted to send the
changes.

To install, put @code{contrib/bzr_buildbot.py} in one of your plugins
locations a bzr plugins directory (e.g.,
@code{~/.bazaar/plugins}). Then, in one of your bazaar conf files (e.g.,
@code{~/.bazaar/locations.conf}), set the location you want to connect with buildbot
with these keys:

@table @code
@item buildbot_on
one of 'commit', 'push, or 'change'. Turns the plugin on to report changes via
commit, changes via push, or any changes to the trunk. 'change' is
recommended.

@item buildbot_server
(required to send to a buildbot master) the URL of the buildbot master to
which you will connect (as of this writing, the same server and port to which
slaves connect).

@item buildbot_port
(optional, defaults to 9989) the port of the buildbot master to which you will
connect (as of this writing, the same server and port to which slaves connect)

@item buildbot_pqm
(optional, defaults to not pqm) Normally, the user that commits the revision
is the user that is responsible for the change. When run in a pqm (Patch Queue
Manager, see https://launchpad.net/pqm) environment, the user that commits is
the Patch Queue Manager, and the user that committed the *parent* revision is
responsible for the change. To turn on the pqm mode, set this value to any of
(case-insensitive) "Yes", "Y", "True", or "T".

@item buildbot_dry_run
(optional, defaults to not a dry run) Normally, the post-commit hook will
attempt to communicate with the configured buildbot server and port. If this
parameter is included and any of (case-insensitive) "Yes", "Y", "True", or
"T", then the hook will simply print what it would have sent, but not attempt
to contact the buildbot master.

@item buildbot_send_branch_name
(optional, defaults to not sending the branch name) If your buildbot's bzr
source build step uses a repourl, do *not* turn this on. If your buildbot's
bzr build step uses a baseURL, then you may set this value to any of
(case-insensitive) "Yes", "Y", "True", or "T" to have the buildbot master
append the branch name to the baseURL.

@end table

When buildbot no longer has a hardcoded password, it will be a configuration
option here as well.

Here's a simple example that you might have in your
@code{~/.bazaar/locations.conf}.

@example
[chroot-*:///var/local/myrepo/mybranch]
buildbot_on = change
buildbot_server = localhost
@end example

@node Bzr Poller, , Bzr Hook, Getting Source Code Changes
@section Bzr Poller

If you cannot insert a Bzr hook in the server, you can use the Bzr Poller. To
use, put @code{contrib/bzr_buildbot.py} somewhere that your buildbot
configuration can import it. Even putting it in the same directory as the master.cfg
should work. Install the poller in the buildbot configuration as with any
other change source. Minimally, provide a URL that you want to poll (bzr://,
bzr+ssh://, or lp:), though make sure the buildbot user has necessary
privileges. You may also want to specify these optional values.

@table @code
@item poll_interval
The number of seconds to wait between polls.  Defaults to 10 minutes.

@item branch_name
Any value to be used as the branch name. Defaults to None, or specify a
string, or specify the constants from @code{bzr_buildbot.py} SHORT or FULL to
get the short branch name or full branch address.

@item blame_merge_author
normally, the user that commits the revision is the user that is responsible
for the change. When run in a pqm (Patch Queue Manager, see
https://launchpad.net/pqm) environment, the user that commits is the Patch
Queue Manager, and the user that committed the merged, *parent* revision is
responsible for the change. set this value to True if this is pointed against
a PQM-managed branch.
@end table

@node Build Process, Status Delivery, Getting Source Code Changes, Top
@chapter Build Process

A @code{Build} object is responsible for actually performing a build.
It gets access to a remote @code{SlaveBuilder} where it may run
commands, and a @code{BuildStatus} object where it must emit status
events. The @code{Build} is created by the Builder's
@code{BuildFactory}.

The default @code{Build} class is made up of a fixed sequence of
@code{BuildSteps}, executed one after another until all are complete
(or one of them indicates that the build should be halted early). The
default @code{BuildFactory} creates instances of this @code{Build}
class with a list of @code{BuildSteps}, so the basic way to configure
the build is to provide a list of @code{BuildSteps} to your
@code{BuildFactory}.

More complicated @code{Build} subclasses can make other decisions:
execute some steps only if certain files were changed, or if certain
previous steps passed or failed. The base class has been written to
allow users to express basic control flow without writing code, but
you can always subclass and customize to achieve more specialized
behavior.

@menu
* Build Steps::
* Interlocks::
* Build Factories::
@end menu

@node Build Steps, Interlocks, Build Process, Build Process
@section Build Steps

@code{BuildStep}s are usually specified in the buildmaster's
configuration file, in a list that goes into the @code{BuildFactory}.
The @code{BuildStep} instances in this list are used as templates to
construct new independent copies for each build (so that state can be
kept on the @code{BuildStep} in one build without affecting a later
build). Each @code{BuildFactory} can be created with a list of steps,
or the factory can be created empty and then steps added to it using
the @code{addStep} method:

@example
from buildbot.steps import source, shell
from buildbot.process import factory

f = factory.BuildFactory()
f.addStep(source.SVN(svnurl="http://svn.example.org/Trunk/"))
f.addStep(shell.ShellCommand(command=["make", "all"]))
f.addStep(shell.ShellCommand(command=["make", "test"]))
@end example

In earlier versions (0.7.5 and older), these steps were specified with
a tuple of (step_class, keyword_arguments). Steps can still be
specified this way, but the preferred form is to pass actual
@code{BuildStep} instances to @code{addStep}, because that gives the
@code{BuildStep} class a chance to do some validation on the
arguments.

If you have a common set of steps which are used in several factories, the
@code{addSteps} method may be handy.  It takes an iterable of @code{BuildStep}
instances.

@example
setup_steps = [
    source.SVN(svnurl="http://svn.example.org/Trunk/")
    shell.ShellCommand(command="./setup")
]
quick = factory.BuildFactory()
quick.addSteps(setup_steps)
quick.addStep(shell.shellCommand(command="make quick"))
@end example

The rest of this section lists all the standard BuildStep objects
available for use in a Build, and the parameters which can be used to
control each.

@menu
* Common Parameters::
* Using Build Properties::
* Source Checkout::
* ShellCommand::
* Simple ShellCommand Subclasses::
* Python BuildSteps::
* Transferring Files::
* Steps That Run on the Master::
* Triggering Schedulers::
* Writing New BuildSteps::
@end menu

@node Common Parameters, Using Build Properties, Build Steps, Build Steps
@subsection Common Parameters

The standard @code{Build} runs a series of @code{BuildStep}s in order,
only stopping when it runs out of steps or if one of them requests
that the build be halted. It collects status information from each one
to create an overall build status (of SUCCESS, WARNINGS, or FAILURE).

All BuildSteps accept some common parameters. Some of these control
how their individual status affects the overall build. Others are used
to specify which @code{Locks} (see @pxref{Interlocks}) should be
acquired before allowing the step to run.

Arguments common to all @code{BuildStep} subclasses:


@table @code
@item name
the name used to describe the step on the status display. It is also
used to give a name to any LogFiles created by this step.

@item haltOnFailure
if True, a FAILURE of this build step will cause the build to halt
immediately. Steps with @code{alwaysRun=True} are still run. Generally
speaking, haltOnFailure implies flunkOnFailure (the default for most
BuildSteps). In some cases, particularly series of tests, it makes sense
to haltOnFailure if something fails early on but not flunkOnFailure.
This can be achieved with haltOnFailure=True, flunkOnFailure=False.

@item flunkOnWarnings
when True, a WARNINGS or FAILURE of this build step will mark the
overall build as FAILURE. The remaining steps will still be executed.

@item flunkOnFailure
when True, a FAILURE of this build step will mark the overall build as
a FAILURE. The remaining steps will still be executed.

@item warnOnWarnings
when True, a WARNINGS or FAILURE of this build step will mark the
overall build as having WARNINGS. The remaining steps will still be
executed.

@item warnOnFailure
when True, a FAILURE of this build step will mark the overall build as
having WARNINGS. The remaining steps will still be executed.

@item alwaysRun
if True, this build step will always be run, even if a previous buildstep
with @code{haltOnFailure=True} has failed.

@item doStepIf
A step can be configured to only run under certain conditions.  To do this, set
the step's @code{doStepIf} to a boolean value, or to a function that returns a
boolean value.  If the value or function result is false, then the step will
return SKIPPED without doing anything.  Oherwise, the step will be executed
normally.  If you set @code{doStepIf} to a function, that function should
accept one parameter, which will be the @code{Step} object itself.

@item locks
a list of Locks (instances of @code{buildbot.locks.SlaveLock} or
@code{buildbot.locks.MasterLock}) that should be acquired before
starting this Step. The Locks will be released when the step is
complete. Note that this is a list of actual Lock instances, not
names. Also note that all Locks must have unique names.

@end table

@node Using Build Properties, Source Checkout, Common Parameters, Build Steps
@subsection Using Build Properties
@cindex Properties

Build properties are a generalized way to provide configuration
information to build steps; see @ref{Build Properties}.

Some build properties are inherited from external sources -- global
properties, schedulers, or buildslaves.  Some build properties are
set when the build starts, such as the SourceStamp information. Other
properties can be set by BuildSteps as they run, for example the
various Source steps will set the @code{got_revision} property to the
source revision that was actually checked out (which can be useful
when the SourceStamp in use merely requested the ``latest revision'':
@code{got_revision} will tell you what was actually built).

In custom BuildSteps, you can get and set the build properties with
the @code{getProperty}/@code{setProperty} methods. Each takes a string
for the name of the property, and returns or accepts an
arbitrary@footnote{Build properties are serialized along with the
build results, so they must be serializable. For this reason, the
value of any build property should be simple inert data: strings,
numbers, lists, tuples, and dictionaries. They should not contain
class instances.} object. For example:

@example
class MakeTarball(ShellCommand):
    def start(self):
        if self.getProperty("os") == "win":
            self.setCommand([ ... ]) # windows-only command
        else:
            self.setCommand([ ... ]) # equivalent for other systems
        ShellCommand.start(self)
@end example

@heading WithProperties
@cindex WithProperties

You can use build properties in ShellCommands by using the
@code{WithProperties} wrapper when setting the arguments of
the ShellCommand. This interpolates the named build properties
into the generated shell command.  Most step parameters accept
@code{WithProperties}.  Please file bugs for any parameters which
do not.

@example
from buildbot.steps.shell import ShellCommand
from buildbot.process.properties import WithProperties

f.addStep(ShellCommand(
          command=["tar", "czf",
                   WithProperties("build-%s.tar.gz", "revision"),
                   "source"]))
@end example

If this BuildStep were used in a tree obtained from Subversion, it
would create a tarball with a name like @file{build-1234.tar.gz}.

The @code{WithProperties} function does @code{printf}-style string
interpolation, using strings obtained by calling
@code{build.getProperty(propname)}. Note that for every @code{%s} (or
@code{%d}, etc), you must have exactly one additional argument to
indicate which build property you want to insert.

You can also use python dictionary-style string interpolation by using
the @code{%(propname)s} syntax. In this form, the property name goes
in the parentheses, and WithProperties takes @emph{no} additional
arguments:

@example
f.addStep(ShellCommand(
          command=["tar", "czf",
                   WithProperties("build-%(revision)s.tar.gz"),
                   "source"]))
@end example

Don't forget the extra ``s'' after the closing parenthesis! This is
the cause of many confusing errors.

The dictionary-style interpolation supports a number of more advanced
syntaxes, too.

@table @code

@item propname:-replacement
If @code{propname} exists, substitute its value; otherwise,
substitute @code{replacement}.  @code{replacement} may be empty
(@code{%(propname:-)s})

@item propname:+replacement
If @code{propname} exists, substitute @code{replacement}; otherwise,
substitute an empty string.

@end table

Although these are similar to shell substitutions, no other
substitutions are currently supported, and @code{replacement} in the
above cannot contain more substitutions.

Note: like python, you can either do positional-argument interpolation
@emph{or} keyword-argument interpolation, not both. Thus you cannot use
a string like @code{WithProperties("foo-%(revision)s-%s", "branch")}.

@heading Common Build Properties

The following build properties are set when the build is started, and
are available to all steps.

@table @code
@item branch

This comes from the build's SourceStamp, and describes which branch is
being checked out. This will be @code{None} (which interpolates into
@code{WithProperties} as an empty string) if the build is on the
default branch, which is generally the trunk. Otherwise it will be a
string like ``branches/beta1.4''. The exact syntax depends upon the VC
system being used.

@item revision

This also comes from the SourceStamp, and is the revision of the source code
tree that was requested from the VC system. When a build is requested of a
specific revision (as is generally the case when the build is triggered by
Changes), this will contain the revision specification. This is always a
string, although the syntax depends upon the VC system in use: for SVN it is an
integer, for Mercurial it is a short string, for Darcs it is a rather large
string, etc.

If the ``force build'' button was pressed, the revision will be @code{None},
which means to use the most recent revision available.  This is a ``trunk
build''. This will be interpolated as an empty string.

@item got_revision

This is set when a Source step checks out the source tree, and
provides the revision that was actually obtained from the VC system.
In general this should be the same as @code{revision}, except for
trunk builds, where @code{got_revision} indicates what revision was
current when the checkout was performed. This can be used to rebuild
the same source code later.

Note that for some VC systems (Darcs in particular), the revision is a
large string containing newlines, and is not suitable for interpolation
into a filename.

@item buildername

This is a string that indicates which Builder the build was a part of.
The combination of buildername and buildnumber uniquely identify a
build.

@item buildnumber

Each build gets a number, scoped to the Builder (so the first build
performed on any given Builder will have a build number of 0). This
integer property contains the build's number.

@item slavename

This is a string which identifies which buildslave the build is
running on.

@item scheduler

If the build was started from a scheduler, then this property will
contain the name of that scheduler.

@end table


@node Source Checkout, ShellCommand, Using Build Properties, Build Steps
@subsection Source Checkout

The first step of any build is typically to acquire the source code
from which the build will be performed. There are several classes to
handle this, one for each of the different source control system that
Buildbot knows about. For a description of how Buildbot treats source
control in general, see @ref{Version Control Systems}.

All source checkout steps accept some common parameters to control how
they get the sources and where they should be placed. The remaining
per-VC-system parameters are mostly to specify where exactly the
sources are coming from.

@table @code
@item mode

a string describing the kind of VC operation that is desired. Defaults
to @code{update}.

@table @code
@item update
specifies that the CVS checkout/update should be performed directly
into the workdir. Each build is performed in the same directory,
allowing for incremental builds. This minimizes disk space, bandwidth,
and CPU time. However, it may encounter problems if the build process
does not handle dependencies properly (sometimes you must do a ``clean
build'' to make sure everything gets compiled), or if source files are
deleted but generated files can influence test behavior (e.g. python's
.pyc files), or when source directories are deleted but generated
files prevent CVS from removing them. Builds ought to be correct
regardless of whether they are done ``from scratch'' or incrementally,
but it is useful to test both kinds: this mode exercises the
incremental-build style.

@item copy
specifies that the CVS workspace should be maintained in a separate
directory (called the 'copydir'), using checkout or update as
necessary. For each build, a new workdir is created with a copy of the
source tree (rm -rf workdir; cp -r copydir workdir). This doubles the
disk space required, but keeps the bandwidth low (update instead of a
full checkout). A full 'clean' build is performed each time. This
avoids any generated-file build problems, but is still occasionally
vulnerable to CVS problems such as a repository being manually
rearranged, causing CVS errors on update which are not an issue with a
full checkout.

@c TODO: something is screwy about this, revisit. Is it the source
@c directory or the working directory that is deleted each time?

@item clobber
specifes that the working directory should be deleted each time,
necessitating a full checkout for each build. This insures a clean
build off a complete checkout, avoiding any of the problems described
above. This mode exercises the ``from-scratch'' build style.

@item export
this is like @code{clobber}, except that the 'cvs export' command is
used to create the working directory. This command removes all CVS
metadata files (the CVS/ directories) from the tree, which is
sometimes useful for creating source tarballs (to avoid including the
metadata in the tar file).
@end table

@item workdir
like all Steps, this indicates the directory where the build will take
place. Source Steps are special in that they perform some operations
outside of the workdir (like creating the workdir itself).

@item alwaysUseLatest
if True, bypass the usual ``update to the last Change'' behavior, and
always update to the latest changes instead.

@item retry
If set, this specifies a tuple of @code{(delay, repeats)} which means
that when a full VC checkout fails, it should be retried up to
@var{repeats} times, waiting @var{delay} seconds between attempts. If
you don't provide this, it defaults to @code{None}, which means VC
operations should not be retried. This is provided to make life easier
for buildslaves which are stuck behind poor network connections.

@end table


My habit as a developer is to do a @code{cvs update} and @code{make} each
morning. Problems can occur, either because of bad code being checked in, or
by incomplete dependencies causing a partial rebuild to fail where a
complete from-scratch build might succeed. A quick Builder which emulates
this incremental-build behavior would use the @code{mode='update'}
setting.

On the other hand, other kinds of dependency problems can cause a clean
build to fail where a partial build might succeed. This frequently results
from a link step that depends upon an object file that was removed from a
later version of the tree: in the partial tree, the object file is still
around (even though the Makefiles no longer know how to create it).

``official'' builds (traceable builds performed from a known set of
source revisions) are always done as clean builds, to make sure it is
not influenced by any uncontrolled factors (like leftover files from a
previous build). A ``full'' Builder which behaves this way would want
to use the @code{mode='clobber'} setting.

Each VC system has a corresponding source checkout class: their
arguments are described on the following pages.


@menu
* CVS::
* SVN::
* Darcs::
* Mercurial::
* Arch::
* Bazaar::
* Bzr::
* P4::
* Git::
* BitKeeper::
@end menu

@node CVS, SVN, Source Checkout, Source Checkout
@subsubsection CVS
@cindex CVS Checkout
@bsindex buildbot.steps.source.CVS


The @code{CVS} build step performs a @uref{http://www.nongnu.org/cvs/,
CVS} checkout or update. It takes the following arguments:

@table @code
@item cvsroot
(required): specify the CVSROOT value, which points to a CVS
repository, probably on a remote machine. For example, the cvsroot
value you would use to get a copy of the Buildbot source code is
@code{:pserver:anonymous@@cvs.sourceforge.net:/cvsroot/buildbot}

@item cvsmodule
(required): specify the cvs @code{module}, which is generally a
subdirectory of the CVSROOT. The cvsmodule for the Buildbot source
code is @code{buildbot}.

@item branch
a string which will be used in a @code{-r} argument. This is most
useful for specifying a branch to work on. Defaults to @code{HEAD}.

@item global_options
a list of flags to be put before the verb in the CVS command.

@item checkoutDelay
if set, the number of seconds to put between the timestamp of the last
known Change and the value used for the @code{-D} option. Defaults to
half of the parent Build's treeStableTimer.

@end table


@node SVN, Darcs, CVS, Source Checkout
@subsubsection SVN

@cindex SVN Checkout
@bsindex buildbot.steps.source.SVN


The @code{SVN} build step performs a
@uref{http://subversion.tigris.org, Subversion} checkout or update.
There are two basic ways of setting up the checkout step, depending
upon whether you are using multiple branches or not.

If all of your builds use the same branch, then you should create the
@code{SVN} step with the @code{svnurl} argument:

@table @code
@item svnurl
(required): this specifies the @code{URL} argument that will be given
to the @code{svn checkout} command. It dictates both where the
repository is located and which sub-tree should be extracted. In this
respect, it is like a combination of the CVS @code{cvsroot} and
@code{cvsmodule} arguments. For example, if you are using a remote
Subversion repository which is accessible through HTTP at a URL of
@code{http://svn.example.com/repos}, and you wanted to check out the
@code{trunk/calc} sub-tree, you would use
@code{svnurl="http://svn.example.com/repos/trunk/calc"} as an argument
to your @code{SVN} step.
@end table

If, on the other hand, you are building from multiple branches, then
you should create the @code{SVN} step with the @code{baseURL} and
@code{defaultBranch} arguments instead:

@table @code
@item baseURL
(required): this specifies the base repository URL, to which a branch
name will be appended. It should probably end in a slash.

@item defaultBranch
(optional): this specifies the name of the branch to use when a Build
does not provide one of its own. This will be appended to
@code{baseURL} to create the string that will be passed to the
@code{svn checkout} command.

@item username
(optional): if specified, this will be passed to the @code{svn}
binary with a @code{--username} option.

@item password
(optional): if specified, this will be passed to the @code{svn}
binary with a @code{--password} option.  The password itself will be
suitably obfuscated in the logs.

@item extra_args
(optional): if specified, an array of strings that will be passed as
extra arguments to the @code{svn} binary.

@item keep_on_purge
(optional): specific files or directories to keep between purges,
like some build outputs that can be reused between builds.

@item ignore_ignores
(optional): when purging changes, don't use rules defined in
svn:ignore properties and global-ignores in subversion/config.

@item always_purge
(optional): if set to True, always purge local changes after each
build. This is everything that would appear in a @code{svn status}.

@item depth
(optional): Specify depth argument to achieve sparse checkout.  Only available if slave has Subversion 1.5 or higher.

If set to "empty" updates will not pull in any files or subdirectories not already present. If set to "files", updates will pull in any files not already present, but not directories.  If set to "immediates", updates willl pull in any files or subdirectories not already present, the new subdirectories will have depth: empty.  If set to "infinity", updates will pull in any files or subdirectories not already present; the new subdirectories will have depth-infinity. Infinity is equivalent to SVN default update behavior, without specifying any depth argument.

@end table

If you are using branches, you must also make sure your
@code{ChangeSource} will report the correct branch names.

@heading branch example

Let's suppose that the ``MyProject'' repository uses branches for the
trunk, for various users' individual development efforts, and for
several new features that will require some amount of work (involving
multiple developers) before they are ready to merge onto the trunk.
Such a repository might be organized as follows:

@example
svn://svn.example.org/MyProject/trunk
svn://svn.example.org/MyProject/branches/User1/foo
svn://svn.example.org/MyProject/branches/User1/bar
svn://svn.example.org/MyProject/branches/User2/baz
svn://svn.example.org/MyProject/features/newthing
svn://svn.example.org/MyProject/features/otherthing
@end example

Further assume that we want the Buildbot to run tests against the
trunk and against all the feature branches (i.e., do a
checkout/compile/build of branch X when a file has been changed on
branch X, when X is in the set [trunk, features/newthing,
features/otherthing]). We do not want the Buildbot to automatically
build any of the user branches, but it should be willing to build a
user branch when explicitly requested (most likely by the user who
owns that branch).

There are three things that need to be set up to accomodate this
system. The first is a ChangeSource that is capable of identifying the
branch which owns any given file. This depends upon a user-supplied
function, in an external program that runs in the SVN commit hook and
connects to the buildmaster's @code{PBChangeSource} over a TCP
connection. (you can use the ``@code{buildbot sendchange}'' utility
for this purpose, but you will still need an external program to
decide what value should be passed to the @code{--branch=} argument).
For example, a change to a file with the SVN url of
``svn://svn.example.org/MyProject/features/newthing/src/foo.c'' should
be broken down into a Change instance with
@code{branch='features/newthing'} and @code{file='src/foo.c'}.

The second piece is an @code{AnyBranchScheduler} which will pay
attention to the desired branches. It will not pay attention to the
user branches, so it will not automatically start builds in response
to changes there. The AnyBranchScheduler class requires you to
explicitly list all the branches you want it to use, but it would not
be difficult to write a subclass which used
@code{branch.startswith('features/'} to remove the need for this
explicit list. Or, if you want to build user branches too, you can use
AnyBranchScheduler with @code{branches=None} to indicate that you want
it to pay attention to all branches.

The third piece is an @code{SVN} checkout step that is configured to
handle the branches correctly, with a @code{baseURL} value that
matches the way the ChangeSource splits each file's URL into base,
branch, and file.

@example
from buildbot.changes.pb import PBChangeSource
from buildbot.scheduler import AnyBranchScheduler
from buildbot.process import source, factory
from buildbot.steps import source, shell

c['change_source'] = PBChangeSource()
s1 = AnyBranchScheduler('main',
                        ['trunk', 'features/newthing', 'features/otherthing'],
                        10*60, ['test-i386', 'test-ppc'])
c['schedulers'] = [s1]

f = factory.BuildFactory()
f.addStep(source.SVN(mode='update',
                     baseURL='svn://svn.example.org/MyProject/',
                     defaultBranch='trunk'))
f.addStep(shell.Compile(command="make all"))
f.addStep(shell.Test(command="make test"))

c['builders'] = [
  @{'name':'test-i386', 'slavename':'bot-i386', 'builddir':'test-i386',
                       'factory':f @},
  @{'name':'test-ppc', 'slavename':'bot-ppc', 'builddir':'test-ppc',
                      'factory':f @},
 ]
@end example

In this example, when a change arrives with a @code{branch} attribute
of ``trunk'', the resulting build will have an SVN step that
concatenates ``svn://svn.example.org/MyProject/'' (the baseURL) with
``trunk'' (the branch name) to get the correct svn command. If the
``newthing'' branch has a change to ``src/foo.c'', then the SVN step
will concatenate ``svn://svn.example.org/MyProject/'' with
``features/newthing'' to get the svnurl for checkout.

@node Darcs, Mercurial, SVN, Source Checkout
@subsubsection Darcs

@cindex Darcs Checkout
@bsindex buildbot.steps.source.Darcs


The @code{Darcs} build step performs a
@uref{http://darcs.net/, Darcs} checkout or update.

Like @xref{SVN}, this step can either be configured to always check
out a specific tree, or set up to pull from a particular branch that
gets specified separately for each build. Also like SVN, the
repository URL given to Darcs is created by concatenating a
@code{baseURL} with the branch name, and if no particular branch is
requested, it uses a @code{defaultBranch}. The only difference in
usage is that each potential Darcs repository URL must point to a
fully-fledged repository, whereas SVN URLs usually point to sub-trees
of the main Subversion repository. In other words, doing an SVN
checkout of @code{baseURL} is legal, but silly, since you'd probably
wind up with a copy of every single branch in the whole repository.
Doing a Darcs checkout of @code{baseURL} is just plain wrong, since
the parent directory of a collection of Darcs repositories is not
itself a valid repository.

The Darcs step takes the following arguments:

@table @code
@item repourl
(required unless @code{baseURL} is provided): the URL at which the
Darcs source repository is available.

@item baseURL
(required unless @code{repourl} is provided): the base repository URL,
to which a branch name will be appended. It should probably end in a
slash.

@item defaultBranch
(allowed if and only if @code{baseURL} is provided): this specifies
the name of the branch to use when a Build does not provide one of its
own. This will be appended to @code{baseURL} to create the string that
will be passed to the @code{darcs get} command.
@end table

@node Mercurial, Arch, Darcs, Source Checkout
@subsubsection Mercurial

@cindex Mercurial Checkout
@bsindex buildbot.steps.source.Mercurial


The @code{Mercurial} build step performs a
@uref{http://selenic.com/mercurial, Mercurial} (aka ``hg'') checkout
or update.

Branches are available in two modes: ''dirname'' like @xref{Darcs}, or
''inrepo'', which uses the repository internal branches. Make sure this
setting matches your changehook, if you have that installed.

The Mercurial step takes the following arguments:

@table @code
@item repourl
(required unless @code{baseURL} is provided): the URL at which the
Mercurial source repository is available.

@item baseURL
(required unless @code{repourl} is provided): the base repository URL,
to which a branch name will be appended. It should probably end in a
slash.

@item defaultBranch
(allowed if and only if @code{baseURL} is provided): this specifies
the name of the branch to use when a Build does not provide one of its
own. This will be appended to @code{baseURL} to create the string that
will be passed to the @code{hg clone} command.

@item branchType
either 'dirname' (default) or 'inrepo' depending on whether
the branch name should be appended to the @code{baseURL}
or the branch is a mercurial named branch and can be
found within the @code{repourl}.

@item clobberOnBranchChange
boolean, defaults to True. If set and
using inrepos branches, clobber the tree
at each branch change. Otherwise, just
update to the branch.

@end table


@node Arch, Bazaar, Mercurial, Source Checkout
@subsubsection Arch

@cindex Arch Checkout
@bsindex buildbot.steps.source.Arch


The @code{Arch} build step performs an @uref{http://gnuarch.org/,
Arch} checkout or update using the @code{tla} client. It takes the
following arguments:

@table @code
@item url
(required): this specifies the URL at which the Arch source archive is
available.

@item version
(required): this specifies which ``development line'' (like a branch)
should be used. This provides the default branch name, but individual
builds may specify a different one.

@item archive
(optional): Each repository knows its own archive name. If this
parameter is provided, it must match the repository's archive name.
The parameter is accepted for compatibility with the @code{Bazaar}
step, below.

@end table

@node Bazaar, Bzr, Arch, Source Checkout
@subsubsection Bazaar

@cindex Bazaar Checkout
@bsindex buildbot.steps.source.Bazaar


@code{Bazaar} is an alternate implementation of the Arch VC system,
which uses a client named @code{baz}. The checkout semantics are just
different enough from @code{tla} that there is a separate BuildStep for
it.

It takes exactly the same arguments as @code{Arch}, except that the
@code{archive=} parameter is required. (baz does not emit the archive
name when you do @code{baz register-archive}, so we must provide it
ourselves).


@node Bzr, P4, Bazaar, Source Checkout
@subsubsection Bzr

@cindex Bzr Checkout
@bsindex buildbot.steps.source.Bzr

@code{bzr} is a descendant of Arch/Baz, and is frequently referred to
as simply ``Bazaar''. The repository-vs-workspace model is similar to
Darcs, but it uses a strictly linear sequence of revisions (one
history per branch) like Arch. Branches are put in subdirectories.
This makes it look very much like Mercurial. It takes the following
arguments:

@table @code

@item repourl
(required unless @code{baseURL} is provided): the URL at which the
Bzr source repository is available.

@item baseURL
(required unless @code{repourl} is provided): the base repository URL,
to which a branch name will be appended. It should probably end in a
slash.

@item defaultBranch
(allowed if and only if @code{baseURL} is provided): this specifies
the name of the branch to use when a Build does not provide one of its
own. This will be appended to @code{baseURL} to create the string that
will be passed to the @code{bzr checkout} command.

@item forceSharedRepo
(boolean, optional, defaults to False): If set to True, the working directory
will be made into a bzr shared repository if it is not already. Shared
repository greatly reduces the amount of history data that needs to be
downloaded if not using update/copy mode, or if using update/copy mode with
multiple branches.
@end table



@node P4, Git, Bzr, Source Checkout
@subsubsection P4

@cindex Perforce Update
@bsindex buildbot.steps.source.P4
@c TODO @bsindex buildbot.steps.source.P4Sync


The @code{P4} build step creates a @uref{http://www.perforce.com/,
Perforce} client specification and performs an update.

@table @code
@item p4base
A view into the Perforce depot without branch name or trailing "...".
Typically "//depot/proj/".
@item defaultBranch
A branch name to append on build requests if none is specified.
Typically "trunk".
@item p4port
(optional): the host:port string describing how to get to the P4 Depot
(repository), used as the -p argument for all p4 commands.
@item p4user
(optional): the Perforce user, used as the -u argument to all p4
commands.
@item p4passwd
(optional): the Perforce password, used as the -p argument to all p4
commands.
@item p4extra_views
(optional): a list of (depotpath, clientpath) tuples containing extra
views to be mapped into the client specification. Both will have
"/..." appended automatically. The client name and source directory
will be prepended to the client path.
@item p4client
(optional): The name of the client to use. In mode='copy' and
mode='update', it's particularly important that a unique name is used
for each checkout directory to avoid incorrect synchronization. For
this reason, Python percent substitution will be performed on this value
to replace %(slave)s with the slave name and %(builder)s with the
builder name. The default is "buildbot_%(slave)s_%(build)s".
@end table


@node Git, BitKeeper, P4, Source Checkout
@subsubsection Git

@cindex Git Checkout
@bsindex buildbot.steps.source.Git

The @code{Git} build step clones or updates a @uref{http://git.or.cz/,
Git} repository and checks out the specified branch or revision. Note
that the buildbot supports Git version 1.2.0 and later: earlier
versions (such as the one shipped in Ubuntu 'Dapper') do not support
the @command{git init} command that the buildbot uses.

The Git step takes the following arguments:

@table @code
@item repourl
(required): the URL of the upstream Git repository.

@item branch
(optional): this specifies the name of the branch to use when a Build
does not provide one of its own. If this this parameter is not
specified, and the Build does not provide a branch, the ``master''
branch will be used.

@item ignore_ignores
(optional): when purging changes, don't use .gitignore and
.git/info/exclude.

@end table


@node BitKeeper, , Git, Source Checkout
@subsubsection BitKeeper

@cindex BitKeeper Checkout
@bsindex buildbot.steps.source.BK

The @code{BK} build step performs a @uref{http://www.bitkeeper.com/, BitKeeper}
checkout or update.

The BitKeeper step takes the following arguments:

@table @code
@item repourl
(required unless @code{baseURL} is provided): the URL at which the
BitKeeper source repository is available.

@item baseURL
(required unless @code{repourl} is provided): the base repository URL,
to which a branch name will be appended. It should probably end in a
slash.

@end table


@node ShellCommand, Simple ShellCommand Subclasses, Source Checkout, Build Steps
@subsection ShellCommand

@bsindex buildbot.steps.shell.ShellCommand
@c TODO @bsindex buildbot.steps.shell.TreeSize

This is a useful base class for just about everything you might want
to do during a build (except for the initial source checkout). It runs
a single command in a child shell on the buildslave. All stdout/stderr
is recorded into a LogFile. The step finishes with a status of FAILURE
if the command's exit code is non-zero, otherwise it has a status of
SUCCESS.

The preferred way to specify the command is with a list of argv strings,
since this allows for spaces in filenames and avoids doing any fragile
shell-escaping. You can also specify the command with a single string, in
which case the string is given to '/bin/sh -c COMMAND' for parsing.

On Windows, commands are run via @code{cmd.exe /c} which works well. However,
if you're running a batch file, the error level does not get propagated
correctly unless you add 'call' before your batch file's name:
@code{cmd=['call', 'myfile.bat', ...]}.

@code{ShellCommand} arguments:

@table @code
@item command
a list of strings (preferred) or single string (discouraged) which
specifies the command to be run. A list of strings is preferred
because it can be used directly as an argv array. Using a single
string (with embedded spaces) requires the buildslave to pass the
string to /bin/sh for interpretation, which raises all sorts of
difficult questions about how to escape or interpret shell
metacharacters.

@item workdir
All ShellCommands are run by default in the ``workdir'', which
defaults to the ``@file{build}'' subdirectory of the slave builder's
base directory. The absolute path of the workdir will thus be the
slave's basedir (set as an option to @code{buildbot create-slave},
@pxref{Creating a buildslave}) plus the builder's basedir (set in the
builder's @code{c['builddir']} key in master.cfg) plus the workdir
itself (a class-level attribute of the BuildFactory, defaults to
``@file{build}'').

For example:

@example
f.addStep(ShellCommand(command=["make", "test"],
                       workdir="build/tests"))
@end example

@item env
a dictionary of environment strings which will be added to the child
command's environment. For example, to run tests with a different i18n
language setting, you might use

@example
f.addStep(ShellCommand(command=["make", "test"],
                       env=@{'LANG': 'fr_FR'@}))
@end example

These variable settings will override any existing ones in the
buildslave's environment or the environment specified in the
Builder. The exception is PYTHONPATH, which is merged
with (actually prepended to) any existing $PYTHONPATH setting. The
value is treated as a list of directories to prepend, and a single
string is treated like a one-item list. For example, to prepend both
@file{/usr/local/lib/python2.3} and @file{/home/buildbot/lib/python}
to any existing $PYTHONPATH setting, you would do something like the
following:

@example
f.addStep(ShellCommand(
              command=["make", "test"],
              env=@{'PYTHONPATH': ["/usr/local/lib/python2.3",
                                   "/home/buildbot/lib/python"] @}))
@end example

@item want_stdout
if False, stdout from the child process is discarded rather than being
sent to the buildmaster for inclusion in the step's LogFile.

@item want_stderr
like @code{want_stdout} but for stderr. Note that commands run through
a PTY do not have separate stdout/stderr streams: both are merged into
stdout.

@item usePTY
Should this command be run in a @code{pty}?  The default is to observe the
configuration of the client (@pxref{Buildslave Options}), but specifying
@code{True} or @code{False} here will override the default.

The advantage of using a PTY is that ``grandchild'' processes are more likely
to be cleaned up if the build is interrupted or times out (since it enables the
use of a ``process group'' in which all child processes will be placed). The
disadvantages: some forms of Unix have problems with PTYs, some of your unit
tests may behave differently when run under a PTY (generally those which check
to see if they are being run interactively), and PTYs will merge the stdout and
stderr streams into a single output stream (which means the red-vs-black
coloring in the logfiles will be lost).

@item logfiles
Sometimes commands will log interesting data to a local file, rather
than emitting everything to stdout or stderr. For example, Twisted's
``trial'' command (which runs unit tests) only presents summary
information to stdout, and puts the rest into a file named
@file{_trial_temp/test.log}. It is often useful to watch these files
as the command runs, rather than using @command{/bin/cat} to dump
their contents afterwards.

The @code{logfiles=} argument allows you to collect data from these
secondary logfiles in near-real-time, as the step is running. It
accepts a dictionary which maps from a local Log name (which is how
the log data is presented in the build results) to either a remote filename
(interpreted relative to the build's working directory), or a dictionary
of options. Each named file will be polled on a regular basis (every couple
of seconds) as the build runs, and any new text will be sent over to the
buildmaster.

If you provide a dictionary of options instead of a string, you must specify
the @code{filename} key. You can optionally provide a @code{follow} key which
is a boolean controlling whether a logfile is followed or concatenated in its
entirety.  Following is appropriate for logfiles to which the build step will
append, where the pre-existing contents are not interesting.  The default value
for @code{follow} is @code{False}, which gives the same behavior as just
providing a string filename.

@example
f.addStep(ShellCommand(
              command=["make", "test"],
              logfiles=@{"triallog": "_trial_temp/test.log"@}))
@end example

@example
f.addStep(ShellCommand(
              command=["make", "test"],
              logfiles=@{"triallog": @{"filename": "_trial_temp/test.log",
			       "follow": True,@}@}))
@end example


@item lazylogfiles
If set to @code{True}, logfiles will be tracked lazily, meaning that they will
only be added when and if something is written to them. This can be used to
suppress the display of empty or missing log files. The default is @code{False}.


@item timeout
if the command fails to produce any output for this many seconds, it
is assumed to be locked up and will be killed.

@item maxTime
if the command takes longer than this many seconds, it will be killed.

@item description
This will be used to describe the command (on the Waterfall display)
while the command is still running. It should be a single
imperfect-tense verb, like ``compiling'' or ``testing''. The preferred
form is a list of short strings, which allows the HTML 
displays to create narrower columns by emitting a <br> tag between each
word. You may also provide a single string.

@item descriptionDone
This will be used to describe the command once it has finished. A
simple noun like ``compile'' or ``tests'' should be used. Like
@code{description}, this may either be a list of short strings or a
single string.

If neither @code{description} nor @code{descriptionDone} are set, the
actual command arguments will be used to construct the description.
This may be a bit too wide to fit comfortably on the Waterfall
display.

@example
f.addStep(ShellCommand(command=["make", "test"],
                       description=["testing"],
                       descriptionDone=["tests"]))
@end example

@item logEnviron
If this option is true (the default), then the step's logfile will describe the
environment variables on the slave.  In situations where the environment is not
relevant and is long, it may be easier to set @code{logEnviron=False}.

@end table

@node Simple ShellCommand Subclasses, Python BuildSteps, ShellCommand, Build Steps
@subsection Simple ShellCommand Subclasses

Several subclasses of ShellCommand are provided as starting points for
common build steps. These are all very simple: they just override a few
parameters so you don't have to specify them yourself, making the master.cfg
file less verbose.

@menu
* Configure::
* Compile::
* Test::
* TreeSize::
* PerlModuleTest::
* Testing with mysql-test-run::
* SetProperty::
* SubunitShellCommand::
@end menu

@node Configure, Compile, Simple ShellCommand Subclasses, Simple ShellCommand Subclasses
@subsubsection Configure

@bsindex buildbot.steps.shell.Configure

This is intended to handle the @code{./configure} step from
autoconf-style projects, or the @code{perl Makefile.PL} step from perl
MakeMaker.pm-style modules. The default command is @code{./configure}
but you can change this by providing a @code{command=} parameter.

@node Compile, Test, Configure, Simple ShellCommand Subclasses
@subsubsection Compile

@bsindex buildbot.steps.shell.Compile

This is meant to handle compiling or building a project written in C.
The default command is @code{make all}. When the compile is finished,
the log file is scanned for GCC warning messages, a summary log is
created with any problems that were seen, and the step is marked as
WARNINGS if any were discovered. Through the @code{WarningCountingShellCommand}
superclass, the number of warnings is stored in a Build Property named
``warnings-count'', which is accumulated over all Compile steps (so if two
warnings are found in one step, and three are found in another step, the
overall build will have a ``warnings-count'' property of 5).

The default regular expression used to detect a warning is
@code{'.*warning[: ].*'} , which is fairly liberal and may cause
false-positives. To use a different regexp, provide a
@code{warningPattern=} argument, or use a subclass which sets the
@code{warningPattern} attribute:

@example
f.addStep(Compile(command=["make", "test"],
                  warningPattern="^Warning: "))
@end example

The @code{warningPattern=} can also be a pre-compiled python regexp
object: this makes it possible to add flags like @code{re.I} (to use
case-insensitive matching).

Note that the compiled @code{warningPattern} will have its @code{match} method
called, which is subtly different from a @code{search}. Your regular
expression must match the from the beginning of the line. This means that to
look for the word "warning" in the middle of a line, you will need to
prepend @code{'.*'} to your regular expression.

The @code{suppressionFile=} argument can be specified as the (relative) path
of a file inside the workdir defining warnings to be suppressed from the
warning counting and log file. The file will be uploaded to the master from
the slave before compiling, and any warning matched by a line in the
suppression file will be ignored. This is useful to accept certain warnings
(eg. in some special module of the source tree or in cases where the compiler
is being particularly stupid), yet still be able to easily detect and fix the
introduction of new warnings.

The file must contain one line per pattern of warnings to ignore. Empty lines
and lines beginning with @code{#} are ignored. Other lines must consist of a
regexp matching the file name, followed by a colon (@code{:}), followed by a
regexp matching the text of the warning. Optionally this may be followed by
another colon and a line number range. For example:

@example
# Sample warning suppression file

mi_packrec.c : .*result of 32-bit shift implicitly converted to 64 bits.* : 560-600
DictTabInfo.cpp : .*invalid access to non-static.*
kernel_types.h : .*only defines private constructors and has no friends.* : 51
@end example

If no line number range is specified, the pattern matches the whole file; if
only one number is given it matches only on that line.

The default warningPattern regexp only matches the warning text, so line
numbers and file names are ignored. To enable line number and file name
matching, privide a different regexp and provide a function (callable) as the
argument of @code{warningExtractor=}. The function is called with three
arguments: the BuildStep object, the line in the log file with the warning,
and the @code{SRE_Match} object of the regexp search for @code{warningPattern}. It
should return a tuple @code{(filename, linenumber, warning_test)}. For
example:

@example
f.addStep(Compile(command=["make"],
                  warningPattern="^(.*?):([0-9]+): [Ww]arning: (.*)$",
                  warningExtractor=Compile.warnExtractFromRegexpGroups,
                  suppressionFile="support-files/compiler_warnings.supp"))
@end example

(@code{Compile.warnExtractFromRegexpGroups} is a pre-defined function that
returns the filename, linenumber, and text from groups (1,2,3) of the regexp
match).

In projects with source files in multiple directories, it is possible to get
full path names for file names matched in the suppression file, as long as the
build command outputs the names of directories as they are entered into and
left again. For this, specify regexps for the arguments
@code{directoryEnterPattern=} and @code{directoryLeavePattern=}. The
@code{directoryEnterPattern=} regexp should return the name of the directory
entered into in the first matched group. The defaults, which are suitable for
GNU Make, are these:

@example
directoryEnterPattern = "make.*: Entering directory [\"`'](.*)['`\"]"
directoryLeavePattern = "make.*: Leaving directory"
@end example

(TODO: this step needs to be extended to look for GCC error messages
as well, and collect them into a separate logfile, along with the
source code filenames involved).


@node Test, TreeSize, Compile, Simple ShellCommand Subclasses
@subsubsection Test

@bsindex buildbot.steps.shell.Test

This is meant to handle unit tests. The default command is @code{make
test}, and the @code{warnOnFailure} flag is set.

@node TreeSize, PerlModuleTest, Test, Simple ShellCommand Subclasses
@subsubsection TreeSize

@bsindex buildbot.steps.shell.TreeSize

This is a simple command that uses the 'du' tool to measure the size
of the code tree. It puts the size (as a count of 1024-byte blocks,
aka 'KiB' or 'kibibytes') on the step's status text, and sets a build
property named 'tree-size-KiB' with the same value.

@node PerlModuleTest, Testing with mysql-test-run, TreeSize, Simple ShellCommand Subclasses
@subsubsection PerlModuleTest

@bsindex buildbot.steps.shell.PerlModuleTest

This is a simple command that knows how to run tests of perl modules.
It parses the output to determine the number of tests passed and
failed and total number executed, saving the results for later query.

@node Testing with mysql-test-run, SetProperty, PerlModuleTest, Simple ShellCommand Subclasses
@subsection Testing with mysql-test-run

The @code{process.mtrlogobserver.MTR} class is a subclass of @code{Test}
(@ref{Test}). It is used to run test suites using the mysql-test-run program,
as used in MySQL, Drizzle, MariaDB, and MySQL storage engine plugins.

The shell command to run the test suite is specified in the same way as for
the Test class. The MTR class will parse the output of running the test suite,
and use the count of tests executed so far to provide more accurate completion
time estimates. Any test failures that occur during the test are summarized on
the Waterfall Display.

Server error logs are added as additional log files, useful to debug test
failures.

Optionally, data about the test run and any test failures can be inserted into
a database for further analysis and report generation. To use this facility,
create an instance of @code{twisted.enterprise.adbapi.ConnectionPool} with
connections to the database. The necessary tables can be created automatically
by setting @code{autoCreateTables} to @code{True}, or manually using the SQL
found in the @file{mtrlogobserver.py} source file.

One problem with specifying a database is that each reload of the
configuration will get a new instance of @code{ConnectionPool} (even if the
connection parameters are the same). To avoid that Buildbot thinks the builder
configuration has changed because of this, use the
@code{process.mtrlogobserver.EqConnectionPool} subclass of
@code{ConnectionPool}, which implements an equiality operation that avoids
this problem.

Example use:

@example
from buildbot.process.mtrlogobserver import MTR, EqConnectionPool
myPool = EqConnectionPool("MySQLdb", "host", "buildbot", "password", "db")
myFactory.addStep(MTR(workdir="mysql-test", dbpool=myPool,
                      command=["perl", "mysql-test-run.pl", "--force"]))
@end example

@code{MTR} arguments:

@table @code

@item textLimit
Maximum number of test failures to show on the waterfall page (to not flood
the page in case of a large number of test failures. Defaults to 5.

@item testNameLimit
Maximum length of test names to show unabbreviated in the waterfall page, to
avoid excessive column width. Defaults to 16.

@item parallel
Value of @code{--parallel} option used for mysql-test-run.pl (number of processes
used to run the test suite in parallel). Defaults to 4. This is used to
determine the number of server error log files to download from the
slave. Specifying a too high value does not hurt (as nonexisting error logs
will be ignored), however if using @code{--parallel} value greater than the default
it needs to be specified, or some server error logs will be missing.

@item dbpool
An instance of twisted.enterprise.adbapi.ConnectionPool, or None.  Defaults to
None. If specified, results are inserted into the database using the
ConnectionPool.

@item autoCreateTables
Boolean, defaults to False. If True (and @code{dbpool} is specified), the
necessary database tables will be created automatically if they do not exist
already. Alternatively, the tables can be created manually from the SQL
statements found in the mtrlogobserver.py source file.

@item test_type
Short string that will be inserted into the database in the row for the test
run. Defaults to the empty string, but can be specified to identify different
types of test runs.

@item test_info
Descriptive string that will be inserted into the database in the row for the test
run. Defaults to the empty string, but can be specified as a user-readable
description of this particular test run.

@item mtr_subdir
The subdirectory in which to look for server error log files. Defaults to
``mysql-test'', which is usually correct. WithProperties is supported.

@end table


@node SetProperty, SubunitShellCommand , Testing with mysql-test-run, Simple ShellCommand Subclasses
@subsubsection SetProperty

@bsindex buildbot.steps.shell.SetProperty

This buildstep is similar to ShellCommand, except that it captures the
output of the command into a property.  It is usually used like this:

@example
f.addStep(SetProperty(command="uname -a", property="uname"))
@end example

This runs @code{uname -a} and captures its stdout, stripped of leading
and trailing whitespace, in the property "uname".  To avoid stripping,
add @code{strip=False}.  The @code{property} argument can be specified
as a @code{WithProperties} object.

The more advanced usage allows you to specify a function to extract
properties from the command output.  Here you can use regular
expressions, string interpolation, or whatever you would like.
The function is called with three arguments: the exit status of the
command, its standard output as a string, and its standard error as
a string.  It should return a dictionary containing all new properties.

@example
def glob2list(rc, stdout, stderr):
    jpgs = [ l.strip() for l in stdout.split('\n') ]
    return @{ 'jpgs' : jpgs @}
f.addStep(SetProperty(command="ls -1 *.jpg", extract_fn=glob2list))
@end example

Note that any ordering relationship of the contents of stdout and
stderr is lost.  For example, given

@example
f.addStep(SetProperty(
    command="echo output1; echo error >&2; echo output2",
    extract_fn=my_extract))
@end example

Then @code{my_extract} will see @code{stdout="output1\noutput2\n"}
and @code{stderr="error\n"}.

@node SubunitShellCommand,  , SetProperty, Simple ShellCommand Subclasses
@subsubsection SubunitShellCommand

@bsindex buildbot.process.subunitlogger.SubunitShellCommand

This buildstep is similar to ShellCommand, except that it runs the log content
through a subunit filter to extract test and failure counts.

@example
f.addStep(SubunitShellCommand(command="make test"))
@end example

This runs @code{make test} and filters it through subunit. The 'tests' and
'test failed' progress metrics will now accumulate test data from the test run.

@node Python BuildSteps, Transferring Files, Simple ShellCommand Subclasses, Build Steps
@subsection Python BuildSteps

Here are some BuildSteps that are specifcally useful for projects
implemented in Python.

@menu
* BuildEPYDoc::
* PyFlakes::
* PyLint::
@end menu

@node BuildEPYDoc
@subsubsection BuildEPYDoc

@bsindex buildbot.steps.python.BuildEPYDoc

@url{http://epydoc.sourceforge.net/, epydoc} is a tool for generating
API documentation for Python modules from their docstrings. It reads
all the .py files from your source tree, processes the docstrings
therein, and creates a large tree of .html files (or a single .pdf
file).

The @code{buildbot.steps.python.BuildEPYDoc} step will run
@command{epydoc} to produce this API documentation, and will count the
errors and warnings from its output.

You must supply the command line to be used. The default is
@command{make epydocs}, which assumes that your project has a Makefile
with an ``epydocs'' target. You might wish to use something like
@command{epydoc -o apiref source/PKGNAME} instead. You might also want
to add @command{--pdf} to generate a PDF file instead of a large tree
of HTML files.

The API docs are generated in-place in the build tree (under the
workdir, in the subdirectory controlled by the ``-o'' argument). To
make them useful, you will probably have to copy them to somewhere
they can be read. A command like @command{rsync -ad apiref/
dev.example.com:~public_html/current-apiref/} might be useful. You
might instead want to bundle them into a tarball and publish it in the
same place where the generated install tarball is placed.

@example
from buildbot.steps.python import BuildEPYDoc

...
f.addStep(BuildEPYDoc(command=["epydoc", "-o", "apiref", "source/mypkg"]))
@end example


@node PyFlakes
@subsubsection PyFlakes

@bsindex buildbot.steps.python.PyFlakes

@url{http://divmod.org/trac/wiki/DivmodPyflakes, PyFlakes} is a tool
to perform basic static analysis of Python code to look for simple
errors, like missing imports and references of undefined names. It is
like a fast and simple form of the C ``lint'' program. Other tools
(like pychecker) provide more detailed results but take longer to run.

The @code{buildbot.steps.python.PyFlakes} step will run pyflakes and
count the various kinds of errors and warnings it detects.

You must supply the command line to be used. The default is
@command{make pyflakes}, which assumes you have a top-level Makefile
with a ``pyflakes'' target. You might want to use something like
@command{pyflakes .} or @command{pyflakes src}.

@example
from buildbot.steps.python import PyFlakes

...
f.addStep(PyFlakes(command=["pyflakes", "src"]))
@end example

@node PyLint
@subsubsection PyLint

@bsindex buildbot.steps.python.PyLint

Similarly, the @code{buildbot.steps.python.PyLint} step will run pylint and
analyze the results.

You must supply the command line to be used. There is no default.

@example
from buildbot.steps.python import PyLint

...
f.addStep(PyLint(command=["pylint", "src"]))
@end example


@node Transferring Files
@subsection Transferring Files

@cindex File Transfer
@bsindex buildbot.steps.transfer.FileUpload
@bsindex buildbot.steps.transfer.FileDownload
@bsindex buildbot.steps.transfer.DirectoryUpload

Most of the work involved in a build will take place on the
buildslave. But occasionally it is useful to do some work on the
buildmaster side. The most basic way to involve the buildmaster is
simply to move a file from the slave to the master, or vice versa.
There are a pair of BuildSteps named @code{FileUpload} and
@code{FileDownload} to provide this functionality. @code{FileUpload}
moves a file @emph{up to} the master, while @code{FileDownload} moves
a file @emph{down from} the master.

As an example, let's assume that there is a step which produces an
HTML file within the source tree that contains some sort of generated
project documentation. We want to move this file to the buildmaster,
into a @file{~/public_html} directory, so it can be visible to
developers. This file will wind up in the slave-side working directory
under the name @file{docs/reference.html}. We want to put it into the
master-side @file{~/public_html/ref.html}.

@example
from buildbot.steps.shell import ShellCommand
from buildbot.steps.transfer import FileUpload

f.addStep(ShellCommand(command=["make", "docs"]))
f.addStep(FileUpload(slavesrc="docs/reference.html",
                     masterdest="~/public_html/ref.html"))
@end example

The @code{masterdest=} argument will be passed to os.path.expanduser,
so things like ``~'' will be expanded properly. Non-absolute paths
will be interpreted relative to the buildmaster's base directory.
Likewise, the @code{slavesrc=} argument will be expanded and
interpreted relative to the builder's working directory.


To move a file from the master to the slave, use the
@code{FileDownload} command. For example, let's assume that some step
requires a configuration file that, for whatever reason, could not be
recorded in the source code repository or generated on the buildslave
side:

@example
from buildbot.steps.shell import ShellCommand
from buildbot.steps.transfer import FileDownload

f.addStep(FileDownload(mastersrc="~/todays_build_config.txt",
                       slavedest="build_config.txt"))
f.addStep(ShellCommand(command=["make", "config"]))
@end example

Like @code{FileUpload}, the @code{mastersrc=} argument is interpreted
relative to the buildmaster's base directory, and the
@code{slavedest=} argument is relative to the builder's working
directory. If the buildslave is running in @file{~buildslave}, and the
builder's ``builddir'' is something like @file{tests-i386}, then the
workdir is going to be @file{~buildslave/tests-i386/build}, and a
@code{slavedest=} of @file{foo/bar.html} will get put in
@file{~buildslave/tests-i386/build/foo/bar.html}. Both of these commands
will create any missing intervening directories.

@subheading Other Parameters

The @code{maxsize=} argument lets you set a maximum size for the file
to be transferred. This may help to avoid surprises: transferring a
100MB coredump when you were expecting to move a 10kB status file
might take an awfully long time. The @code{blocksize=} argument
controls how the file is sent over the network: larger blocksizes are
slightly more efficient but also consume more memory on each end, and
there is a hard-coded limit of about 640kB.

The @code{mode=} argument allows you to control the access permissions
of the target file, traditionally expressed as an octal integer. The
most common value is probably 0755, which sets the ``x'' executable
bit on the file (useful for shell scripts and the like). The default
value for @code{mode=} is None, which means the permission bits will
default to whatever the umask of the writing process is. The default
umask tends to be fairly restrictive, but at least on the buildslave
you can make it less restrictive with a --umask command-line option at
creation time (@pxref{Buildslave Options}).

@subheading Transfering Directories

To transfer complete directories from the buildslave to the master, there
is a BuildStep named @code{DirectoryUpload}. It works like @code{FileUpload},
just for directories. However it does not support the @code{maxsize},
@code{blocksize} and @code{mode} arguments. As an example, let's assume an
generated project documentation, which consists of many files (like the output
of doxygen or epydoc). We want to move the entire documentation to the
buildmaster, into a @code{~/public_html/docs} directory. On the slave-side
the directory can be found under @code{docs}:

@example
from buildbot.steps.shell import ShellCommand
from buildbot.steps.transfer import DirectoryUpload

f.addStep(ShellCommand(command=["make", "docs"]))
f.addStep(DirectoryUpload(slavesrc="docs",
				masterdest="~/public_html/docs"))
@end example

The DirectoryUpload step will create all necessary directories and
transfers empty directories, too.

@node Steps That Run on the Master
@subsection Steps That Run on the Master

Occasionally, it is useful to execute some task on the master, for example to
create a directory, deploy a build result, or trigger some other centralized
processing.  This is possible, in a limited fashion, with the
@code{MasterShellCommand} step.

This step operates similarly to a regular @code{ShellCommand}, but executes on
the master, instead of the slave.  To be clear, the enclosing @code{Build}
object must still have a slave object, just as for any other step -- only, in
this step, the slave does not do anything.

In this example, the step renames a tarball based on the day of the week.

@example
from buildbot.steps.transfer import FileUpload
from buildbot.steps.master import MasterShellCommand

f.addStep(FileUpload(slavesrc="widgetsoft.tar.gz",
                     masterdest="/var/buildoutputs/widgetsoft-new.tar.gz"))
f.addStep(MasterShellCommand(command="""
    cd /var/buildoutputs;
    mv widgetsoft-new.tar.gz widgetsoft-`date +%a`.tar.gz"""))
@end example

@node Triggering Schedulers
@subsection Triggering Schedulers

The counterpart to the Triggerable described in section
@pxref{Triggerable Scheduler} is the Trigger BuildStep.

@example
from buildbot.steps.trigger import Trigger
f.addStep(Trigger(schedulerNames=['build-prep'],
                  waitForFinish=True,
                  updateSourceStamp=True,
                  set_properties=@{ 'quick' : False @},
                  copy_properties=[ 'release_code_name' ]))
@end example

The @code{schedulerNames=} argument lists the Triggerables
that should be triggered when this step is executed.  Note that
it is possible, but not advisable, to create a cycle where a build
continually triggers itself, because the schedulers are specified
by name.

If @code{waitForFinish} is True, then the step will not finish until
all of the builds from the triggered schedulers have finished. If this
argument is False (the default) or not given, then the buildstep
succeeds immediately after triggering the schedulers.

If @code{updateSourceStamp} is True (the default), then step updates
the SourceStamp given to the Triggerables to include
@code{got_revision} (the revision actually used in this build) as
@code{revision} (the revision to use in the triggered builds). This is
useful to ensure that all of the builds use exactly the same
SourceStamp, even if other Changes have occurred while the build was
running.

Two parameters allow control of the properties that are passed to the triggered
scheduler.  To simply copy properties verbatim, list them in the
@code{copy_properties} parameter.  To set properties explicitly, use the more
sophisticated @code{set_properties}, which takes a dictionary mapping property
names to values.  You may use @code{WithProperties} here to dynamically
construct new property values.

@node Writing New BuildSteps
@subsection Writing New BuildSteps

While it is a good idea to keep your build process self-contained in
the source code tree, sometimes it is convenient to put more
intelligence into your Buildbot configuration. One way to do this is
to write a custom BuildStep. Once written, this Step can be used in
the @file{master.cfg} file.

The best reason for writing a custom BuildStep is to better parse the
results of the command being run. For example, a BuildStep that knows
about JUnit could look at the logfiles to determine which tests had
been run, how many passed and how many failed, and then report more
detailed information than a simple @code{rc==0} -based ``good/bad''
decision.

@menu
* Writing BuildStep Constructors::
* BuildStep LogFiles::
* Reading Logfiles::
* Adding LogObservers::
* BuildStep URLs::
@end menu

@node Writing BuildStep Constructors
@subsubsection Writing BuildStep Constructors

BuildStep classes have some extra equipment, because they are their own
factories.  Consider the use of a BuildStep in @file{master.cfg}:

@example
f.addStep(MyStep(someopt="stuff", anotheropt=1))
@end example

This creates a single instance of class @code{MyStep}.  However, Buildbot needs
a new object each time the step is executed.  this is accomplished by storing
the information required to instantiate a new object in the @code{factory}
attribute.  When the time comes to construct a new Build, BuildFactory consults
this attribute (via @code{getStepFactory}) and instantiates a new step object.

When writing a new step class, then, keep in mind are that you cannot do
anything "interesting" in the constructor -- limit yourself to checking and
storing arguments.  To ensure that these arguments are provided to any new
objects, call @code{self.addFactoryArguments} with any keyword arguments your
constructor needs.

Keep a @code{**kwargs} argument on the end of your options, and pass that up to
the parent class's constructor.

The whole thing looks like this:

@example
class Frobinfy(LoggingBuildStep):
    def __init__(self,
            frob_what="frobee",
            frob_how_many=None,
            frob_how=None,
            **kwargs)

        # check
        if frob_how_many is None:
            raise TypeError("Frobinfy argument how_many is required")

        # call parent
        LoggingBuildStep.__init__(self, **kwargs)

        # and record arguments for later
        self.addFactoryArguments(
            frob_what=frob_what,
            frob_how_many=frob_how_many,
            frob_how=frob_how)

class FastFrobnify(Frobnify):
    def __init__(self,
            speed=5,
            **kwargs)
        Frobnify.__init__(self, **kwargs)
        self.addFactoryArguments(
            speed=speed)
@end example

@node BuildStep LogFiles
@subsubsection BuildStep LogFiles

Each BuildStep has a collection of ``logfiles''. Each one has a short
name, like ``stdio'' or ``warnings''. Each LogFile contains an
arbitrary amount of text, usually the contents of some output file
generated during a build or test step, or a record of everything that
was printed to stdout/stderr during the execution of some command.

These LogFiles are stored to disk, so they can be retrieved later.

Each can contain multiple ``channels'', generally limited to three
basic ones: stdout, stderr, and ``headers''. For example, when a
ShellCommand runs, it writes a few lines to the ``headers'' channel to
indicate the exact argv strings being run, which directory the command
is being executed in, and the contents of the current environment
variables. Then, as the command runs, it adds a lot of ``stdout'' and
``stderr'' messages. When the command finishes, a final ``header''
line is added with the exit code of the process.

Status display plugins can format these different channels in
different ways. For example, the web page shows LogFiles as text/html,
with header lines in blue text, stdout in black, and stderr in red. A
different URL is available which provides a text/plain format, in
which stdout and stderr are collapsed together, and header lines are
stripped completely. This latter option makes it easy to save the
results to a file and run @command{grep} or whatever against the
output.

Each BuildStep contains a mapping (implemented in a python dictionary)
from LogFile name to the actual LogFile objects. Status plugins can
get a list of LogFiles to display, for example, a list of HREF links
that, when clicked, provide the full contents of the LogFile.

@heading Using LogFiles in custom BuildSteps

The most common way for a custom BuildStep to use a LogFile is to
summarize the results of a ShellCommand (after the command has
finished running). For example, a compile step with thousands of lines
of output might want to create a summary of just the warning messages.
If you were doing this from a shell, you would use something like:

@example
grep "warning:" output.log >warnings.log
@end example

In a custom BuildStep, you could instead create a ``warnings'' LogFile
that contained the same text. To do this, you would add code to your
@code{createSummary} method that pulls lines from the main output log
and creates a new LogFile with the results:

@example
    def createSummary(self, log):
        warnings = []
        for line in log.readlines():
            if "warning:" in line:
                warnings.append()
        self.addCompleteLog('warnings', "".join(warnings))
@end example

This example uses the @code{addCompleteLog} method, which creates a
new LogFile, puts some text in it, and then ``closes'' it, meaning
that no further contents will be added. This LogFile will appear in
the HTML display under an HREF with the name ``warnings'', since that
is the name of the LogFile.

You can also use @code{addHTMLLog} to create a complete (closed)
LogFile that contains HTML instead of plain text. The normal LogFile
will be HTML-escaped if presented through a web page, but the HTML
LogFile will not. At the moment this is only used to present a pretty
HTML representation of an otherwise ugly exception traceback when
something goes badly wrong during the BuildStep.

In contrast, you might want to create a new LogFile at the beginning
of the step, and add text to it as the command runs. You can create
the LogFile and attach it to the build by calling @code{addLog}, which
returns the LogFile object. You then add text to this LogFile by
calling methods like @code{addStdout} and @code{addHeader}. When you
are done, you must call the @code{finish} method so the LogFile can be
closed. It may be useful to create and populate a LogFile like this
from a LogObserver method @xref{Adding LogObservers}.

The @code{logfiles=} argument to @code{ShellCommand} (see
@pxref{ShellCommand}) creates new LogFiles and fills them in realtime
by asking the buildslave to watch a actual file on disk. The
buildslave will look for additions in the target file and report them
back to the BuildStep. These additions will be added to the LogFile by
calling @code{addStdout}. These secondary LogFiles can be used as the
source of a LogObserver just like the normal ``stdio'' LogFile.

@node Reading Logfiles
@subsubsection Reading Logfiles

Once a LogFile has been added to a BuildStep with @code{addLog()},
@code{addCompleteLog()}, @code{addHTMLLog()}, or @code{logfiles=},
your BuildStep can retrieve it by using @code{getLog()}:

@example
class MyBuildStep(ShellCommand):
    logfiles = @{ "nodelog": "_test/node.log" @}

    def evaluateCommand(self, cmd):
        nodelog = self.getLog("nodelog")
        if "STARTED" in nodelog.getText():
            return SUCCESS
        else:
            return FAILURE
@end example

For a complete list of the methods you can call on a LogFile, please
see the docstrings on the @code{IStatusLog} class in
@file{buildbot/interfaces.py}.


@node Adding LogObservers, BuildStep URLs, Reading Logfiles, Writing New BuildSteps
@subsubsection Adding LogObservers

@cindex LogObserver
@cindex LogLineObserver

Most shell commands emit messages to stdout or stderr as they operate,
especially if you ask them nicely with a @code{--verbose} flag of some
sort. They may also write text to a log file while they run. Your
BuildStep can watch this output as it arrives, to keep track of how
much progress the command has made. You can get a better measure of
progress by counting the number of source files compiled or test cases
run than by merely tracking the number of bytes that have been written
to stdout. This improves the accuracy and the smoothness of the ETA
display.

To accomplish this, you will need to attach a @code{LogObserver} to
one of the log channels, most commonly to the ``stdio'' channel but
perhaps to another one which tracks a log file. This observer is given
all text as it is emitted from the command, and has the opportunity to
parse that output incrementally. Once the observer has decided that
some event has occurred (like a source file being compiled), it can
use the @code{setProgress} method to tell the BuildStep about the
progress that this event represents.

There are a number of pre-built @code{LogObserver} classes that you
can choose from (defined in @code{buildbot.process.buildstep}, and of
course you can subclass them to add further customization. The
@code{LogLineObserver} class handles the grunt work of buffering and
scanning for end-of-line delimiters, allowing your parser to operate
on complete stdout/stderr lines. (Lines longer than a set maximum
length are dropped; the maximum defaults to 16384 bytes, but you can
change it by calling @code{setMaxLineLength()} on your
@code{LogLineObserver} instance.  Use @code{sys.maxint} for effective
infinity.)

For example, let's take a look at the @code{TrialTestCaseCounter},
which is used by the Trial step to count test cases as they are run.
As Trial executes, it emits lines like the following:

@example
buildbot.test.test_config.ConfigTest.testDebugPassword ... [OK]
buildbot.test.test_config.ConfigTest.testEmpty ... [OK]
buildbot.test.test_config.ConfigTest.testIRC ... [FAIL]
buildbot.test.test_config.ConfigTest.testLocks ... [OK]
@end example

When the tests are finished, trial emits a long line of ``======'' and
then some lines which summarize the tests that failed. We want to
avoid parsing these trailing lines, because their format is less
well-defined than the ``[OK]'' lines.

The parser class looks like this:

@example
from buildbot.process.buildstep import LogLineObserver

class TrialTestCaseCounter(LogLineObserver):
    _line_re = re.compile(r'^([\w\.]+) \.\.\. \[([^\]]+)\]$')
    numTests = 0
    finished = False

    def outLineReceived(self, line):
        if self.finished:
            return
        if line.startswith("=" * 40):
            self.finished = True
            return

        m = self._line_re.search(line.strip())
        if m:
            testname, result = m.groups()
            self.numTests += 1
            self.step.setProgress('tests', self.numTests)
@end example

This parser only pays attention to stdout, since that's where trial
writes the progress lines. It has a mode flag named @code{finished} to
ignore everything after the ``===='' marker, and a scary-looking
regular expression to match each line while hopefully ignoring other
messages that might get displayed as the test runs.

Each time it identifies a test has been completed, it increments its
counter and delivers the new progress value to the step with
@code{self.step.setProgress}. This class is specifically measuring
progress along the ``tests'' metric, in units of test cases (as
opposed to other kinds of progress like the ``output'' metric, which
measures in units of bytes). The Progress-tracking code uses each
progress metric separately to come up with an overall completion
percentage and an ETA value.

To connect this parser into the @code{Trial} BuildStep,
@code{Trial.__init__} ends with the following clause:

@example
        # this counter will feed Progress along the 'test cases' metric
        counter = TrialTestCaseCounter()
        self.addLogObserver('stdio', counter)
        self.progressMetrics += ('tests',)
@end example

This creates a TrialTestCaseCounter and tells the step that the
counter wants to watch the ``stdio'' log. The observer is
automatically given a reference to the step in its @code{.step}
attribute.

@subheading A Somewhat Whimsical Example

Let's say that we've got some snazzy new unit-test framework called
Framboozle. It's the hottest thing since sliced bread. It slices, it
dices, it runs unit tests like there's no tomorrow. Plus if your unit
tests fail, you can use its name for a Web 2.1 startup company, make
millions of dollars, and hire engineers to fix the bugs for you, while
you spend your afternoons lazily hang-gliding along a scenic pacific
beach, blissfully unconcerned about the state of your
tests.@footnote{framboozle.com is still available. Remember, I get 10%
:).}

To run a Framboozle-enabled test suite, you just run the 'framboozler'
command from the top of your source code tree. The 'framboozler'
command emits a bunch of stuff to stdout, but the most interesting bit
is that it emits the line "FNURRRGH!" every time it finishes running a
test case@footnote{Framboozle gets very excited about running unit
tests.}. You'd like to have a test-case counting LogObserver that
watches for these lines and counts them, because counting them will
help the buildbot more accurately calculate how long the build will
take, and this will let you know exactly how long you can sneak out of
the office for your hang-gliding lessons without anyone noticing that
you're gone.

This will involve writing a new BuildStep (probably named
"Framboozle") which inherits from ShellCommand. The BuildStep class
definition itself will look something like this:

@example
# START
from buildbot.steps.shell import ShellCommand
from buildbot.process.buildstep import LogLineObserver

class FNURRRGHCounter(LogLineObserver):
    numTests = 0
    def outLineReceived(self, line):
        if "FNURRRGH!" in line:
            self.numTests += 1
            self.step.setProgress('tests', self.numTests)

class Framboozle(ShellCommand):
    command = ["framboozler"]

    def __init__(self, **kwargs):
        ShellCommand.__init__(self, **kwargs)   # always upcall!
        counter = FNURRRGHCounter())
        self.addLogObserver('stdio', counter)
        self.progressMetrics += ('tests',)
# FINISH
@end example

So that's the code that we want to wind up using. How do we actually
deploy it?

You have a couple of different options.

Option 1: The simplest technique is to simply put this text
(everything from START to FINISH) in your master.cfg file, somewhere
before the BuildFactory definition where you actually use it in a
clause like:

@example
f = BuildFactory()
f.addStep(SVN(svnurl="stuff"))
f.addStep(Framboozle())
@end example

Remember that master.cfg is secretly just a python program with one
job: populating the BuildmasterConfig dictionary. And python programs
are allowed to define as many classes as they like. So you can define
classes and use them in the same file, just as long as the class is
defined before some other code tries to use it.

This is easy, and it keeps the point of definition very close to the
point of use, and whoever replaces you after that unfortunate
hang-gliding accident will appreciate being able to easily figure out
what the heck this stupid "Framboozle" step is doing anyways. The
downside is that every time you reload the config file, the Framboozle
class will get redefined, which means that the buildmaster will think
that you've reconfigured all the Builders that use it, even though
nothing changed. Bleh.

Option 2: Instead, we can put this code in a separate file, and import
it into the master.cfg file just like we would the normal buildsteps
like ShellCommand and SVN.

Create a directory named ~/lib/python, put everything from START to
FINISH in ~/lib/python/framboozle.py, and run your buildmaster using:

@example
 PYTHONPATH=~/lib/python buildbot start MASTERDIR
@end example

or use the @file{Makefile.buildbot} to control the way
@command{buildbot start} works. Or add something like this to
something like your ~/.bashrc or ~/.bash_profile or ~/.cshrc:

@example
 export PYTHONPATH=~/lib/python
@end example

Once we've done this, our master.cfg can look like:

@example
from framboozle import Framboozle
f = BuildFactory()
f.addStep(SVN(svnurl="stuff"))
f.addStep(Framboozle())
@end example

or:

@example
import framboozle
f = BuildFactory()
f.addStep(SVN(svnurl="stuff"))
f.addStep(framboozle.Framboozle())
@end example

(check out the python docs for details about how "import" and "from A
import B" work).

What we've done here is to tell python that every time it handles an
"import" statement for some named module, it should look in our
~/lib/python/ for that module before it looks anywhere else. After our
directories, it will try in a bunch of standard directories too
(including the one where buildbot is installed). By setting the
PYTHONPATH environment variable, you can add directories to the front
of this search list.

Python knows that once it "import"s a file, it doesn't need to
re-import it again. This means that reconfiguring the buildmaster
(with "buildbot reconfig", for example) won't make it think the
Framboozle class has changed every time, so the Builders that use it
will not be spuriously restarted. On the other hand, you either have
to start your buildmaster in a slightly weird way, or you have to
modify your environment to set the PYTHONPATH variable.


Option 3: Install this code into a standard python library directory

Find out what your python's standard include path is by asking it:

@example
80:warner@@luther% python
Python 2.4.4c0 (#2, Oct  2 2006, 00:57:46)
[GCC 4.1.2 20060928 (prerelease) (Debian 4.1.1-15)] on linux2
Type "help", "copyright", "credits" or "license" for more information.
>>> import sys
>>> import pprint
>>> pprint.pprint(sys.path)
['',
 '/usr/lib/python24.zip',
 '/usr/lib/python2.4',
 '/usr/lib/python2.4/plat-linux2',
 '/usr/lib/python2.4/lib-tk',
 '/usr/lib/python2.4/lib-dynload',
 '/usr/local/lib/python2.4/site-packages',
 '/usr/lib/python2.4/site-packages',
 '/usr/lib/python2.4/site-packages/Numeric',
 '/var/lib/python-support/python2.4',
 '/usr/lib/site-python']
@end example

In this case, putting the code into
/usr/local/lib/python2.4/site-packages/framboozle.py would work just
fine. We can use the same master.cfg "import framboozle" statement as
in Option 2. By putting it in a standard include directory (instead of
the decidedly non-standard ~/lib/python), we don't even have to set
PYTHONPATH to anything special. The downside is that you probably have
to be root to write to one of those standard include directories.


Option 4: Submit the code for inclusion in the Buildbot distribution

Make a fork of buildbot on http://github.com/djmitche/buildbot or post a patch
in a bug at http://buildbot.net.  In either case, post a note about your patch
to the mailing list, so others can provide feedback and, eventually, commit it.

@example
from buildbot.steps import framboozle
f = BuildFactory()
f.addStep(SVN(svnurl="stuff"))
f.addStep(framboozle.Framboozle())
@end example

And then you don't even have to install framboozle.py anywhere on your
system, since it will ship with Buildbot. You don't have to be root,
you don't have to set PYTHONPATH. But you do have to make a good case
for Framboozle being worth going into the main distribution, you'll
probably have to provide docs and some unit test cases, you'll need to
figure out what kind of beer the author likes, and then you'll have to
wait until the next release. But in some environments, all this is
easier than getting root on your buildmaster box, so the tradeoffs may
actually be worth it.



Putting the code in master.cfg (1) makes it available to that
buildmaster instance. Putting it in a file in a personal library
directory (2) makes it available for any buildmasters you might be
running. Putting it in a file in a system-wide shared library
directory (3) makes it available for any buildmasters that anyone on
that system might be running. Getting it into the buildbot's upstream
repository (4) makes it available for any buildmasters that anyone in
the world might be running. It's all a matter of how widely you want
to deploy that new class.



@node BuildStep URLs,  , Adding LogObservers, Writing New BuildSteps
@subsubsection BuildStep URLs

@cindex links
@cindex BuildStep URLs
@cindex addURL

Each BuildStep has a collection of ``links''. Like its collection of
LogFiles, each link has a name and a target URL. The web status page
creates HREFs for each link in the same box as it does for LogFiles,
except that the target of the link is the external URL instead of an
internal link to a page that shows the contents of the LogFile.

These external links can be used to point at build information hosted
on other servers. For example, the test process might produce an
intricate description of which tests passed and failed, or some sort
of code coverage data in HTML form, or a PNG or GIF image with a graph
of memory usage over time. The external link can provide an easy way
for users to navigate from the buildbot's status page to these
external web sites or file servers. Note that the step itself is
responsible for insuring that there will be a document available at
the given URL (perhaps by using @command{scp} to copy the HTML output
to a @file{~/public_html/} directory on a remote web server). Calling
@code{addURL} does not magically populate a web server.

To set one of these links, the BuildStep should call the @code{addURL}
method with the name of the link and the target URL. Multiple URLs can
be set.

In this example, we assume that the @command{make test} command causes
a collection of HTML files to be created and put somewhere on the
coverage.example.org web server, in a filename that incorporates the
build number.

@example
class TestWithCodeCoverage(BuildStep):
    command = ["make", "test",
               WithProperties("buildnum=%s", "buildnumber")]

    def createSummary(self, log):
        buildnumber = self.getProperty("buildnumber")
        url = "http://coverage.example.org/builds/%s.html" % buildnumber
        self.addURL("coverage", url)
@end example

You might also want to extract the URL from some special message
output by the build process itself:

@example
class TestWithCodeCoverage(BuildStep):
    command = ["make", "test",
               WithProperties("buildnum=%s", "buildnumber")]

    def createSummary(self, log):
        output = StringIO(log.getText())
        for line in output.readlines():
            if line.startswith("coverage-url:"):
                url = line[len("coverage-url:"):].strip()
                self.addURL("coverage", url)
                return
@end example

Note that a build process which emits both stdout and stderr might
cause this line to be split or interleaved between other lines. It
might be necessary to restrict the getText() call to only stdout with
something like this:

@example
        output = StringIO("".join([c[1]
                                   for c in log.getChunks()
                                   if c[0] == LOG_CHANNEL_STDOUT]))
@end example

Of course if the build is run under a PTY, then stdout and stderr will
be merged before the buildbot ever sees them, so such interleaving
will be unavoidable.


@node Interlocks, Build Factories, Build Steps, Build Process
@section Interlocks

@cindex locks
@slindex buildbot.locks.MasterLock
@slindex buildbot.locks.SlaveLock
@slindex buildbot.locks.LockAccess

Until now, we assumed that a master can run builds at any slave whenever
needed or desired.  Some times, you want to enforce additional constraints on
builds. For reasons like limited network bandwidth, old slave machines, or a
self-willed data base server, you may want to limit the number of builds (or
build steps) that can access a resource.

The mechanism used by Buildbot is known as the read/write lock.@footnote{See
http://en.wikipedia.org/wiki/Read/write_lock_pattern for more information.} It
allows either many readers or a single writer but not a combination of readers
and writers. The general lock has been modified and extended for use in
Buildbot. Firstly, the general lock allows an infinite number of readers. In
Buildbot, we often want to put an upper limit on the number of readers, for
example allowing two out of five possible builds at the same time. To do this,
the lock counts the number of active readers. Secondly, the terms @emph{read
mode} and @emph{write mode} are confusing in Buildbot context. They have been
replaced by @emph{counting mode} (since the lock counts them) and @emph{exclusive
mode}.  As a result of these changes, locks in Buildbot allow a number of
builds (upto some fixed number) in counting mode, or they allow one build in
exclusive mode.

Often, not all slaves are equal. To allow for this situation, Buildbot allows
to have a separate upper limit on the count for each slave. In this way, you
can have at most 3 concurrent builds at a fast slave, 2 at a slightly older
slave, and 1 at all other slaves.

The final thing you can specify when you introduce a new lock is its scope.
Some constraints are global -- they must be enforced over all slaves. Other
constraints are local to each slave.  A @emph{master lock} is used for the
global constraints. You can ensure for example that at most one build (of all
builds running at all slaves) accesses the data base server. With a
@emph{slave lock} you can add a limit local to each slave. With such a lock,
you can for example enforce an upper limit to the number of active builds at a
slave, like above.

Time for a few examples. Below a master lock is defined to protect a data base,
and a slave lock is created to limit the number of builds at each slave.

@example
from buildbot import locks

db_lock = locks.MasterLock("database")
build_lock = locks.SlaveLock("slave_builds",
                             maxCount = 1,
                             maxCountForSlave = @{ 'fast': 3, 'new': 2 @})
@end example

After importing locks from buildbot, @code{db_lock} is defined to be a master
lock. The @code{"database"} string is used for uniquely identifying the lock.
At the next line, a slave lock called @code{build_lock} is created. It is
identified by the @code{"slave_builds"} string. Since the requirements of the
lock are a bit more complicated, two optional arguments are also specified. The
@code{maxCount} parameter sets the default limit for builds in counting mode to
@code{1}. For the slave called @code{'fast'} however, we want to have at most
three builds, and for the slave called @code{'new'} the upper limit is two
builds running at the same time.

The next step is using the locks in builds.  Buildbot allows a lock to be used
during an entire build (from beginning to end), or only during a single build
step. In the latter case, the lock is claimed for use just before the step
starts, and released again when the step ends. To prevent
deadlocks,@footnote{Deadlock is the situation where two or more slaves each
hold a lock in exclusive mode, and in addition want to claim the lock held by
the other slave exclusively as well. Since locks allow at most one exclusive
user, both slaves will wait forever.} it is not possible to claim or release
locks at other times.

To use locks, you should add them with a @code{locks} argument.
Each use of a lock is either in counting mode (that is, possibly shared with
other builds) or in exclusive mode. A build or build step proceeds only when it
has acquired all locks. If a build or step needs a lot of locks, it may be
starved@footnote{Starving is the situation that only a few locks are available,
and they are immediately grabbed by another build. As a result, it may take a
long time before all locks needed by the starved build are free at the same
time.} by other builds that need fewer locks.

To illustrate use of locks, a few examples.

@example
from buildbot import locks
from buildbot.steps import source, shell
from buildbot.process import factory

db_lock = locks.MasterLock("database")
build_lock = locks.SlaveLock("slave_builds",
                             maxCount = 1,
                             maxCountForSlave = @{ 'fast': 3, 'new': 2 @})

f = factory.BuildFactory()
f.addStep(source.SVN(svnurl="http://example.org/svn/Trunk"))
f.addStep(shell.ShellCommand(command="make all"))
f.addStep(shell.ShellCommand(command="make test",
                             locks=[db_lock.access('exclusive')]))

b1 = @{'name': 'full1', 'slavename': 'fast',  'builddir': 'f1', 'factory': f,
       'locks': [build_lock.access('counting')] @}

b2 = @{'name': 'full2', 'slavename': 'new',   'builddir': 'f2', 'factory': f.
       'locks': [build_lock.access('counting')] @}

b3 = @{'name': 'full3', 'slavename': 'old',   'builddir': 'f3', 'factory': f.
       'locks': [build_lock.access('counting')] @}

b4 = @{'name': 'full4', 'slavename': 'other', 'builddir': 'f4', 'factory': f.
       'locks': [build_lock.access('counting')] @}

c['builders'] = [b1, b2, b3, b4]
@end example

Here we have four slaves @code{b1}, @code{b2}, @code{b3}, and @code{b4}. Each
slave performs the same checkout, make, and test build step sequence.
We want to enforce that at most one test step is executed between all slaves due
to restrictions with the data base server. This is done by adding the
@code{locks=} parameter with the third step. It takes a list of locks with their
access mode. In this case only the @code{db_lock} is needed. The exclusive
access mode is used to ensure there is at most one slave that executes the test
step.

In addition to exclusive accessing the data base, we also want slaves to stay
responsive even under the load of a large number of builds being triggered.
For this purpose, the slave lock called @code{build_lock} is defined. Since
the restraint holds for entire builds, the lock is specified in the builder
with @code{'locks': [build_lock.access('counting')]}.
@node Build Factories,  , Interlocks, Build Process
@section Build Factories


Each Builder is equipped with a ``build factory'', which is
responsible for producing the actual @code{Build} objects that perform
each build. This factory is created in the configuration file, and
attached to a Builder through the @code{factory} element of its
dictionary.

The standard @code{BuildFactory} object creates @code{Build} objects
by default. These Builds will each execute a collection of BuildSteps
in a fixed sequence. Each step can affect the results of the build,
but in general there is little intelligence to tie the different steps
together. You can create subclasses of @code{Build} to implement more
sophisticated build processes, and then use a subclass of
@code{BuildFactory} (or simply set the @code{buildClass} attribute) to
create instances of your new Build subclass.


@menu
* BuildStep Objects::
* BuildFactory::
* Process-Specific build factories::
@end menu

@node BuildStep Objects, BuildFactory, Build Factories, Build Factories
@subsection BuildStep Objects

The steps used by these builds are all subclasses of @code{BuildStep}.
The standard ones provided with Buildbot are documented later,
@xref{Build Steps}. You can also write your own subclasses to use in
builds.

The basic behavior for a @code{BuildStep} is to:

@itemize @bullet
@item
run for a while, then stop
@item
possibly invoke some RemoteCommands on the attached build slave
@item
possibly produce a set of log files
@item
finish with a status described by one of four values defined in
buildbot.status.builder: SUCCESS, WARNINGS, FAILURE, SKIPPED
@item
provide a list of short strings to describe the step
@item
define a color (generally green, orange, or red) with which the
step should be displayed
@end itemize


More sophisticated steps may produce additional information and
provide it to later build steps, or store it in the factory to provide
to later builds.


@menu
* BuildFactory Attributes::
* Quick builds::
@end menu

@node BuildFactory, Process-Specific build factories, BuildStep Objects, Build Factories
@subsection BuildFactory

@bfindex buildbot.process.factory.BuildFactory
@bfindex buildbot.process.factory.BasicBuildFactory
@c TODO: what is BasicSVN anyway?
@bfindex buildbot.process.factory.BasicSVN

The default @code{BuildFactory}, provided in the
@code{buildbot.process.factory} module, contains an internal list of
``BuildStep specifications'': a list of @code{(step_class, kwargs)}
tuples for each. These specification tuples are constructed when the
config file is read, by asking the instances passed to @code{addStep}
for their subclass and arguments.

When asked to create a Build, the @code{BuildFactory} puts a copy of
the list of step specifications into the new Build object. When the
Build is actually started, these step specifications are used to
create the actual set of BuildSteps, which are then executed one at a
time. This serves to give each Build an independent copy of each step.
For example, a build which consists of a CVS checkout followed by a
@code{make build} would be constructed as follows:

@example
from buildbot.steps import source, shell
from buildbot.process import factory

f = factory.BuildFactory()
f.addStep(source.CVS(cvsroot=CVSROOT, cvsmodule="project", mode="update"))
f.addStep(shell.Compile(command=["make", "build"]))
@end example

(To support config files from buildbot-0.7.5 and earlier,
@code{addStep} also accepts the @code{f.addStep(shell.Compile,
command=["make","build"])} form, although its use is discouraged
because then the @code{Compile} step doesn't get to validate or
complain about its arguments until build time. The modern
pass-by-instance approach allows this validation to occur while the
config file is being loaded, where the admin has a better chance of
noticing problems).

It is also possible to pass a list of steps into the
@code{BuildFactory} when it is created. Using @code{addStep} is
usually simpler, but there are cases where is is more convenient to
create the list of steps ahead of time.:

@example
from buildbot.steps import source, shell
from buildbot.process import factory

all_steps = [source.CVS(cvsroot=CVSROOT, cvsmodule="project", mode="update"),
             shell.Compile(command=["make", "build"]),
            ]
f = factory.BuildFactory(all_steps)
@end example


Each step can affect the build process in the following ways:

@itemize @bullet
@item
If the step's @code{haltOnFailure} attribute is True, then a failure
in the step (i.e. if it completes with a result of FAILURE) will cause
the whole build to be terminated immediately: no further steps will be
executed, with the exception of steps with @code{alwaysRun} set to
True. @code{haltOnFailure} is useful for setup steps upon which the
rest of the build depends: if the CVS checkout or @code{./configure}
process fails, there is no point in trying to compile or test the
resulting tree.

@item
If the step's @code{alwaysRun} attribute is True, then it will always
be run, regardless of if previous steps have failed. This is useful
for cleanup steps that should always be run to return the build
directory or build slave into a good state.

@item
If the @code{flunkOnFailure} or @code{flunkOnWarnings} flag is set,
then a result of FAILURE or WARNINGS will mark the build as a whole as
FAILED. However, the remaining steps will still be executed. This is
appropriate for things like multiple testing steps: a failure in any
one of them will indicate that the build has failed, however it is
still useful to run them all to completion.

@item
Similarly, if the @code{warnOnFailure} or @code{warnOnWarnings} flag
is set, then a result of FAILURE or WARNINGS will mark the build as
having WARNINGS, and the remaining steps will still be executed. This
may be appropriate for certain kinds of optional build or test steps.
For example, a failure experienced while building documentation files
should be made visible with a WARNINGS result but not be serious
enough to warrant marking the whole build with a FAILURE.

@end itemize

In addition, each Step produces its own results, may create logfiles,
etc. However only the flags described above have any effect on the
build as a whole.

The pre-defined BuildSteps like @code{CVS} and @code{Compile} have
reasonably appropriate flags set on them already. For example, without
a source tree there is no point in continuing the build, so the
@code{CVS} class has the @code{haltOnFailure} flag set to True. Look
in @file{buildbot/steps/*.py} to see how the other Steps are
marked.

Each Step is created with an additional @code{workdir} argument that
indicates where its actions should take place. This is specified as a
subdirectory of the slave builder's base directory, with a default
value of @code{build}. This is only implemented as a step argument (as
opposed to simply being a part of the base directory) because the
CVS/SVN steps need to perform their checkouts from the parent
directory.

@menu
* BuildFactory Attributes::
* Quick builds::
@end menu

@node BuildFactory Attributes, Quick builds, BuildFactory, BuildFactory
@subsubsection BuildFactory Attributes

Some attributes from the BuildFactory are copied into each Build.

@cindex treeStableTimer

@table @code
@item useProgress
(defaults to True): if True, the buildmaster keeps track of how long
each step takes, so it can provide estimates of how long future builds
will take. If builds are not expected to take a consistent amount of
time (such as incremental builds in which a random set of files are
recompiled or tested each time), this should be set to False to
inhibit progress-tracking.

@end table


@node Quick builds,  , BuildFactory Attributes, BuildFactory
@subsubsection Quick builds

@bfindex buildbot.process.factory.QuickBuildFactory

The difference between a ``full build'' and a ``quick build'' is that
quick builds are generally done incrementally, starting with the tree
where the previous build was performed. That simply means that the
source-checkout step should be given a @code{mode='update'} flag, to
do the source update in-place.

In addition to that, the @code{useProgress} flag should be set to
False. Incremental builds will (or at least the ought to) compile as
few files as necessary, so they will take an unpredictable amount of
time to run. Therefore it would be misleading to claim to predict how
long the build will take.


@node Process-Specific build factories,  , BuildFactory, Build Factories
@subsection Process-Specific build factories

Many projects use one of a few popular build frameworks to simplify
the creation and maintenance of Makefiles or other compilation
structures. Buildbot provides several pre-configured BuildFactory
subclasses which let you build these projects with a minimum of fuss.

@menu
* GNUAutoconf::
* CPAN::
* Python distutils::
* Python/Twisted/trial projects::
@end menu

@node GNUAutoconf, CPAN, Process-Specific build factories, Process-Specific build factories
@subsubsection GNUAutoconf

@bfindex buildbot.process.factory.GNUAutoconf

@uref{http://www.gnu.org/software/autoconf/, GNU Autoconf} is a
software portability tool, intended to make it possible to write
programs in C (and other languages) which will run on a variety of
UNIX-like systems. Most GNU software is built using autoconf. It is
frequently used in combination with GNU automake. These tools both
encourage a build process which usually looks like this:

@example
% CONFIG_ENV=foo ./configure --with-flags
% make all
% make check
# make install
@end example

(except of course the Buildbot always skips the @code{make install}
part).

The Buildbot's @code{buildbot.process.factory.GNUAutoconf} factory is
designed to build projects which use GNU autoconf and/or automake. The
configuration environment variables, the configure flags, and command
lines used for the compile and test are all configurable, in general
the default values will be suitable.

Example:

@example
# use the s() convenience function defined earlier
f = factory.GNUAutoconf(source=s(source.SVN, svnurl=URL, mode="copy"),
                        flags=["--disable-nls"])
@end example

Required Arguments:

@table @code
@item source
This argument must be a step specification tuple that provides a
BuildStep to generate the source tree.
@end table

Optional Arguments:

@table @code
@item configure
The command used to configure the tree. Defaults to
@code{./configure}. Accepts either a string or a list of shell argv
elements.

@item configureEnv
The environment used for the initial configuration step. This accepts
a dictionary which will be merged into the buildslave's normal
environment. This is commonly used to provide things like
@code{CFLAGS="-O2 -g"} (to turn off debug symbols during the compile).
Defaults to an empty dictionary.

@item configureFlags
A list of flags to be appended to the argument list of the configure
command. This is commonly used to enable or disable specific features
of the autoconf-controlled package, like @code{["--without-x"]} to
disable windowing support. Defaults to an empty list.

@item compile
this is a shell command or list of argv values which is used to
actually compile the tree. It defaults to @code{make all}. If set to
None, the compile step is skipped.

@item test
this is a shell command or list of argv values which is used to run
the tree's self-tests. It defaults to @code{make check}. If set to
None, the test step is skipped.

@end table


@node CPAN, Python distutils, GNUAutoconf, Process-Specific build factories
@subsubsection CPAN

@bfindex buildbot.process.factory.CPAN

Most Perl modules available from the @uref{http://www.cpan.org/, CPAN}
archive use the @code{MakeMaker} module to provide configuration,
build, and test services. The standard build routine for these modules
looks like:

@example
% perl Makefile.PL
% make
% make test
# make install
@end example

(except again Buildbot skips the install step)

Buildbot provides a @code{CPAN} factory to compile and test these
projects.


Arguments:
@table @code
@item source
(required): A step specification tuple, like that used by GNUAutoconf.

@item perl
A string which specifies the @code{perl} executable to use. Defaults
to just @code{perl}.

@end table


@node Python distutils, Python/Twisted/trial projects, CPAN, Process-Specific build factories
@subsubsection Python distutils

@bfindex buildbot.process.factory.Distutils

Most Python modules use the @code{distutils} package to provide
configuration and build services. The standard build process looks
like:

@example
% python ./setup.py build
% python ./setup.py install
@end example

Unfortunately, although Python provides a standard unit-test framework
named @code{unittest}, to the best of my knowledge @code{distutils}
does not provide a standardized target to run such unit tests. (Please
let me know if I'm wrong, and I will update this factory.)

The @code{Distutils} factory provides support for running the build
part of this process. It accepts the same @code{source=} parameter as
the other build factories.


Arguments:
@table @code
@item source
(required): A step specification tuple, like that used by GNUAutoconf.

@item python
A string which specifies the @code{python} executable to use. Defaults
to just @code{python}.

@item test
Provides a shell command which runs unit tests. This accepts either a
string or a list. The default value is None, which disables the test
step (since there is no common default command to run unit tests in
distutils modules).

@end table


@node Python/Twisted/trial projects,  , Python distutils, Process-Specific build factories
@subsubsection Python/Twisted/trial projects

@bfindex buildbot.process.factory.Trial
@c TODO: document these steps better
@bsindex buildbot.steps.python_twisted.HLint
@bsindex buildbot.steps.python_twisted.Trial
@bsindex buildbot.steps.python_twisted.ProcessDocs
@bsindex buildbot.steps.python_twisted.BuildDebs
@bsindex buildbot.steps.python_twisted.RemovePYCs

Twisted provides a unit test tool named @code{trial} which provides a
few improvements over Python's built-in @code{unittest} module. Many
python projects which use Twisted for their networking or application
services also use trial for their unit tests. These modules are
usually built and tested with something like the following:

@example
% python ./setup.py build
% PYTHONPATH=build/lib.linux-i686-2.3 trial -v PROJECTNAME.test
% python ./setup.py install
@end example

Unfortunately, the @file{build/lib} directory into which the
built/copied .py files are placed is actually architecture-dependent,
and I do not yet know of a simple way to calculate its value. For many
projects it is sufficient to import their libraries ``in place'' from
the tree's base directory (@code{PYTHONPATH=.}).

In addition, the @var{PROJECTNAME} value where the test files are
located is project-dependent: it is usually just the project's
top-level library directory, as common practice suggests the unit test
files are put in the @code{test} sub-module. This value cannot be
guessed, the @code{Trial} class must be told where to find the test
files.

The @code{Trial} class provides support for building and testing
projects which use distutils and trial. If the test module name is
specified, trial will be invoked. The library path used for testing
can also be set.

One advantage of trial is that the Buildbot happens to know how to
parse trial output, letting it identify which tests passed and which
ones failed. The Buildbot can then provide fine-grained reports about
how many tests have failed, when individual tests fail when they had
been passing previously, etc.

Another feature of trial is that you can give it a series of source
.py files, and it will search them for special @code{test-case-name}
tags that indicate which test cases provide coverage for that file.
Trial can then run just the appropriate tests. This is useful for
quick builds, where you want to only run the test cases that cover the
changed functionality.

Arguments:
@table @code
@item testpath
Provides a directory to add to @code{PYTHONPATH} when running the unit
tests, if tests are being run. Defaults to @code{.} to include the
project files in-place. The generated build library is frequently
architecture-dependent, but may simply be @file{build/lib} for
pure-python modules.

@item python
which python executable to use. This list will form the start of
the argv array that will launch trial. If you use this,
you should set @code{trial} to an explicit path (like
@code{/usr/bin/trial} or @code{./bin/trial}). The parameter defaults to @code{None}, which
leaves it out entirely (running @code{trial args} instead of
@code{python ./bin/trial args}). Likely values are @code{['python']},
@code{['python2.2']}, or @code{['python', '-Wall']}.

@item trial
provides the name of the @code{trial} command. It is occasionally
useful to use an alternate executable, such as @code{trial2.2} which
might run the tests under an older version of Python. Defaults to
@code{trial}.

@item trialMode
a list of arguments to pass to trial, specifically to set the reporting mode.
This defaults to @code{['--reporter=bwverbose']}, which only works for
Twisted-2.1.0 and later.

@item trialArgs
a list of arguments to pass to trial, available to turn on any extra flags you
like. Defaults to @code{[]}.

@item tests
Provides a module name or names which contain the unit tests for this
project. Accepts a string, typically @code{PROJECTNAME.test}, or a
list of strings. Defaults to None, indicating that no tests should be
run. You must either set this or @code{testChanges}.

@item testChanges
if True, ignore the @code{tests} parameter and instead ask the Build for all
the files that make up the Changes going into this build. Pass these filenames
to trial and ask it to look for test-case-name tags, running just the tests
necessary to cover the changes.

@item recurse
If @code{True}, tells Trial (with the @code{--recurse} argument) to look in all
subdirectories for additional test cases.

@item reactor
which reactor to use, like 'gtk' or 'java'. If not provided, the Twisted's
usual platform-dependent default is used.

@item randomly
If @code{True}, tells Trial (with the @code{--random=0} argument) to
run the test cases in random order, which sometimes catches subtle
inter-test dependency bugs. Defaults to @code{False}.
@end table

The step can also take any of the @code{ShellCommand} arguments, e.g.,
@code{haltOnFailure}.

Unless one of @code{tests} or @code{testChanges} are set, the step will
generate an exception.

@node Status Delivery, Command-line tool, Build Process, Top
@chapter Status Delivery

More details are available in the docstrings for each class, use a
command like @code{pydoc buildbot.status.html.WebStatus} to see them.
Most status delivery objects take a @code{categories=} argument, which
can contain a list of ``category'' names: in this case, it will only
show status for Builders that are in one of the named categories.

(implementor's note: each of these objects should be a
service.MultiService which will be attached to the BuildMaster object
when the configuration is processed. They should use
@code{self.parent.getStatus()} to get access to the top-level IStatus
object, either inside @code{startService} or later. They may call
@code{status.subscribe()} in @code{startService} to receive
notifications of builder events, in which case they must define
@code{builderAdded} and related methods. See the docstrings in
@file{buildbot/interfaces.py} for full details.)

@menu
* WebStatus::
* MailNotifier::
* IRC Bot::
* PBListener::
* Writing New Status Plugins::
@end menu

@c @node Email Delivery,  , Status Delivery, Status Delivery
@c @subsection Email Delivery

@c DOCUMENT THIS


@node WebStatus, MailNotifier, Status Delivery, Status Delivery
@section WebStatus

@cindex WebStatus
@stindex buildbot.status.web.baseweb.WebStatus

The @code{buildbot.status.html.WebStatus} status target runs a small
web server inside the buildmaster. You can point a browser at this web
server and retrieve information about every build the buildbot knows
about, as well as find out what the buildbot is currently working on.

The first page you will see is the ``Welcome Page'', which contains
links to all the other useful pages. This page is simply served from
the @file{public_html/index.html} file in the buildmaster's base
directory, where it is created by the @command{buildbot create-master}
command along with the rest of the buildmaster.

The most complex resource provided by @code{WebStatus} is the
``Waterfall Display'', which shows a time-based chart of events. This
somewhat-busy display provides detailed information about all steps of
all recent builds, and provides hyperlinks to look at individual build
logs and source changes. By simply reloading this page on a regular
basis, you will see a complete description of everything the buildbot
is currently working on.

A similar, but more developer-oriented display is the "Grid" display.  This
arranges builds by SourceStamp (horizontal axis) and builder (vertical axis),
and can provide quick information as to which revisions are passing or failing
on which builders.

There are also pages with more specialized information. For example,
there is a page which shows the last 20 builds performed by the
buildbot, one line each. Each line is a link to detailed information
about that build. By adding query arguments to the URL used to reach
this page, you can narrow the display to builds that involved certain
branches, or which ran on certain Builders. These pages are described
in great detail below.


When the buildmaster is created, a subdirectory named
@file{public_html/} is created in its base directory. By default, @code{WebStatus}
will serve files from this directory: for example, when a user points
their browser at the buildbot's @code{WebStatus} URL, they will see
the contents of the @file{public_html/index.html} file. Likewise,
@file{public_html/robots.txt}, @file{public_html/buildbot.css}, and
@file{public_html/favicon.ico} are all useful things to have in there.
The first time a buildmaster is created, the @file{public_html}
directory is populated with some sample files, which you will probably
want to customize for your own project. These files are all static:
the buildbot does not modify them in any way as it serves them to HTTP
clients.

@example
from buildbot.status.html import WebStatus
c['status'].append(WebStatus(8080))
@end example

Note that the initial robots.txt file has Disallow lines for all of
the dynamically-generated buildbot pages, to discourage web spiders
and search engines from consuming a lot of CPU time as they crawl
through the entire history of your buildbot. If you are running the
buildbot behind a reverse proxy, you'll probably need to put the
robots.txt file somewhere else (at the top level of the parent web
server), and replace the URL prefixes in it with more suitable values.

If you would like to use an alternative root directory, add the
@code{public_html=..} option to the @code{WebStatus} creation:

@example
c['status'].append(WebStatus(8080, public_html="/var/www/buildbot"))
@end example

In addition, if you are familiar with twisted.web @emph{Resource
Trees}, you can write code to add additional pages at places inside
this web space. Just use @code{webstatus.putChild} to place these
resources.

The following section describes the special URLs and the status views
they provide.


@menu
* Buildbot Web Resources::
* WebStatus Configuration Parameters::
* XMLRPC server::
@end menu

@node Buildbot Web Resources
@subsection Buildbot Web Resources

Certain URLs are ``magic'', and the pages they serve are created by
code in various classes in the @file{buildbot.status.web} package
instead of being read from disk. The most common way to access these
pages is for the buildmaster admin to write or modify the
@file{index.html} page to contain links to them. Of course other
project web pages can contain links to these buildbot pages as well.

Many pages can be modified by adding query arguments to the URL. For
example, a page which shows the results of the most recent build
normally does this for all builders at once. But by appending
``?builder=i386'' to the end of the URL, the page will show only the
results for the ``i386'' builder. When used in this way, you can add
multiple ``builder='' arguments to see multiple builders. Remembering
that URL query arguments are separated @emph{from each other} with
ampersands, a URL that ends in ``?builder=i386&builder=ppc'' would
show builds for just those two Builders.

The @code{branch=} query argument can be used on some pages. This
filters the information displayed by that page down to only the builds
or changes which involved the given branch. Use @code{branch=trunk} to
reference the trunk: if you aren't intentionally using branches,
you're probably using trunk. Multiple @code{branch=} arguments can be
used to examine multiple branches at once (so appending
@code{?branch=foo&branch=bar} to the URL will show builds involving
either branch). No @code{branch=} arguments means to show builds and
changes for all branches.

Some pages may include the Builder name or the build number in the
main part of the URL itself. For example, a page that describes Build
#7 of the ``i386'' builder would live at @file{/builders/i386/builds/7}.

The table below lists all of the internal pages and the URLs that can
be used to access them.

@table @code

@item /waterfall

This provides a chronologically-oriented display of the activity of
all builders. It is the same display used by the Waterfall display.

By adding one or more ``builder='' query arguments, the Waterfall is
restricted to only showing information about the given Builders. By
adding one or more ``branch='' query arguments, the display is
restricted to showing information about the given branches. In
addition, adding one or more ``category='' query arguments to the URL
will limit the display to Builders that were defined with one of the
given categories.

A 'show_events=true' query argument causes the display to include
non-Build events, like slaves attaching and detaching, as well as
reconfiguration events. 'show_events=false' hides these events. The
default is to show them.

By adding the 'failures_only=true' query argument, the Waterfall is
restricted to only showing information about the builders that
are currently failing. A builder is considered failing if the
last finished build was not successful, a step in the current
build(s) is failing, or if the builder is offline.

The @code{last_time=}, @code{first_time=}, and @code{show_time=}
arguments will control what interval of time is displayed. The default
is to show the latest events, but these can be used to look at earlier
periods in history. The @code{num_events=} argument also provides a
limit on the size of the displayed page.

The Waterfall has references to resources many of the other portions
of the URL space: @file{/builders} for access to individual builds,
@file{/changes} for access to information about source code changes,
etc.

@item /grid

This provides a chronologically oriented display of builders, by
revision.  The builders are listed down the left side of the page,
and the revisions are listed across the top.

By adding one ore more ``category='' arguments the grid will be
restricted to revisions in those categories.

A ``width=N'' argument will limit the number of revisions shown to N,
defaulting to 5.

A ``branch=BRANCHNAME'' argument will limit the grid to revisions on
branch BRANCHNAME.

@item /tgrid

The Transposed Grid is similar to the standard grid, but, as the name
implies, transposes the grid: the revisions are listed down the left side
of the page, and the build hosts are listed across the top.  It accepts
the same query arguments. The exception being that instead of ``width''
the argument is named ``length.''

@item /console

EXPERIMENTAL: This provides a developer-oriented display of the the last
changes and how they affected the builders.

It allows a developer to quickly see the status of each builder for the
first build including his or her change. A green box means that the change
succeeded for all the steps for a given builder. A red box means that
the changed introduced a new regression on a builder. An orange box
means that at least one of the test failed, but it was also failing
in the previous build, so it is not possible to see if there was any
regressions from this change. Finally a yellow box means that the test
is in progress.

By adding one or more ``builder='' query arguments, the Console view is
restricted to only showing information about the given Builders. By
adding one or more ``branch='' query arguments, the display is
restricted to showing information about the given branches. In
addition, adding one or more ``category='' query arguments to the URL
will limit the display to Builders that were defined with one of the
given categories.

By adding one or more ``name='' query arguments to the URL, the console view is
restricted to only showing changes made by the given users.

NOTE: To use this page, your buildbot.css file in public_html
must be the one found in buildbot/status/web/extended.css.

The console view is still in development. At this moment it supports
only the source control managers that have an integer based revision id,
like svn. It also has some issues with displaying multiple braches at the
same time. If you do have multiple branches, you should use the
``branch='' query argument.  The @code{order_console_by_time} option may help
with non-integer VCs:

@example
w = html.WebStatus(http_port=8080, order_console_by_time=True)
@end example

@item /rss

This provides a rss feed summarizing all failed builds. The same
query-arguments used by 'waterfall' can be added to filter the
feed output.

@item /atom

This provides an atom feed summarizing all failed builds. The same
query-arguments used by 'waterfall' can be added to filter the feed
output.

@item /json

This view provides quick access to Buildbot status information in a form that
is easiliy digested from other programs, including JavaScript.  See
@code{/json/help} for detailed interactive documentation of the output formats
for this view.

@item /buildstatus?builder=$BUILDERNAME&number=$BUILDNUM

This displays a waterfall-like chronologically-oriented view of all the
steps for a given build number on a given builder.

@item /builders/$BUILDERNAME

This describes the given Builder, and provides buttons to force a
build.  A @code{numbuilds=} argument will control how many build lines
are displayed (5 by default).

@item /builders/$BUILDERNAME/builds/$BUILDNUM

This describes a specific Build.

@item /builders/$BUILDERNAME/builds/$BUILDNUM/steps/$STEPNAME

This describes a specific BuildStep.

@item /builders/$BUILDERNAME/builds/$BUILDNUM/steps/$STEPNAME/logs/$LOGNAME

This provides an HTML representation of a specific logfile.

@item /builders/$BUILDERNAME/builds/$BUILDNUM/steps/$STEPNAME/logs/$LOGNAME/text

This returns the logfile as plain text, without any HTML coloring
markup. It also removes the ``headers'', which are the lines that
describe what command was run and what the environment variable
settings were like. This maybe be useful for saving to disk and
feeding to tools like 'grep'.

@item /changes

This provides a brief description of the ChangeSource in use
(@pxref{Change Sources}).

@item /changes/NN

This shows detailed information about the numbered Change: who was the
author, what files were changed, what revision number was represented,
etc.

@item /buildslaves

This summarizes each BuildSlave, including which Builders are
configured to use it, whether the buildslave is currently connected or
not, and host information retrieved from the buildslave itself.

@item /one_line_per_build

This page shows one line of text for each build, merging information
from all Builders@footnote{Apparently this is the same way
http://buildd.debian.org displays build status}. Each line specifies
the name of the Builder, the number of the Build, what revision it
used, and a summary of the results. Successful builds are in green,
while failing builds are in red. The date and time of the build are
added to the right-hand edge of the line. The lines are ordered by
build finish timestamp.

One or more @code{builder=} or @code{branch=} arguments can be used to
restrict the list. In addition, a @code{numbuilds=} argument will
control how many lines are displayed (20 by default).

@item /builders

This page shows a small table, with one box for each Builder,
containing the results of the most recent Build. It does not show the
individual steps, or the current status. This is a simple summary of
buildbot status: if this page is green, then all tests are passing.

As with @code{/one_line_per_build}, this page will also honor
@code{builder=} and @code{branch=} arguments.

@item /about

This page gives a brief summary of the Buildbot itself: software
version, versions of some libraries that the Buildbot depends upon,
etc. It also contains a link to the buildbot.net home page.

@end table

There are also a set of web-status resources that are intended for use
by other programs, rather than humans.

@table @code

@item /xmlrpc

This runs an XML-RPC server which can be used to query status
information about various builds. See @ref{XMLRPC server} for more
details.

@end table

@node WebStatus Configuration Parameters
@subsection WebStatus Configuration Parameters

@heading HTTP Connection

The most common way to run a @code{WebStatus} is on a regular TCP
port. To do this, just pass in the TCP port number when you create the
@code{WebStatus} instance; this is called the @code{http_port} argument:

@example
from buildbot.status.html import WebStatus
c['status'].append(http_port=WebStatus(http_port=8080))
@end example

The @code{http_port} argument is actually a ``strports specification'' for the
port that the web server should listen on. This can be a simple port number, or
a string like @code{http_port="tcp:8080:interface=127.0.0.1"} (to limit
connections to the loopback interface, and therefore to clients running on the
same host)@footnote{It may even be possible to provide SSL access by using a
specification like @code{"ssl:12345:privateKey=mykey.pen:certKey=cert.pem"},
but this is completely untested}.

If instead (or in addition) you provide the @code{distrib_port}
argument, a twisted.web distributed server will be started either on a
TCP port (if @code{distrib_port} is like @code{"tcp:12345"}) or more
likely on a UNIX socket (if @code{distrib_port} is like
@code{"unix:/path/to/socket"}).

The @code{public_html} option gives the path to a regular directory of HTML
files that will be displayed alongside the various built-in URLs buildbot
supplies.  This is most often used to supply CSS files (@code{/buildbot.css})
and a top-level navigational file (@code{/index.html}), but can also serve any
other files required - even build results!

@heading Authorization

The buildbot web status is, by default, read-only.  It displays lots of
information, but users are not allowed to affect the operation of the
buildmaster.  However, there are a number of supported activities that can
be enabled, and Buildbot can also perform rudimentary username/password
authentication.  The actions are:

@table @code

@item forceBuild

force a particular builder to begin building, optionally with a specific revision, branch, etc.

@item forceAllBuilds

force @i{all} builders to start building

@item pingBuilder

"ping" a builder's buildslaves to check that they are alive

@item gracefulShutdown

gracefully shut down a slave when it is finished with its current build

@item stopBuild

stop a running build

@item stopAllBuilds

stop all running builds

@item cancelPendingBuild

cancel a build that has not yet started

@end table

For each of these actions, you can configure buildbot to never allow the
action, always allow the action, allow the action to any authenticated user, or
check with a function of your creation to determine whether the action is OK.

This is all configured with the @code{Authz} class:

@example
from buildbot.status.html import WebStatus
from buildbot.status.web.authz import Authz
authz = Authz(
    forceBuild=True,
    stopBuild=True)
c['status'].append(http_port=WebStatus(http_port=8080, authz=authz))
@end example

Each of the actions listed above is an option to @code{Authz}.  You can specify
@code{False} (the default) to prohibit that action or @code{True} to enable it.

@heading Authentication

If you do not wish to allow strangers to perform actions, but do want
developers to have such access, you will need to add some authentication
support.  Pass an instance of @code{status.web.auth.IAuth} as a @code{auth}
keyword argument to @code{Authz}, and specify the action as @code{"auth"}.

@example
from buildbot.status.html import WebStatus
from buildbot.status.web.authz import Authz
from buildbot.status.web.auth import BasicAuth
users = [('bob', 'secret-pass'), ('jill', 'super-pass')]
authz = Authz(auth=BasicAuth(users),
    forceBuild='auth', # only authenticated users
    pingBuilder=True, # but anyone can do this
)
c['status'].append(WebStatus(http_port=8080, authz=authz))
# or
from buildbot.status.web.auth import HTPasswdAuth
auth = (HTPasswdAuth('/path/to/htpasswd'))
@end example

The class @code{BasicAuth} implements a basic authentication mechanism using a
list of user/password tuples provided from the configuration file.  The class
@code{HTPasswdAuth} implements an authentication against an @file{.htpasswd}
file.

If you need still-more flexibility, pass a function for the authentication
action.  That function will be called with an authenticated username and some
action-specific arguments, and should return true if the action is authorized.

@example
def canForceBuild(username, builder_status):
    if builder_status.getName() == 'smoketest':
        return True # any authenticated user can run smoketest
    elif username == 'releng':
        return True # releng can force whatever they want
    else:
        return False # otherwise, no way.

authz = Authz(auth=BasicAuth(users),
    forceBuild=canForceBuild)
@end example

The @code{forceBuild} and @code{pingBuilder} actions both supply a
BuilderStatus object.  The @code{stopBuild} action supplies a BuildStatus
object.  The @code{cancelPendingBuild} action supplies a BuildRequest.  The
remainder do not supply any extra arguments.

@heading Miscellaneous Options

The @code{changecommentlink} argument can be used to create links to
ticket-ids from change comments (i.e. #123). The argument should
be a tuple of three strings where the first element is a regex that
searches for strings (with match groups), the second is a replace-string
that, when substituted with \1 etc, yields the URL and the third
is the title attribute of the link.
(The @code{<a href="" title=""></a>} is added by the system.)
So, for Trac tickets (#42, etc): 
@code{changecommentlink(r"#(\d+)", r"http://buildbot.net/trac/ticket/\1", r"Ticket \g<0>")} .

The @code{revlink} is similarly used to create links from revision
ids to a web-view of your source control system. The Use %s to insert
the revision id in the url. I.e. for Buildbot on github: 
@code{revlink='http://github.com/djmitche/buildbot/tree/%s'}
(The revision id will be URL encoded before inserted in the replacement string)

@heading Display-Specific Options

The @code{order_console_by_time} option affects the rendering of the console;
see the description of the console above.

The @code{numbuilds} option determines the number of builds that most status
displays will show.  It can usually be overriden in the URL, e.g.,
@code{?numbuilds=13}.

The @code{num_events} option gives the default number of events that the
waterfall will display.  The @code{num_events_max} gives the maximum number of
events displayed, even if the web browser requests more.

@node XMLRPC server
@subsection XMLRPC server

When using WebStatus, the buildbot runs an XML-RPC server at
@file{/xmlrpc} that can be used by other programs to query build
status. The following table lists the methods that can be invoked
using this interface.

@table @code
@item getAllBuildsInInterval(start, stop)

Return a list of builds that have completed after the 'start'
timestamp and before the 'stop' timestamp. This looks at all Builders.

The timestamps are integers, interpreted as standard unix timestamps
(seconds since epoch).

Each Build is returned as a tuple in the form: @code{(buildername,
buildnumber, build_end, branchname, revision, results, text)}

The buildnumber is an integer. 'build_end' is an integer (seconds
since epoch) specifying when the build finished.

The branchname is a string, which may be an empty string to indicate
None (i.e. the default branch). The revision is a string whose meaning
is specific to the VC system in use, and comes from the 'got_revision'
build property. The results are expressed as a string, one of
('success', 'warnings', 'failure', 'exception'). The text is a list of
short strings that ought to be joined by spaces and include slightly
more data about the results of the build.

@item getBuild(builder_name, build_number)

Return information about a specific build.

This returns a dictionary (aka ``struct'' in XMLRPC terms) with
complete information about the build. It does not include the contents
of the log files, but it has just about everything else.

@end table

@node MailNotifier, IRC Bot, WebStatus, Status Delivery
@section MailNotifier

@cindex email
@cindex mail
@stindex buildbot.status.mail.MailNotifier
=======
>>>>>>> abb32cff

* Index of Useful Classes::
* Index of master.cfg keys::
* Index::                       Complete index.
@end menu

@node Introduction
@chapter Introduction
@include introduction.texinfo

@node Installation
@chapter Installation
@include installation.texinfo

@node Concepts
@chapter Concepts
@include concepts.texinfo

@node Configuration
@chapter Configuration
@include configuration.texinfo

@node Build Process
@chapter Build Process
@include buildprocess.texinfo

@node Status Delivery
@chapter Status Delivery
@include status.texinfo

@node Command-line Tool
@chapter Command-line Tool
@include cmdline.texinfo

@node Resources
@chapter Resources
@include resources.texinfo

@node Index of Useful Classes
@unnumbered Index of Useful Classes

This is a list of all user-visible classes. There are the ones that
are useful in @file{master.cfg}, the buildmaster's configuration file.
Classes that are not listed here are generally internal things that
admins are unlikely to have much use for.

A more complete collection of documentation from the source code itself is
available in the API documentation at
@uref{http://djmitche.github.com/buildbot/docs/}.

@heading Change Sources
@printindex cs

@heading Schedulers and Locks
@printindex sl

@heading Build Factories
@printindex bf

@heading Build Steps
@printindex bs

@heading Status Targets
@printindex st

@node Index of master.cfg keys
@unnumbered Index of master.cfg keys

This is a list of all of the significant keys in @code{master.cfg}'s @code{BuildmasterConfig}.

@printindex bc


@node Index
@unnumbered Index

@printindex cp


@bye<|MERGE_RESOLUTION|>--- conflicted
+++ resolved
@@ -58,8202 +58,6 @@
 * Status Delivery::             Telling the world about the build's results.
 * Command-line Tool::           The 'buildbot' utility
 * Resources::                   Getting help.
-<<<<<<< HEAD
-* Developer's Appendix::
-* Index of Useful Classes::
-* Index of master.cfg keys::
-* Index::                       Complete index.
-
-@detailmenu
- --- The Detailed Node Listing ---
-
-Introduction
-
-* History and Philosophy::
-* System Architecture::
-* Control Flow::
-
-System Architecture
-
-* BuildSlave Connections::
-* Buildmaster Architecture::
-* Status Delivery Architecture::
-
-Installation
-
-* Requirements::
-* Installing the code::
-* Creating a buildmaster::
-* Upgrading an Existing Buildmaster::
-* Creating a buildslave::
-* Launching the daemons::
-* Logfiles::
-* Shutdown::
-* Maintenance::
-* Troubleshooting::
-
-Creating a buildslave
-
-* Buildslave Options::
-
-Troubleshooting
-
-* Starting the buildslave::
-* Connecting to the buildmaster::
-* Forcing Builds::
-
-Concepts
-
-* Version Control Systems::
-* Schedulers::
-* BuildSet::
-* BuildRequest::
-* Builder::
-* Users::
-* Build Properties::
-
-Version Control Systems
-
-* Generalizing VC Systems::
-* Source Tree Specifications::
-* How Different VC Systems Specify Sources::
-* Attributes of Changes::
-
-Users
-
-* Doing Things With Users::
-* Email Addresses::
-* IRC Nicknames::
-* Live Status Clients::
-
-Configuration
-
-* Config File Format::
-* Loading the Config File::
-* Testing the Config File::
-* Defining the Project::
-* Change Sources and Schedulers::
-* Setting the slaveport::
-* Buildslave Specifiers::
-* On-Demand ("Latent") Buildslaves::
-* Defining Global Properties::
-* Defining Builders::
-* Defining Status Targets::
-* Debug options::
-
-Change Sources and Schedulers
-
-* Scheduler Scheduler::
-* AnyBranchScheduler::
-* Dependent Scheduler::
-* Periodic Scheduler::
-* Nightly Scheduler::
-* Try Schedulers::
-* Triggerable Scheduler::
-
-Buildslave Specifiers
-* When Buildslaves Go Missing::
-
-On-Demand ("Latent") Buildslaves
-* Amazon Web Services Elastic Compute Cloud ("AWS EC2")::
-* Dangers with Latent Buildslaves::
-* Writing New Latent Buildslaves::
-
-Getting Source Code Changes
-
-* Change Sources::
-* Choosing ChangeSources::
-* CVSToys - PBService::
-* Mail-parsing ChangeSources::
-* PBChangeSource::
-* P4Source::
-* BonsaiPoller::
-* SVNPoller::
-* MercurialHook::
-* Bzr Hook::
-* Bzr Poller::
-
-Mail-parsing ChangeSources
-
-* Subscribing the Buildmaster::
-* Using Maildirs::
-* Parsing Email Change Messages::
-
-Parsing Email Change Messages
-
-* FCMaildirSource::
-* SyncmailMaildirSource::
-* BonsaiMaildirSource::
-* SVNCommitEmailMaildirSource::
-
-Build Process
-
-* Build Steps::
-* Interlocks::
-* Build Factories::
-
-Build Steps
-
-* Common Parameters::
-* Using Build Properties::
-* Source Checkout::
-* ShellCommand::
-* Simple ShellCommand Subclasses::
-* Python BuildSteps::
-* Transferring Files::
-* Steps That Run on the Master::
-* Triggering Schedulers::
-* Writing New BuildSteps::
-
-Source Checkout
-
-* CVS::
-* SVN::
-* Darcs::
-* Mercurial::
-* Arch::
-* Bazaar::
-* Bzr::
-* P4::
-* Git::
-
-Simple ShellCommand Subclasses
-
-* Configure::
-* Compile::
-* Test::
-* TreeSize::
-* PerlModuleTest::
-* Testing with mysql-test-run::
-* SetProperty::
-* SubunitShellCommand::
-
-Python BuildSteps
-
-* BuildEPYDoc::
-* PyFlakes::
-* PyLint::
-
-Writing New BuildSteps
-
-* BuildStep LogFiles::
-* Reading Logfiles::
-* Adding LogObservers::
-* BuildStep URLs::
-
-Build Factories
-
-* BuildStep Objects::
-* BuildFactory::
-* Process-Specific build factories::
-
-BuildStep Objects
-
-* BuildFactory Attributes::
-* Quick builds::
-
-BuildFactory
-
-* BuildFactory Attributes::
-* Quick builds::
-
-Process-Specific build factories
-
-* GNUAutoconf::
-* CPAN::
-* Python distutils::
-* Python/Twisted/trial projects::
-
-Status Delivery
-
-* WebStatus::
-* MailNotifier::
-* IRC Bot::
-* PBListener::
-* Writing New Status Plugins::
-
-WebStatus
-
-* WebStatus Configuration Parameters::
-* Buildbot Web Resources::
-* XMLRPC server::
-
-Command-line tool
-
-* Administrator Tools::
-* Developer Tools::
-* Other Tools::
-* .buildbot config directory::
-
-Developer Tools
-
-* statuslog::
-* statusgui::
-* try::
-
-waiting for results
-
-* try --diff::
-
-Other Tools
-
-* sendchange::
-* debugclient::
-
-@end detailmenu
-@end menu
-
-@node Introduction, Installation, Top, Top
-@chapter Introduction
-
-@cindex introduction
-
-The BuildBot is a system to automate the compile/test cycle required by most
-software projects to validate code changes. By automatically rebuilding and
-testing the tree each time something has changed, build problems are
-pinpointed quickly, before other developers are inconvenienced by the
-failure. The guilty developer can be identified and harassed without human
-intervention. By running the builds on a variety of platforms, developers
-who do not have the facilities to test their changes everywhere before
-checkin will at least know shortly afterwards whether they have broken the
-build or not. Warning counts, lint checks, image size, compile time, and
-other build parameters can be tracked over time, are more visible, and
-are therefore easier to improve.
-
-The overall goal is to reduce tree breakage and provide a platform to
-run tests or code-quality checks that are too annoying or pedantic for
-any human to waste their time with. Developers get immediate (and
-potentially public) feedback about their changes, encouraging them to
-be more careful about testing before checkin.
-
-Features:
-
-@itemize @bullet
-@item
-run builds on a variety of slave platforms
-@item
-arbitrary build process: handles projects using C, Python, whatever
-@item
-minimal host requirements: python and Twisted
-@item
-slaves can be behind a firewall if they can still do checkout
-@item
-status delivery through web page, email, IRC, other protocols
-@item
-track builds in progress, provide estimated completion time
-@item
-flexible configuration by subclassing generic build process classes
-@item
-debug tools to force a new build, submit fake Changes, query slave status
-@item
-released under the GPL
-@end itemize
-
-@menu
-* History and Philosophy::
-* System Architecture::
-* Control Flow::
-@end menu
-
-
-@node History and Philosophy, System Architecture, Introduction, Introduction
-@section History and Philosophy
-
-@cindex Philosophy of operation
-
-The Buildbot was inspired by a similar project built for a development
-team writing a cross-platform embedded system. The various components
-of the project were supposed to compile and run on several flavors of
-unix (linux, solaris, BSD), but individual developers had their own
-preferences and tended to stick to a single platform. From time to
-time, incompatibilities would sneak in (some unix platforms want to
-use @code{string.h}, some prefer @code{strings.h}), and then the tree
-would compile for some developers but not others. The buildbot was
-written to automate the human process of walking into the office,
-updating a tree, compiling (and discovering the breakage), finding the
-developer at fault, and complaining to them about the problem they had
-introduced. With multiple platforms it was difficult for developers to
-do the right thing (compile their potential change on all platforms);
-the buildbot offered a way to help.
-
-Another problem was when programmers would change the behavior of a
-library without warning its users, or change internal aspects that
-other code was (unfortunately) depending upon. Adding unit tests to
-the codebase helps here: if an application's unit tests pass despite
-changes in the libraries it uses, you can have more confidence that
-the library changes haven't broken anything. Many developers
-complained that the unit tests were inconvenient or took too long to
-run: having the buildbot run them reduces the developer's workload to
-a minimum.
-
-In general, having more visibility into the project is always good,
-and automation makes it easier for developers to do the right thing.
-When everyone can see the status of the project, developers are
-encouraged to keep the tree in good working order. Unit tests that
-aren't run on a regular basis tend to suffer from bitrot just like
-code does: exercising them on a regular basis helps to keep them
-functioning and useful.
-
-The current version of the Buildbot is additionally targeted at
-distributed free-software projects, where resources and platforms are
-only available when provided by interested volunteers. The buildslaves
-are designed to require an absolute minimum of configuration, reducing
-the effort a potential volunteer needs to expend to be able to
-contribute a new test environment to the project. The goal is for
-anyone who wishes that a given project would run on their favorite
-platform should be able to offer that project a buildslave, running on
-that platform, where they can verify that their portability code
-works, and keeps working.
-
-@node System Architecture, Control Flow, History and Philosophy, Introduction
-@comment  node-name,  next,  previous,  up
-@section System Architecture
-
-The Buildbot consists of a single @code{buildmaster} and one or more
-@code{buildslaves}, connected in a star topology. The buildmaster
-makes all decisions about what, when, and how to build. It sends
-commands to be run on the build slaves, which simply execute the
-commands and return the results. (certain steps involve more local
-decision making, where the overhead of sending a lot of commands back
-and forth would be inappropriate, but in general the buildmaster is
-responsible for everything).
-
-The buildmaster is usually fed @code{Changes} by some sort of version control
-system (@pxref{Change Sources}), which may cause builds to be run. As the
-builds are performed, various status messages are produced, which are then sent
-to any registered Status Targets (@pxref{Status Delivery}).
-
-@c @image{FILENAME, WIDTH, HEIGHT, ALTTEXT, EXTENSION}
-@image{images/overview,,,Overview Diagram,}
-
-The buildmaster is configured and maintained by the ``buildmaster
-admin'', who is generally the project team member responsible for
-build process issues. Each buildslave is maintained by a ``buildslave
-admin'', who do not need to be quite as involved. Generally slaves are
-run by anyone who has an interest in seeing the project work well on
-their favorite platform.
-
-@menu
-* BuildSlave Connections::
-* Buildmaster Architecture::
-* Status Delivery Architecture::
-@end menu
-
-@node BuildSlave Connections, Buildmaster Architecture, System Architecture, System Architecture
-@subsection BuildSlave Connections
-
-The buildslaves are typically run on a variety of separate machines,
-at least one per platform of interest. These machines connect to the
-buildmaster over a TCP connection to a publically-visible port. As a
-result, the buildslaves can live behind a NAT box or similar
-firewalls, as long as they can get to buildmaster. The TCP connections
-are initiated by the buildslave and accepted by the buildmaster, but
-commands and results travel both ways within this connection. The
-buildmaster is always in charge, so all commands travel exclusively
-from the buildmaster to the buildslave.
-
-To perform builds, the buildslaves must typically obtain source code
-from a CVS/SVN/etc repository. Therefore they must also be able to
-reach the repository. The buildmaster provides instructions for
-performing builds, but does not provide the source code itself.
-
-@image{images/slaves,,,BuildSlave Connections,}
-
-@node Buildmaster Architecture, Status Delivery Architecture, BuildSlave Connections, System Architecture
-@subsection Buildmaster Architecture
-
-The Buildmaster consists of several pieces:
-
-@image{images/master,,,BuildMaster Architecture,}
-
-@itemize @bullet
-
-@item
-Change Sources, which create a Change object each time something is
-modified in the VC repository. Most ChangeSources listen for messages
-from a hook script of some sort. Some sources actively poll the
-repository on a regular basis. All Changes are fed to the Schedulers.
-
-@item
-Schedulers, which decide when builds should be performed. They collect
-Changes into BuildRequests, which are then queued for delivery to
-Builders until a buildslave is available.
-
-@item
-Builders, which control exactly @emph{how} each build is performed
-(with a series of BuildSteps, configured in a BuildFactory). Each
-Build is run on a single buildslave.
-
-@item
-Status plugins, which deliver information about the build results
-through protocols like HTTP, mail, and IRC.
-
-@end itemize
-
-Each Builder is configured with a list of BuildSlaves that it will use
-for its builds. These buildslaves are expected to behave identically:
-the only reason to use multiple BuildSlaves for a single Builder is to
-provide a measure of load-balancing.
-
-Within a single BuildSlave, each Builder creates its own SlaveBuilder
-instance. These SlaveBuilders operate independently from each other.
-Each gets its own base directory to work in. It is quite common to
-have many Builders sharing the same buildslave. For example, there
-might be two buildslaves: one for i386, and a second for PowerPC.
-There may then be a pair of Builders that do a full compile/test run,
-one for each architecture, and a lone Builder that creates snapshot
-source tarballs if the full builders complete successfully. The full
-builders would each run on a single buildslave, whereas the tarball
-creation step might run on either buildslave (since the platform
-doesn't matter when creating source tarballs). In this case, the
-mapping would look like:
-
-@example
-Builder(full-i386)  ->  BuildSlaves(slave-i386)
-Builder(full-ppc)   ->  BuildSlaves(slave-ppc)
-Builder(source-tarball) -> BuildSlaves(slave-i386, slave-ppc)
-@end example
-
-and each BuildSlave would have two SlaveBuilders inside it, one for a
-full builder, and a second for the source-tarball builder.
-
-Once a SlaveBuilder is available, the Builder pulls one or more
-BuildRequests off its incoming queue. (It may pull more than one if it
-determines that it can merge the requests together; for example, there
-may be multiple requests to build the current HEAD revision). These
-requests are merged into a single Build instance, which includes the
-SourceStamp that describes what exact version of the source code
-should be used for the build. The Build is then randomly assigned to a
-free SlaveBuilder and the build begins.
-
-The behaviour when BuildRequests are merged can be customized, @pxref{Merging
-BuildRequests}.
-
-@node Status Delivery Architecture,  , Buildmaster Architecture, System Architecture
-@subsection Status Delivery Architecture
-
-The buildmaster maintains a central Status object, to which various
-status plugins are connected. Through this Status object, a full
-hierarchy of build status objects can be obtained.
-
-@image{images/status,,,Status Delivery,}
-
-The configuration file controls which status plugins are active. Each
-status plugin gets a reference to the top-level Status object. From
-there they can request information on each Builder, Build, Step, and
-LogFile. This query-on-demand interface is used by the html.Waterfall
-plugin to create the main status page each time a web browser hits the
-main URL.
-
-The status plugins can also subscribe to hear about new Builds as they
-occur: this is used by the MailNotifier to create new email messages
-for each recently-completed Build.
-
-The Status object records the status of old builds on disk in the
-buildmaster's base directory. This allows it to return information
-about historical builds.
-
-There are also status objects that correspond to Schedulers and
-BuildSlaves. These allow status plugins to report information about
-upcoming builds, and the online/offline status of each buildslave.
-
-
-@node Control Flow,  , System Architecture, Introduction
-@comment  node-name,  next,  previous,  up
-@section Control Flow
-
-A day in the life of the buildbot:
-
-@itemize @bullet
-
-@item
-A developer commits some source code changes to the repository. A hook
-script or commit trigger of some sort sends information about this
-change to the buildmaster through one of its configured Change
-Sources. This notification might arrive via email, or over a network
-connection (either initiated by the buildmaster as it ``subscribes''
-to changes, or by the commit trigger as it pushes Changes towards the
-buildmaster). The Change contains information about who made the
-change, what files were modified, which revision contains the change,
-and any checkin comments.
-
-@item
-The buildmaster distributes this change to all of its configured
-Schedulers. Any ``important'' changes cause the ``tree-stable-timer''
-to be started, and the Change is added to a list of those that will go
-into a new Build. When the timer expires, a Build is started on each
-of a set of configured Builders, all compiling/testing the same source
-code. Unless configured otherwise, all Builds run in parallel on the
-various buildslaves.
-
-@item
-The Build consists of a series of Steps. Each Step causes some number
-of commands to be invoked on the remote buildslave associated with
-that Builder. The first step is almost always to perform a checkout of
-the appropriate revision from the same VC system that produced the
-Change. The rest generally perform a compile and run unit tests. As
-each Step runs, the buildslave reports back command output and return
-status to the buildmaster.
-
-@item
-As the Build runs, status messages like ``Build Started'', ``Step
-Started'', ``Build Finished'', etc, are published to a collection of
-Status Targets. One of these targets is usually the HTML ``Waterfall''
-display, which shows a chronological list of events, and summarizes
-the results of the most recent build at the top of each column.
-Developers can periodically check this page to see how their changes
-have fared. If they see red, they know that they've made a mistake and
-need to fix it. If they see green, they know that they've done their
-duty and don't need to worry about their change breaking anything.
-
-@item
-If a MailNotifier status target is active, the completion of a build
-will cause email to be sent to any developers whose Changes were
-incorporated into this Build. The MailNotifier can be configured to
-only send mail upon failing builds, or for builds which have just
-transitioned from passing to failing. Other status targets can provide
-similar real-time notification via different communication channels,
-like IRC.
-
-@end itemize
-
-
-@node Installation, Concepts, Introduction, Top
-@chapter Installation
-
-@menu
-* Requirements::
-* Installing the code::
-* Creating a buildmaster::
-* Upgrading an Existing Buildmaster::
-* Creating a buildslave::
-* Launching the daemons::
-* Logfiles::
-* Shutdown::
-* Maintenance::
-* Troubleshooting::
-@end menu
-
-@node Requirements, Installing the code, Installation, Installation
-@section Requirements
-
-At a bare minimum, you'll need the following (for both the buildmaster
-and a buildslave):
-
-@itemize @bullet
-@item
-Python: http://www.python.org
-
-Buildbot requires python-2.3 or later, and is primarily developed
-against python-2.4. It is also tested against python-2.5 .
-
-@item
-Twisted: http://twistedmatrix.com
-
-Both the buildmaster and the buildslaves require Twisted-2.0.x or
-later. It has been tested against all releases of Twisted up to
-Twisted-2.5.0 (the most recent as of this writing). As always, the
-most recent version is recommended.
-
-Twisted is delivered as a collection of subpackages. You'll need at
-least "Twisted" (the core package), and you'll also want TwistedMail,
-TwistedWeb, and TwistedWords (for sending email, serving a web status
-page, and delivering build status via IRC, respectively). You might
-also want TwistedConch (for the encrypted Manhole debug port). Note
-that Twisted requires ZopeInterface to be installed as well.
-
-@end itemize
-
-Certain other packages may be useful on the system running the
-buildmaster:
-
-@itemize @bullet
-@item
-CVSToys: http://purl.net/net/CVSToys
-
-If your buildmaster uses FreshCVSSource to receive change notification
-from a cvstoys daemon, it will require CVSToys be installed (tested
-with CVSToys-1.0.10). If the it doesn't use that source (i.e. if you
-only use a mail-parsing change source, or the SVN notification
-script), you will not need CVSToys.
-
-@end itemize
-
-And of course, your project's build process will impose additional
-requirements on the buildslaves. These hosts must have all the tools
-necessary to compile and test your project's source code.
-
-
-@node Installing the code, Creating a buildmaster, Requirements, Installation
-@section Installing the code
-
-@cindex installation
-
-The Buildbot is installed using the standard python @code{distutils}
-module. After unpacking the tarball, the process is:
-
-@example
-python setup.py build
-python setup.py install
-@end example
-
-where the install step may need to be done as root. This will put the
-bulk of the code in somewhere like
-/usr/lib/python2.3/site-packages/buildbot . It will also install the
-@code{buildbot} command-line tool in /usr/bin/buildbot.
-
-To test this, shift to a different directory (like /tmp), and run:
-
-@example
-buildbot --version
-@end example
-
-If it shows you the versions of Buildbot and Twisted, the install went
-ok. If it says @code{no such command} or it gets an @code{ImportError}
-when it tries to load the libaries, then something went wrong.
-@code{pydoc buildbot} is another useful diagnostic tool.
-
-Windows users will find these files in other places. You will need to
-make sure that python can find the libraries, and will probably find
-it convenient to have @code{buildbot} on your PATH.
-
-If you wish, you can run the buildbot unit test suite like this:
-
-@example
-PYTHONPATH=. trial buildbot.test
-@end example
-
-This should run up to 192 tests, depending upon what VC tools you have
-installed. On my desktop machine it takes about five minutes to
-complete. Nothing should fail, a few might be skipped. If any of the
-tests fail, you should stop and investigate the cause before
-continuing the installation process, as it will probably be easier to
-track down the bug early.
-
-If you cannot or do not wish to install the buildbot into a site-wide
-location like @file{/usr} or @file{/usr/local}, you can also install
-it into the account's home directory. Do the install command like
-this:
-
-@example
-python setup.py install --home=~
-@end example
-
-That will populate @file{~/lib/python} and create
-@file{~/bin/buildbot}. Make sure this lib directory is on your
-@code{PYTHONPATH}.
-
-
-@node Creating a buildmaster, Upgrading an Existing Buildmaster, Installing the code, Installation
-@section Creating a buildmaster
-
-As you learned earlier (@pxref{System Architecture}), the buildmaster
-runs on a central host (usually one that is publically visible, so
-everybody can check on the status of the project), and controls all
-aspects of the buildbot system. Let us call this host
-@code{buildbot.example.org}.
-
-You may wish to create a separate user account for the buildmaster,
-perhaps named @code{buildmaster}. This can help keep your personal
-configuration distinct from that of the buildmaster and is useful if
-you have to use a mail-based notification system (@pxref{Change
-Sources}). However, the Buildbot will work just fine with your regular
-user account.
-
-You need to choose a directory for the buildmaster, called the
-@code{basedir}. This directory will be owned by the buildmaster, which
-will use configuration files therein, and create status files as it
-runs. @file{~/Buildbot} is a likely value. If you run multiple
-buildmasters in the same account, or if you run both masters and
-slaves, you may want a more distinctive name like
-@file{~/Buildbot/master/gnomovision} or
-@file{~/Buildmasters/fooproject}. If you are using a separate user
-account, this might just be @file{~buildmaster/masters/fooproject}.
-
-Once you've picked a directory, use the @command{buildbot
-create-master} command to create the directory and populate it with
-startup files:
-
-@example
-buildbot create-master @var{basedir}
-@end example
-
-You will need to create a configuration file (@pxref{Configuration})
-before starting the buildmaster. Most of the rest of this manual is
-dedicated to explaining how to do this. A sample configuration file is
-placed in the working directory, named @file{master.cfg.sample}, which
-can be copied to @file{master.cfg} and edited to suit your purposes.
-
-(Internal details: This command creates a file named
-@file{buildbot.tac} that contains all the state necessary to create
-the buildmaster. Twisted has a tool called @code{twistd} which can use
-this .tac file to create and launch a buildmaster instance. twistd
-takes care of logging and daemonization (running the program in the
-background). @file{/usr/bin/buildbot} is a front end which runs twistd
-for you.)
-
-In addition to @file{buildbot.tac}, a small @file{Makefile.sample} is
-installed. This can be used as the basis for customized daemon startup,
-@xref{Launching the daemons}.
-
-@node Upgrading an Existing Buildmaster, Creating a buildslave, Creating a buildmaster, Installation
-@section Upgrading an Existing Buildmaster
-
-If you have just installed a new version of the Buildbot code, and you
-have buildmasters that were created using an older version, you'll
-need to upgrade these buildmasters before you can use them. The
-upgrade process adds and modifies files in the buildmaster's base
-directory to make it compatible with the new code.
-
-@example
-buildbot upgrade-master @var{basedir}
-@end example
-
-This command will also scan your @file{master.cfg} file for
-incompatibilities (by loading it and printing any errors or deprecation
-warnings that occur). Each buildbot release tries to be compatible
-with configurations that worked cleanly (i.e. without deprecation
-warnings) on the previous release: any functions or classes that are
-to be removed will first be deprecated in a release, to give users a
-chance to start using their replacement.
-
-The 0.7.6 release introduced the @file{public_html/} directory, which
-contains @file{index.html} and other files served by the
-@code{WebStatus} and @code{Waterfall} status displays. The
-@code{upgrade-master} command will create these files if they do not
-already exist. It will not modify existing copies, but it will write a
-new copy in e.g. @file{index.html.new} if the new version differs from
-the version that already exists.
-
-The @code{upgrade-master} command is idempotent. It is safe to run it
-multiple times. After each upgrade of the buildbot code, you should
-use @code{upgrade-master} on all your buildmasters.
-
-
-@node Creating a buildslave, Launching the daemons, Upgrading an Existing Buildmaster, Installation
-@section Creating a buildslave
-
-Typically, you will be adding a buildslave to an existing buildmaster,
-to provide additional architecture coverage. The buildbot
-administrator will give you several pieces of information necessary to
-connect to the buildmaster. You should also be somewhat familiar with
-the project being tested, so you can troubleshoot build problems
-locally.
-
-The buildbot exists to make sure that the project's stated ``how to
-build it'' process actually works. To this end, the buildslave should
-run in an environment just like that of your regular developers.
-Typically the project build process is documented somewhere
-(@file{README}, @file{INSTALL}, etc), in a document that should
-mention all library dependencies and contain a basic set of build
-instructions. This document will be useful as you configure the host
-and account in which the buildslave runs.
-
-Here's a good checklist for setting up a buildslave:
-
-@enumerate
-@item
-Set up the account
-
-It is recommended (although not mandatory) to set up a separate user
-account for the buildslave. This account is frequently named
-@code{buildbot} or @code{buildslave}. This serves to isolate your
-personal working environment from that of the slave's, and helps to
-minimize the security threat posed by letting possibly-unknown
-contributors run arbitrary code on your system. The account should
-have a minimum of fancy init scripts.
-
-@item
-Install the buildbot code
-
-Follow the instructions given earlier (@pxref{Installing the code}).
-If you use a separate buildslave account, and you didn't install the
-buildbot code to a shared location, then you will need to install it
-with @code{--home=~} for each account that needs it.
-
-@item
-Set up the host
-
-Make sure the host can actually reach the buildmaster. Usually the
-buildmaster is running a status webserver on the same machine, so
-simply point your web browser at it and see if you can get there.
-Install whatever additional packages or libraries the project's
-INSTALL document advises. (or not: if your buildslave is supposed to
-make sure that building without optional libraries still works, then
-don't install those libraries).
-
-Again, these libraries don't necessarily have to be installed to a
-site-wide shared location, but they must be available to your build
-process. Accomplishing this is usually very specific to the build
-process, so installing them to @file{/usr} or @file{/usr/local} is
-usually the best approach.
-
-@item
-Test the build process
-
-Follow the instructions in the INSTALL document, in the buildslave's
-account. Perform a full CVS (or whatever) checkout, configure, make,
-run tests, etc. Confirm that the build works without manual fussing.
-If it doesn't work when you do it by hand, it will be unlikely to work
-when the buildbot attempts to do it in an automated fashion.
-
-@item
-Choose a base directory
-
-This should be somewhere in the buildslave's account, typically named
-after the project which is being tested. The buildslave will not touch
-any file outside of this directory. Something like @file{~/Buildbot}
-or @file{~/Buildslaves/fooproject} is appropriate.
-
-@item
-Get the buildmaster host/port, botname, and password
-
-When the buildbot admin configures the buildmaster to accept and use
-your buildslave, they will provide you with the following pieces of
-information:
-
-@itemize @bullet
-@item
-your buildslave's name
-@item
-the password assigned to your buildslave
-@item
-the hostname and port number of the buildmaster, i.e. buildbot.example.org:8007
-@end itemize
-
-@item
-Create the buildslave
-
-Now run the 'buildbot' command as follows:
-
-@example
-buildbot create-slave @var{BASEDIR} @var{MASTERHOST}:@var{PORT} @var{SLAVENAME} @var{PASSWORD}
-@end example
-
-This will create the base directory and a collection of files inside,
-including the @file{buildbot.tac} file that contains all the
-information you passed to the @code{buildbot} command.
-
-@item
-Fill in the hostinfo files
-
-When it first connects, the buildslave will send a few files up to the
-buildmaster which describe the host that it is running on. These files
-are presented on the web status display so that developers have more
-information to reproduce any test failures that are witnessed by the
-buildbot. There are sample files in the @file{info} subdirectory of
-the buildbot's base directory. You should edit these to correctly
-describe you and your host.
-
-@file{BASEDIR/info/admin} should contain your name and email address.
-This is the ``buildslave admin address'', and will be visible from the
-build status page (so you may wish to munge it a bit if
-address-harvesting spambots are a concern).
-
-@file{BASEDIR/info/host} should be filled with a brief description of
-the host: OS, version, memory size, CPU speed, versions of relevant
-libraries installed, and finally the version of the buildbot code
-which is running the buildslave.
-
-The optional @file{BASEDIR/info/access_uri} can specify a URI which will
-connect a user to the machine.  Many systems accept @code{ssh://hostname} URIs
-for this purpose.
-
-If you run many buildslaves, you may want to create a single
-@file{~buildslave/info} file and share it among all the buildslaves
-with symlinks.
-
-@end enumerate
-
-@menu
-* Buildslave Options::
-@end menu
-
-@node Buildslave Options,  , Creating a buildslave, Creating a buildslave
-@subsection Buildslave Options
-
-There are a handful of options you might want to use when creating the
-buildslave with the @command{buildbot create-slave <options> DIR <params>}
-command. You can type @command{buildbot create-slave --help} for a summary.
-To use these, just include them on the @command{buildbot create-slave}
-command line, like this:
-
-@example
-buildbot create-slave --umask=022 ~/buildslave buildmaster.example.org:42012 myslavename mypasswd
-@end example
-
-@table @code
-@item --usepty
-This is a boolean flag that tells the buildslave whether to launch child
-processes in a PTY or with regular pipes (the default) when the master does not
-specify.  This option is deprecated, as this particular parameter is better
-specified on the master.
-
-@item --umask
-This is a string (generally an octal representation of an integer)
-which will cause the buildslave process' ``umask'' value to be set
-shortly after initialization. The ``twistd'' daemonization utility
-forces the umask to 077 at startup (which means that all files created
-by the buildslave or its child processes will be unreadable by any
-user other than the buildslave account). If you want build products to
-be readable by other accounts, you can add @code{--umask=022} to tell
-the buildslave to fix the umask after twistd clobbers it. If you want
-build products to be @emph{writable} by other accounts too, use
-@code{--umask=000}, but this is likely to be a security problem.
-
-@item --keepalive
-This is a number that indicates how frequently ``keepalive'' messages
-should be sent from the buildslave to the buildmaster, expressed in
-seconds. The default (600) causes a message to be sent to the
-buildmaster at least once every 10 minutes. To set this to a lower
-value, use e.g. @code{--keepalive=120}.
-
-If the buildslave is behind a NAT box or stateful firewall, these
-messages may help to keep the connection alive: some NAT boxes tend to
-forget about a connection if it has not been used in a while. When
-this happens, the buildmaster will think that the buildslave has
-disappeared, and builds will time out. Meanwhile the buildslave will
-not realize than anything is wrong.
-
-@item --maxdelay
-This is a number that indicates the maximum amount of time the
-buildslave will wait between connection attempts, expressed in
-seconds. The default (300) causes the buildslave to wait at most 5
-minutes before trying to connect to the buildmaster again.
-
-@item --log-size
-This is the size in bytes when to rotate the Twisted log files.
-
-@item --log-count
-This is the number of log rotations to keep around. You can either
-specify a number or @code{None} (the default) to keep all
-@file{twistd.log} files around.
-
-@end table
-
-
-@node Launching the daemons, Logfiles, Creating a buildslave, Installation
-@section Launching the daemons
-
-Both the buildmaster and the buildslave run as daemon programs. To
-launch them, pass the working directory to the @code{buildbot}
-command:
-
-@example
-buildbot start @var{BASEDIR}
-@end example
-
-The @var{BASEDIR} is option and can be omitted if the current directory
-contains the buildbot configuration (the @file{buildbot.tac} file).
-
-@example
-buildbot start
-@end example
-
-This command will start the daemon and then return, so normally it
-will not produce any output. To verify that the programs are indeed
-running, look for a pair of files named @file{twistd.log} and
-@file{twistd.pid} that should be created in the working directory.
-@file{twistd.pid} contains the process ID of the newly-spawned daemon.
-
-When the buildslave connects to the buildmaster, new directories will
-start appearing in its base directory. The buildmaster tells the slave
-to create a directory for each Builder which will be using that slave.
-All build operations are performed within these directories: CVS
-checkouts, compiles, and tests.
-
-Once you get everything running, you will want to arrange for the
-buildbot daemons to be started at boot time. One way is to use
-@code{cron}, by putting them in a @@reboot crontab entry@footnote{this
-@@reboot syntax is understood by Vixie cron, which is the flavor
-usually provided with linux systems. Other unices may have a cron that
-doesn't understand @@reboot}:
-
-@example
-@@reboot buildbot start @var{BASEDIR}
-@end example
-
-When you run @command{crontab} to set this up, remember to do it as
-the buildmaster or buildslave account! If you add this to your crontab
-when running as your regular account (or worse yet, root), then the
-daemon will run as the wrong user, quite possibly as one with more
-authority than you intended to provide.
-
-It is important to remember that the environment provided to cron jobs
-and init scripts can be quite different that your normal runtime.
-There may be fewer environment variables specified, and the PATH may
-be shorter than usual. It is a good idea to test out this method of
-launching the buildslave by using a cron job with a time in the near
-future, with the same command, and then check @file{twistd.log} to
-make sure the slave actually started correctly. Common problems here
-are for @file{/usr/local} or @file{~/bin} to not be on your
-@code{PATH}, or for @code{PYTHONPATH} to not be set correctly.
-Sometimes @code{HOME} is messed up too.
-
-To modify the way the daemons are started (perhaps you want to set
-some environment variables first, or perform some cleanup each time),
-you can create a file named @file{Makefile.buildbot} in the base
-directory. When the @file{buildbot} front-end tool is told to
-@command{start} the daemon, and it sees this file (and
-@file{/usr/bin/make} exists), it will do @command{make -f
-Makefile.buildbot start} instead of its usual action (which involves
-running @command{twistd}). When the buildmaster or buildslave is
-installed, a @file{Makefile.sample} is created which implements the
-same behavior as the the @file{buildbot} tool uses, so if you want to
-customize the process, just copy @file{Makefile.sample} to
-@file{Makefile.buildbot} and edit it as necessary.
-
-Some distributions may include conveniences to make starting buildbot
-at boot time easy.  For instance, with the default buildbot package in
-Debian-based distributions, you may only need to modify
-@code{/etc/default/buildbot} (see also @code{/etc/init.d/buildbot}, which
-reads the configuration in @code{/etc/default/buildbot}).
-
-@node Logfiles, Shutdown, Launching the daemons, Installation
-@section Logfiles
-
-@cindex logfiles
-
-While a buildbot daemon runs, it emits text to a logfile, named
-@file{twistd.log}. A command like @code{tail -f twistd.log} is useful
-to watch the command output as it runs.
-
-The buildmaster will announce any errors with its configuration file
-in the logfile, so it is a good idea to look at the log at startup
-time to check for any problems. Most buildmaster activities will cause
-lines to be added to the log.
-
-@node Shutdown, Maintenance, Logfiles, Installation
-@section Shutdown
-
-To stop a buildmaster or buildslave manually, use:
-
-@example
-buildbot stop @var{BASEDIR}
-@end example
-
-This simply looks for the @file{twistd.pid} file and kills whatever
-process is identified within.
-
-At system shutdown, all processes are sent a @code{SIGKILL}. The
-buildmaster and buildslave will respond to this by shutting down
-normally.
-
-The buildmaster will respond to a @code{SIGHUP} by re-reading its
-config file. Of course, this only works on unix-like systems with
-signal support, and won't work on Windows. The following shortcut is
-available:
-
-@example
-buildbot reconfig @var{BASEDIR}
-@end example
-
-When you update the Buildbot code to a new release, you will need to
-restart the buildmaster and/or buildslave before it can take advantage
-of the new code. You can do a @code{buildbot stop @var{BASEDIR}} and
-@code{buildbot start @var{BASEDIR}} in quick succession, or you can
-use the @code{restart} shortcut, which does both steps for you:
-
-@example
-buildbot restart @var{BASEDIR}
-@end example
-
-There are certain configuration changes that are not handled cleanly
-by @code{buildbot reconfig}. If this occurs, @code{buildbot restart}
-is a more robust tool to fully switch over to the new configuration.
-
-@code{buildbot restart} may also be used to start a stopped Buildbot
-instance. This behaviour is useful when writing scripts that stop, start
-and restart Buildbot.
-
-A buildslave may also be gracefully shutdown from the
-@pxref{WebStatus} status plugin. This is useful to shutdown a
-buildslave without interrupting any current builds. The buildmaster
-will wait until the buildslave is finished all its current builds, and
-will then tell the buildslave to shutdown.
-
-@node Maintenance, Troubleshooting, Shutdown, Installation
-@section Maintenance
-
-It is a good idea to check the buildmaster's status page every once in
-a while, to see if your buildslave is still online. Eventually the
-buildbot will probably be enhanced to send you email (via the
-@file{info/admin} email address) when the slave has been offline for
-more than a few hours.
-
-If you find you can no longer provide a buildslave to the project, please
-let the project admins know, so they can put out a call for a
-replacement.
-
-The Buildbot records status and logs output continually, each time a
-build is performed. The status tends to be small, but the build logs
-can become quite large. Each build and log are recorded in a separate
-file, arranged hierarchically under the buildmaster's base directory.
-To prevent these files from growing without bound, you should
-periodically delete old build logs. A simple cron job to delete
-anything older than, say, two weeks should do the job. The only trick
-is to leave the @file{buildbot.tac} and other support files alone, for
-which find's @code{-mindepth} argument helps skip everything in the
-top directory. You can use something like the following:
-
-@example
-@@weekly cd BASEDIR && find . -mindepth 2 i-path './public_html/*' -prune -o -type f -mtime +14 -exec rm @{@} \;
-@@weekly cd BASEDIR && find twistd.log* -mtime +14 -exec rm @{@} \;
-@end example
-
-@node Troubleshooting,  , Maintenance, Installation
-@section Troubleshooting
-
-Here are a few hints on diagnosing common problems.
-
-@menu
-* Starting the buildslave::
-* Connecting to the buildmaster::
-* Forcing Builds::
-@end menu
-
-@node Starting the buildslave, Connecting to the buildmaster, Troubleshooting, Troubleshooting
-@subsection Starting the buildslave
-
-Cron jobs are typically run with a minimal shell (@file{/bin/sh}, not
-@file{/bin/bash}), and tilde expansion is not always performed in such
-commands. You may want to use explicit paths, because the @code{PATH}
-is usually quite short and doesn't include anything set by your
-shell's startup scripts (@file{.profile}, @file{.bashrc}, etc). If
-you've installed buildbot (or other python libraries) to an unusual
-location, you may need to add a @code{PYTHONPATH} specification (note
-that python will do tilde-expansion on @code{PYTHONPATH} elements by
-itself). Sometimes it is safer to fully-specify everything:
-
-@example
-@@reboot PYTHONPATH=~/lib/python /usr/local/bin/buildbot start /usr/home/buildbot/basedir
-@end example
-
-Take the time to get the @@reboot job set up. Otherwise, things will work
-fine for a while, but the first power outage or system reboot you have will
-stop the buildslave with nothing but the cries of sorrowful developers to
-remind you that it has gone away.
-
-@node Connecting to the buildmaster, Forcing Builds, Starting the buildslave, Troubleshooting
-@subsection Connecting to the buildmaster
-
-If the buildslave cannot connect to the buildmaster, the reason should
-be described in the @file{twistd.log} logfile. Some common problems
-are an incorrect master hostname or port number, or a mistyped bot
-name or password. If the buildslave loses the connection to the
-master, it is supposed to attempt to reconnect with an
-exponentially-increasing backoff. Each attempt (and the time of the
-next attempt) will be logged. If you get impatient, just manually stop
-and re-start the buildslave.
-
-When the buildmaster is restarted, all slaves will be disconnected,
-and will attempt to reconnect as usual. The reconnect time will depend
-upon how long the buildmaster is offline (i.e. how far up the
-exponential backoff curve the slaves have travelled). Again,
-@code{buildbot stop @var{BASEDIR}; buildbot start @var{BASEDIR}} will
-speed up the process.
-
-@node Forcing Builds,  , Connecting to the buildmaster, Troubleshooting
-@subsection Forcing Builds
-
-From the buildmaster's main status web page, you can force a build to be run on
-your build slave if you set the proper authorization options in your
-@code{master.cfg} file @pxref{WebStatus Configuration Parameters}.
-
-Figure out which column is for a builder that runs on your slave, click on that
-builder's name, and the page that comes up will have a "Force Build" button.
-Fill in the form, hit the button, and a moment later you should see your
-slave's @file{twistd.log} filling with commands being run. Using @code{pstree}
-or @code{top} should also reveal the cvs/make/gcc/etc processes being run by
-the buildslave. Note that the same web page should also show the @file{admin}
-and @file{host} information files that you configured earlier.
-
-@node Concepts, Configuration, Installation, Top
-@chapter Concepts
-
-This chapter defines some of the basic concepts that the Buildbot
-uses. You'll need to understand how the Buildbot sees the world to
-configure it properly.
-
-@menu
-* Version Control Systems::
-* Schedulers::
-* BuildSet::
-* BuildRequest::
-* Builder::
-* Users::
-* Build Properties::
-@end menu
-
-@node Version Control Systems, Schedulers, Concepts, Concepts
-@section Version Control Systems
-
-@cindex Version Control
-
-These source trees come from a Version Control System of some kind.
-CVS and Subversion are two popular ones, but the Buildbot supports
-others. All VC systems have some notion of an upstream
-@code{repository} which acts as a server@footnote{except Darcs, but
-since the Buildbot never modifies its local source tree we can ignore
-the fact that Darcs uses a less centralized model}, from which clients
-can obtain source trees according to various parameters. The VC
-repository provides source trees of various projects, for different
-branches, and from various points in time. The first thing we have to
-do is to specify which source tree we want to get.
-
-@menu
-* Generalizing VC Systems::
-* Source Tree Specifications::
-* How Different VC Systems Specify Sources::
-* Attributes of Changes::
-@end menu
-
-@node Generalizing VC Systems, Source Tree Specifications, Version Control Systems, Version Control Systems
-@subsection Generalizing VC Systems
-
-For the purposes of the Buildbot, we will try to generalize all VC
-systems as having repositories that each provide sources for a variety
-of projects. Each project is defined as a directory tree with source
-files. The individual files may each have revisions, but we ignore
-that and treat the project as a whole as having a set of revisions
-(CVS is really the only VC system still in widespread use that has
-per-file revisions.. everything modern has moved to atomic tree-wide
-changesets). Each time someone commits a change to the project, a new
-revision becomes available. These revisions can be described by a
-tuple with two items: the first is a branch tag, and the second is
-some kind of revision stamp or timestamp. Complex projects may have
-multiple branch tags, but there is always a default branch. The
-timestamp may be an actual timestamp (such as the -D option to CVS),
-or it may be a monotonically-increasing transaction number (such as
-the change number used by SVN and P4, or the revision number used by
-Arch/Baz/Bazaar, or a labeled tag used in CVS)@footnote{many VC
-systems provide more complexity than this: in particular the local
-views that P4 and ClearCase can assemble out of various source
-directories are more complex than we're prepared to take advantage of
-here}. The SHA1 revision ID used by Monotone, Mercurial, and Git is
-also a kind of revision stamp, in that it specifies a unique copy of
-the source tree, as does a Darcs ``context'' file.
-
-When we aren't intending to make any changes to the sources we check out
-(at least not any that need to be committed back upstream), there are two
-basic ways to use a VC system:
-
-@itemize @bullet
-@item
-Retrieve a specific set of source revisions: some tag or key is used
-to index this set, which is fixed and cannot be changed by subsequent
-developers committing new changes to the tree. Releases are built from
-tagged revisions like this, so that they can be rebuilt again later
-(probably with controlled modifications).
-@item
-Retrieve the latest sources along a specific branch: some tag is used
-to indicate which branch is to be used, but within that constraint we want
-to get the latest revisions.
-@end itemize
-
-Build personnel or CM staff typically use the first approach: the
-build that results is (ideally) completely specified by the two
-parameters given to the VC system: repository and revision tag. This
-gives QA and end-users something concrete to point at when reporting
-bugs. Release engineers are also reportedly fond of shipping code that
-can be traced back to a concise revision tag of some sort.
-
-Developers are more likely to use the second approach: each morning
-the developer does an update to pull in the changes committed by the
-team over the last day. These builds are not easy to fully specify: it
-depends upon exactly when you did a checkout, and upon what local
-changes the developer has in their tree. Developers do not normally
-tag each build they produce, because there is usually significant
-overhead involved in creating these tags. Recreating the trees used by
-one of these builds can be a challenge. Some VC systems may provide
-implicit tags (like a revision number), while others may allow the use
-of timestamps to mean ``the state of the tree at time X'' as opposed
-to a tree-state that has been explicitly marked.
-
-The Buildbot is designed to help developers, so it usually works in
-terms of @emph{the latest} sources as opposed to specific tagged
-revisions. However, it would really prefer to build from reproducible
-source trees, so implicit revisions are used whenever possible.
-
-@node Source Tree Specifications, How Different VC Systems Specify Sources, Generalizing VC Systems, Version Control Systems
-@subsection Source Tree Specifications
-
-So for the Buildbot's purposes we treat each VC system as a server
-which can take a list of specifications as input and produce a source
-tree as output. Some of these specifications are static: they are
-attributes of the builder and do not change over time. Others are more
-variable: each build will have a different value. The repository is
-changed over time by a sequence of Changes, each of which represents a
-single developer making changes to some set of files. These Changes
-are cumulative@footnote{Monotone's @emph{multiple heads} feature
-violates this assumption of cumulative Changes, but in most situations
-the changes don't occur frequently enough for this to be a significant
-problem}.
-
-For normal builds, the Buildbot wants to get well-defined source trees
-that contain specific Changes, and exclude other Changes that may have
-occurred after the desired ones. We assume that the Changes arrive at
-the buildbot (through one of the mechanisms described in @pxref{Change
-Sources}) in the same order in which they are committed to the
-repository. The Buildbot waits for the tree to become ``stable''
-before initiating a build, for two reasons. The first is that
-developers frequently make multiple related commits in quick
-succession, even when the VC system provides ways to make atomic
-transactions involving multiple files at the same time. Running a
-build in the middle of these sets of changes would use an inconsistent
-set of source files, and is likely to fail (and is certain to be less
-useful than a build which uses the full set of changes). The
-tree-stable-timer is intended to avoid these useless builds that
-include some of the developer's changes but not all. The second reason
-is that some VC systems (i.e. CVS) do not provide repository-wide
-transaction numbers, so that timestamps are the only way to refer to
-a specific repository state. These timestamps may be somewhat
-ambiguous, due to processing and notification delays. By waiting until
-the tree has been stable for, say, 10 minutes, we can choose a
-timestamp from the middle of that period to use for our source
-checkout, and then be reasonably sure that any clock-skew errors will
-not cause the build to be performed on an inconsistent set of source
-files.
-
-The Schedulers always use the tree-stable-timer, with a timeout that
-is configured to reflect a reasonable tradeoff between build latency
-and change frequency. When the VC system provides coherent
-repository-wide revision markers (such as Subversion's revision
-numbers, or in fact anything other than CVS's timestamps), the
-resulting Build is simply performed against a source tree defined by
-that revision marker. When the VC system does not provide this, a
-timestamp from the middle of the tree-stable period is used to
-generate the source tree@footnote{this @code{checkoutDelay} defaults
-to half the tree-stable timer, but it can be overridden with an
-argument to the Source Step}.
-
-@node How Different VC Systems Specify Sources, Attributes of Changes, Source Tree Specifications, Version Control Systems
-@subsection How Different VC Systems Specify Sources
-
-For CVS, the static specifications are @code{repository} and
-@code{module}. In addition to those, each build uses a timestamp (or
-omits the timestamp to mean @code{the latest}) and @code{branch tag}
-(which defaults to HEAD). These parameters collectively specify a set
-of sources from which a build may be performed.
-
-@uref{http://subversion.tigris.org, Subversion} combines the
-repository, module, and branch into a single @code{Subversion URL}
-parameter. Within that scope, source checkouts can be specified by a
-numeric @code{revision number} (a repository-wide
-monotonically-increasing marker, such that each transaction that
-changes the repository is indexed by a different revision number), or
-a revision timestamp. When branches are used, the repository and
-module form a static @code{baseURL}, while each build has a
-@code{revision number} and a @code{branch} (which defaults to a
-statically-specified @code{defaultBranch}). The @code{baseURL} and
-@code{branch} are simply concatenated together to derive the
-@code{svnurl} to use for the checkout.
-
-@uref{http://www.perforce.com/, Perforce} is similar. The server
-is specified through a @code{P4PORT} parameter. Module and branch
-are specified in a single depot path, and revisions are
-depot-wide. When branches are used, the @code{p4base} and
-@code{defaultBranch} are concatenated together to produce the depot
-path.
-
-@uref{http://wiki.gnuarch.org/, Arch} and
-@uref{http://bazaar.canonical.com/, Bazaar} specify a repository by
-URL, as well as a @code{version} which is kind of like a branch name.
-Arch uses the word @code{archive} to represent the repository. Arch
-lets you push changes from one archive to another, removing the strict
-centralization required by CVS and SVN. It retains the distinction
-between repository and working directory that most other VC systems
-use. For complex multi-module directory structures, Arch has a
-built-in @code{build config} layer with which the checkout process has
-two steps. First, an initial bootstrap checkout is performed to
-retrieve a set of build-config files. Second, one of these files is
-used to figure out which archives/modules should be used to populate
-subdirectories of the initial checkout.
-
-Builders which use Arch and Bazaar therefore have a static archive
-@code{url}, and a default ``branch'' (which is a string that specifies
-a complete category--branch--version triple). Each build can have its
-own branch (the category--branch--version string) to override the
-default, as well as a revision number (which is turned into a
---patch-NN suffix when performing the checkout).
-
-
-@uref{http://bazaar-vcs.org, Bzr} (which is a descendant of
-Arch/Bazaar, and is frequently referred to as ``Bazaar'') has the same
-sort of repository-vs-workspace model as Arch, but the repository data
-can either be stored inside the working directory or kept elsewhere
-(either on the same machine or on an entirely different machine). For
-the purposes of Buildbot (which never commits changes), the repository
-is specified with a URL and a revision number.
-
-The most common way to obtain read-only access to a bzr tree is via
-HTTP, simply by making the repository visible through a web server
-like Apache. Bzr can also use FTP and SFTP servers, if the buildslave
-process has sufficient privileges to access them. Higher performance
-can be obtained by running a special Bazaar-specific server. None of
-these matter to the buildbot: the repository URL just has to match the
-kind of server being used. The @code{repoURL} argument provides the
-location of the repository.
-
-Branches are expressed as subdirectories of the main central
-repository, which means that if branches are being used, the BZR step
-is given a @code{baseURL} and @code{defaultBranch} instead of getting
-the @code{repoURL} argument.
-
-
-@uref{http://darcs.net/, Darcs} doesn't really have the
-notion of a single master repository. Nor does it really have
-branches. In Darcs, each working directory is also a repository, and
-there are operations to push and pull patches from one of these
-@code{repositories} to another. For the Buildbot's purposes, all you
-need to do is specify the URL of a repository that you want to build
-from. The build slave will then pull the latest patches from that
-repository and build them. Multiple branches are implemented by using
-multiple repositories (possibly living on the same server).
-
-Builders which use Darcs therefore have a static @code{repourl} which
-specifies the location of the repository. If branches are being used,
-the source Step is instead configured with a @code{baseURL} and a
-@code{defaultBranch}, and the two strings are simply concatenated
-together to obtain the repository's URL. Each build then has a
-specific branch which replaces @code{defaultBranch}, or just uses the
-default one. Instead of a revision number, each build can have a
-``context'', which is a string that records all the patches that are
-present in a given tree (this is the output of @command{darcs changes
---context}, and is considerably less concise than, e.g. Subversion's
-revision number, but the patch-reordering flexibility of Darcs makes
-it impossible to provide a shorter useful specification).
-
-@uref{http://selenic.com/mercurial, Mercurial} is like Darcs, in that
-each branch is stored in a separate repository. The @code{repourl},
-@code{baseURL}, and @code{defaultBranch} arguments are all handled the
-same way as with Darcs. The ``revision'', however, is the hash
-identifier returned by @command{hg identify}.
-
-@uref{http://git.or.cz/, Git} also follows a decentralized model, and
-each repository can have several branches and tags. The source Step is
-configured with a static @code{repourl} which specifies the location
-of the repository. In addition, an optional @code{branch} parameter
-can be specified to check out code from a specific branch instead of
-the default ``master'' branch. The ``revision'' is specified as a SHA1
-hash as returned by e.g. @command{git rev-parse}. No attempt is made
-to ensure that the specified revision is actually a subset of the
-specified branch.
-
-
-@node Attributes of Changes,  , How Different VC Systems Specify Sources, Version Control Systems
-@subsection Attributes of Changes
-
-@heading Who
-
-Each Change has a @code{who} attribute, which specifies which
-developer is responsible for the change. This is a string which comes
-from a namespace controlled by the VC repository. Frequently this
-means it is a username on the host which runs the repository, but not
-all VC systems require this (Arch, for example, uses a fully-qualified
-@code{Arch ID}, which looks like an email address, as does Darcs).
-Each StatusNotifier will map the @code{who} attribute into something
-appropriate for their particular means of communication: an email
-address, an IRC handle, etc.
-
-@heading Files
-
-It also has a list of @code{files}, which are just the tree-relative
-filenames of any files that were added, deleted, or modified for this
-Change. These filenames are used by the @code{fileIsImportant}
-function (in the Scheduler) to decide whether it is worth triggering a
-new build or not, e.g. the function could use the following function
-to only run a build if a C file were checked in:
-
-@example
-def has_C_files(change):
-    for name in change.files:
-        if name.endswith(".c"):
-            return True
-    return False
-@end example
-
-Certain BuildSteps can also use the list of changed files
-to run a more targeted series of tests, e.g. the
-@code{python_twisted.Trial} step can run just the unit tests that
-provide coverage for the modified .py files instead of running the
-full test suite.
-
-@heading Comments
-
-The Change also has a @code{comments} attribute, which is a string
-containing any checkin comments.
-
-@heading Revision
-
-Each Change can have a @code{revision} attribute, which describes how
-to get a tree with a specific state: a tree which includes this Change
-(and all that came before it) but none that come after it. If this
-information is unavailable, the @code{.revision} attribute will be
-@code{None}. These revisions are provided by the ChangeSource, and
-consumed by the @code{computeSourceRevision} method in the appropriate
-@code{source.Source} class.
-
-@table @samp
-@item CVS
-@code{revision} is an int, seconds since the epoch
-@item SVN
-@code{revision} is an int, the changeset number (r%d)
-@item Darcs
-@code{revision} is a large string, the output of @code{darcs changes --context}
-@item Mercurial
-@code{revision} is a short string (a hash ID), the output of @code{hg identify}
-@item Arch/Bazaar
-@code{revision} is the full revision ID (ending in --patch-%d)
-@item P4
-@code{revision} is an int, the transaction number
-@item Git
-@code{revision} is a short string (a SHA1 hash), the output of e.g.
-@code{git rev-parse}
-@end table
-
-@heading Branches
-
-The Change might also have a @code{branch} attribute. This indicates
-that all of the Change's files are in the same named branch. The
-Schedulers get to decide whether the branch should be built or not.
-
-For VC systems like CVS, Arch, Monotone, and Git, the @code{branch}
-name is unrelated to the filename. (that is, the branch name and the
-filename inhabit unrelated namespaces). For SVN, branches are
-expressed as subdirectories of the repository, so the file's
-``svnurl'' is a combination of some base URL, the branch name, and the
-filename within the branch. (In a sense, the branch name and the
-filename inhabit the same namespace). Darcs branches are
-subdirectories of a base URL just like SVN. Mercurial branches are the
-same as Darcs.
-
-@table @samp
-@item CVS
-branch='warner-newfeature', files=['src/foo.c']
-@item SVN
-branch='branches/warner-newfeature', files=['src/foo.c']
-@item Darcs
-branch='warner-newfeature', files=['src/foo.c']
-@item Mercurial
-branch='warner-newfeature', files=['src/foo.c']
-@item Arch/Bazaar
-branch='buildbot--usebranches--0', files=['buildbot/master.py']
-@item Git
-branch='warner-newfeature', files=['src/foo.c']
-@end table
-
-@heading Build Properties
-
-A Change may have one or more properties attached to it, usually specified
-through the Force Build form or @pxref{sendchange}. Properties are discussed
-in detail in the @pxref{Build Properties} section.
-
-@heading Links
-
-@c TODO: who is using 'links'? how is it being used?
-
-Finally, the Change might have a @code{links} list, which is intended
-to provide a list of URLs to a @emph{viewcvs}-style web page that
-provides more detail for this Change, perhaps including the full file
-diffs.
-
-
-@node Schedulers, BuildSet, Version Control Systems, Concepts
-@section Schedulers
-
-@cindex Scheduler
-
-Each Buildmaster has a set of @code{Scheduler} objects, each of which
-gets a copy of every incoming Change. The Schedulers are responsible
-for deciding when Builds should be run. Some Buildbot installations
-might have a single Scheduler, while others may have several, each for
-a different purpose.
-
-For example, a ``quick'' scheduler might exist to give immediate
-feedback to developers, hoping to catch obvious problems in the code
-that can be detected quickly. These typically do not run the full test
-suite, nor do they run on a wide variety of platforms. They also
-usually do a VC update rather than performing a brand-new checkout
-each time. You could have a ``quick'' scheduler which used a 30 second
-timeout, and feeds a single ``quick'' Builder that uses a VC
-@code{mode='update'} setting.
-
-A separate ``full'' scheduler would run more comprehensive tests a
-little while later, to catch more subtle problems. This scheduler
-would have a longer tree-stable-timer, maybe 30 minutes, and would
-feed multiple Builders (with a @code{mode=} of @code{'copy'},
-@code{'clobber'}, or @code{'export'}).
-
-The @code{tree-stable-timer} and @code{fileIsImportant} decisions are
-made by the Scheduler. Dependencies are also implemented here.
-Periodic builds (those which are run every N seconds rather than after
-new Changes arrive) are triggered by a special @code{Periodic}
-Scheduler subclass. The default Scheduler class can also be told to
-watch for specific branches, ignoring Changes on other branches. This
-may be useful if you have a trunk and a few release branches which
-should be tracked, but when you don't want to have the Buildbot pay
-attention to several dozen private user branches.
-
-When the setup has multiple sources of Changes the @code{category}
-can be used for @code{Scheduler} objects to filter out a subset
-of the Changes.  Note that not all change sources can attach a category.
-
-Some Schedulers may trigger builds for other reasons, other than
-recent Changes. For example, a Scheduler subclass could connect to a
-remote buildmaster and watch for builds of a library to succeed before
-triggering a local build that uses that library.
-
-Each Scheduler creates and submits @code{BuildSet} objects to the
-@code{BuildMaster}, which is then responsible for making sure the
-individual @code{BuildRequests} are delivered to the target
-@code{Builders}.
-
-@code{Scheduler} instances are activated by placing them in the
-@code{c['schedulers']} list in the buildmaster config file. Each
-Scheduler has a unique name.
-
-
-@node BuildSet, BuildRequest, Schedulers, Concepts
-@section BuildSet
-
-@cindex BuildSet
-
-A @code{BuildSet} is the name given to a set of Builds that all
-compile/test the same version of the tree on multiple Builders. In
-general, all these component Builds will perform the same sequence of
-Steps, using the same source code, but on different platforms or
-against a different set of libraries.
-
-The @code{BuildSet} is tracked as a single unit, which fails if any of
-the component Builds have failed, and therefore can succeed only if
-@emph{all} of the component Builds have succeeded. There are two kinds
-of status notification messages that can be emitted for a BuildSet:
-the @code{firstFailure} type (which fires as soon as we know the
-BuildSet will fail), and the @code{Finished} type (which fires once
-the BuildSet has completely finished, regardless of whether the
-overall set passed or failed).
-
-A @code{BuildSet} is created with a @emph{source stamp} tuple of
-(branch, revision, changes, patch), some of which may be None, and a
-list of Builders on which it is to be run. They are then given to the
-BuildMaster, which is responsible for creating a separate
-@code{BuildRequest} for each Builder.
-
-There are a couple of different likely values for the
-@code{SourceStamp}:
-
-@table @code
-@item (revision=None, changes=[CHANGES], patch=None)
-This is a @code{SourceStamp} used when a series of Changes have
-triggered a build. The VC step will attempt to check out a tree that
-contains CHANGES (and any changes that occurred before CHANGES, but
-not any that occurred after them).
-
-@item (revision=None, changes=None, patch=None)
-This builds the most recent code on the default branch. This is the
-sort of @code{SourceStamp} that would be used on a Build that was
-triggered by a user request, or a Periodic scheduler. It is also
-possible to configure the VC Source Step to always check out the
-latest sources rather than paying attention to the Changes in the
-SourceStamp, which will result in same behavior as this.
-
-@item (branch=BRANCH, revision=None, changes=None, patch=None)
-This builds the most recent code on the given BRANCH. Again, this is
-generally triggered by a user request or Periodic build.
-
-@item (revision=REV, changes=None, patch=(LEVEL, DIFF, SUBDIR_ROOT))
-This checks out the tree at the given revision REV, then applies a
-patch (using @code{patch -pLEVEL <DIFF}) from inside the relative
-directory SUBDIR_ROOT. Item SUBDIR_ROOT is optional and defaults to the
-builder working directory. The @ref{try} feature uses this kind of
-@code{SourceStamp}. If @code{patch} is None, the patching step is
-bypassed.
-
-@end table
-
-The buildmaster is responsible for turning the @code{BuildSet} into a
-set of @code{BuildRequest} objects and queueing them on the
-appropriate Builders.
-
-
-@node BuildRequest, Builder, BuildSet, Concepts
-@section BuildRequest
-
-@cindex BuildRequest
-
-A @code{BuildRequest} is a request to build a specific set of sources
-on a single specific @code{Builder}. Each @code{Builder} runs the
-@code{BuildRequest} as soon as it can (i.e. when an associated
-buildslave becomes free). @code{BuildRequest}s are prioritized from
-oldest to newest, so when a buildslave becomes free, the
-@code{Builder} with the oldest @code{BuildRequest} is run.
-
-The @code{BuildRequest} contains the @code{SourceStamp} specification.
-The actual process of running the build (the series of Steps that will
-be executed) is implemented by the @code{Build} object. In this future
-this might be changed, to have the @code{Build} define @emph{what}
-gets built, and a separate @code{BuildProcess} (provided by the
-Builder) to define @emph{how} it gets built.
-
-@code{BuildRequest} is created with optional @code{Properties}.  One
-of these, @code{owner}, is collected by the resultant @code{Build} and
-added to the set of @emph{interested users} to which status
-notifications will be sent, depending on the configuration for each
-status object.
-
-The @code{BuildRequest} may be mergeable with other compatible
-@code{BuildRequest}s. Builds that are triggered by incoming Changes
-will generally be mergeable. Builds that are triggered by user
-requests are generally not, unless they are multiple requests to build
-the @emph{latest sources} of the same branch.
-
-@node Builder, Users, BuildRequest, Concepts
-@section Builder
-
-@cindex Builder
-
-The Buildmaster runs a collection of Builders, each of which handles a single
-type of build (e.g. full versus quick), on one or more build slaves.   Builders
-serve as a kind of queue for a particular type of build.  Each Builder gets a
-separate column in the waterfall display. In general, each Builder runs
-independently (although various kinds of interlocks can cause one Builder to
-have an effect on another).
-
-Each @code{Builder} is a long-lived object which controls a sequence of Builds.
-Each Builder is created when the config file is first parsed, and lives forever
-(or rather until it is removed from the config file). It mediates the
-connections to the buildslaves that do all the work, and is responsible for
-creating the @code{Build} objects that decide @emph{how} a build is performed
-(i.e., which steps are executed in what order).
-
-Each @code{Builder} gets a unique name, and the path name of a
-directory where it gets to do all its work (there is a
-buildmaster-side directory for keeping status information, as well as
-a buildslave-side directory where the actual checkout/compile/test
-commands are executed). It also gets a @code{BuildFactory}, which is
-responsible for creating new @code{Build} instances: because the
-@code{Build} instance is what actually performs each build, choosing
-the @code{BuildFactory} is the way to specify what happens each time a
-build is done.
-
-Each @code{Builder} is associated with one of more @code{BuildSlaves}.
-A @code{Builder} which is used to perform OS-X builds (as opposed to
-Linux or Solaris builds) should naturally be associated with an
-OS-X-based buildslave.
-
-If multiple buildslaves are available for any given Builder, you will
-have some measure of redundancy: in case one slave goes offline, the
-others can still keep the Builder working. In addition, multiple
-buildslaves will allow multiple simultaneous builds for the same
-Builder, which might be useful if you have a lot of forced or ``try''
-builds taking place.
-
-If you use this feature, it is important to make sure that the
-buildslaves are all, in fact, capable of running the given build. The
-slave hosts should be configured similarly, otherwise you will spend a
-lot of time trying (unsuccessfully) to reproduce a failure that only
-occurs on some of the buildslaves and not the others. Different
-platforms, operating systems, versions of major programs or libraries,
-all these things mean you should use separate Builders.
-
-@node Users, Build Properties, Builder, Concepts
-@section Users
-
-@cindex Users
-
-Buildbot has a somewhat limited awareness of @emph{users}. It assumes
-the world consists of a set of developers, each of whom can be
-described by a couple of simple attributes. These developers make
-changes to the source code, causing builds which may succeed or fail.
-
-Each developer is primarily known through the source control system. Each
-Change object that arrives is tagged with a @code{who} field that
-typically gives the account name (on the repository machine) of the user
-responsible for that change. This string is the primary key by which the
-User is known, and is displayed on the HTML status pages and in each Build's
-``blamelist''.
-
-To do more with the User than just refer to them, this username needs to
-be mapped into an address of some sort. The responsibility for this mapping
-is left up to the status module which needs the address. The core code knows
-nothing about email addresses or IRC nicknames, just user names.
-
-@menu
-* Doing Things With Users::
-* Email Addresses::
-* IRC Nicknames::
-* Live Status Clients::
-@end menu
-
-@node Doing Things With Users, Email Addresses, Users, Users
-@subsection Doing Things With Users
-
-Each Change has a single User who is responsible for that Change. Most
-Builds have a set of Changes: the Build represents the first time these
-Changes have been built and tested by the Buildbot. The build has a
-``blamelist'' that consists of a simple union of the Users responsible
-for all the Build's Changes.
-
-The Build provides (through the IBuildStatus interface) a list of Users
-who are ``involved'' in the build. For now this is equal to the
-blamelist, but in the future it will be expanded to include a ``build
-sheriff'' (a person who is ``on duty'' at that time and responsible for
-watching over all builds that occur during their shift), as well as
-per-module owners who simply want to keep watch over their domain (chosen by
-subdirectory or a regexp matched against the filenames pulled out of the
-Changes). The Involved Users are those who probably have an interest in the
-results of any given build.
-
-In the future, Buildbot will acquire the concept of ``Problems'',
-which last longer than builds and have beginnings and ends. For example, a
-test case which passed in one build and then failed in the next is a
-Problem. The Problem lasts until the test case starts passing again, at
-which point the Problem is said to be ``resolved''.
-
-If there appears to be a code change that went into the tree at the
-same time as the test started failing, that Change is marked as being
-resposible for the Problem, and the user who made the change is added
-to the Problem's ``Guilty'' list. In addition to this user, there may
-be others who share responsibility for the Problem (module owners,
-sponsoring developers). In addition to the Responsible Users, there
-may be a set of Interested Users, who take an interest in the fate of
-the Problem.
-
-Problems therefore have sets of Users who may want to be kept aware of
-the condition of the problem as it changes over time. If configured, the
-Buildbot can pester everyone on the Responsible list with increasing
-harshness until the problem is resolved, with the most harshness reserved
-for the Guilty parties themselves. The Interested Users may merely be told
-when the problem starts and stops, as they are not actually responsible for
-fixing anything.
-
-@node Email Addresses, IRC Nicknames, Doing Things With Users, Users
-@subsection Email Addresses
-
-The @code{buildbot.status.mail.MailNotifier} class
-(@pxref{MailNotifier}) provides a status target which can send email
-about the results of each build. It accepts a static list of email
-addresses to which each message should be delivered, but it can also
-be configured to send mail to the Build's Interested Users. To do
-this, it needs a way to convert User names into email addresses.
-
-For many VC systems, the User Name is actually an account name on the
-system which hosts the repository. As such, turning the name into an
-email address is a simple matter of appending
-``@@repositoryhost.com''. Some projects use other kinds of mappings
-(for example the preferred email address may be at ``project.org''
-despite the repository host being named ``cvs.project.org''), and some
-VC systems have full separation between the concept of a user and that
-of an account on the repository host (like Perforce). Some systems
-(like Arch) put a full contact email address in every change.
-
-To convert these names to addresses, the MailNotifier uses an EmailLookup
-object. This provides a .getAddress method which accepts a name and
-(eventually) returns an address. The default @code{MailNotifier}
-module provides an EmailLookup which simply appends a static string,
-configurable when the notifier is created. To create more complex behaviors
-(perhaps using an LDAP lookup, or using ``finger'' on a central host to
-determine a preferred address for the developer), provide a different object
-as the @code{lookup} argument.
-
-In the future, when the Problem mechanism has been set up, the Buildbot
-will need to send mail to arbitrary Users. It will do this by locating a
-MailNotifier-like object among all the buildmaster's status targets, and
-asking it to send messages to various Users. This means the User-to-address
-mapping only has to be set up once, in your MailNotifier, and every email
-message the buildbot emits will take advantage of it.
-
-@node IRC Nicknames, Live Status Clients, Email Addresses, Users
-@subsection IRC Nicknames
-
-Like MailNotifier, the @code{buildbot.status.words.IRC} class
-provides a status target which can announce the results of each build. It
-also provides an interactive interface by responding to online queries
-posted in the channel or sent as private messages.
-
-In the future, the buildbot can be configured map User names to IRC
-nicknames, to watch for the recent presence of these nicknames, and to
-deliver build status messages to the interested parties. Like
-@code{MailNotifier} does for email addresses, the @code{IRC} object
-will have an @code{IRCLookup} which is responsible for nicknames. The
-mapping can be set up statically, or it can be updated by online users
-themselves (by claiming a username with some kind of ``buildbot: i am
-user warner'' commands).
-
-Once the mapping is established, the rest of the buildbot can ask the
-@code{IRC} object to send messages to various users. It can report on
-the likelihood that the user saw the given message (based upon how long the
-user has been inactive on the channel), which might prompt the Problem
-Hassler logic to send them an email message instead.
-
-@node Live Status Clients,  , IRC Nicknames, Users
-@subsection Live Status Clients
-
-The Buildbot also offers a PB-based status client interface which can
-display real-time build status in a GUI panel on the developer's desktop.
-This interface is normally anonymous, but it could be configured to let the
-buildmaster know @emph{which} developer is using the status client. The
-status client could then be used as a message-delivery service, providing an
-alternative way to deliver low-latency high-interruption messages to the
-developer (like ``hey, you broke the build'').
-
-@node Build Properties,  , Users, Concepts
-@section Build Properties
-@cindex Properties
-
-Each build has a set of ``Build Properties'', which can be used by its
-BuildStep to modify their actions.  These properties, in the form of
-key-value pairs, provide a general framework for dynamically altering
-the behavior of a build based on its circumstances.
-
-Properties come from a number of places:
-@itemize
-@item global configuration --
-These properties apply to all builds.
-@item schedulers --
-A scheduler can specify properties available to all the builds it
-starts.
-@item changes --
-A change can have properties attached to it. These are usually specified
-through Force Build or sendchange.
-@item buildslaves --
-A buildslave can pass properties on to the builds it performs.
-@item builds --
-A build automatically sets a number of properties on itself.
-@item steps --
-Steps of a build can set properties that are available to subsequent
-steps.  In particular, source steps set a number of properties.
-@end itemize
-
-Properties are very flexible, and can be used to implement all manner
-of functionality.  Here are some examples:
-
-Most Source steps record the revision that they checked out in
-the @code{got_revision} property.  A later step could use this
-property to specify the name of a fully-built tarball, dropped in an
-easily-acessible directory for later testing.
-
-Some projects want to perform nightly builds as well as in response
-to committed changes.  Such a project would run two schedulers,
-both pointing to the same set of builders, but could provide an
-@code{is_nightly} property so that steps can distinguish the nightly
-builds, perhaps to run more resource-intensive tests.
-
-Some projects have different build processes on different systems.
-Rather than create a build factory for each slave, the steps can use
-buildslave properties to identify the unique aspects of each slave
-and adapt the build process dynamically.
-
-@node Configuration, Getting Source Code Changes, Concepts, Top
-@chapter Configuration
-
-@cindex Configuration
-
-The buildbot's behavior is defined by the ``config file'', which
-normally lives in the @file{master.cfg} file in the buildmaster's base
-directory (but this can be changed with an option to the
-@code{buildbot create-master} command). This file completely specifies
-which Builders are to be run, which slaves they should use, how
-Changes should be tracked, and where the status information is to be
-sent. The buildmaster's @file{buildbot.tac} file names the base
-directory; everything else comes from the config file.
-
-A sample config file was installed for you when you created the
-buildmaster, but you will need to edit it before your buildbot will do
-anything useful.
-
-This chapter gives an overview of the format of this file and the
-various sections in it. You will need to read the later chapters to
-understand how to fill in each section properly.
-
-@menu
-* Config File Format::
-* Loading the Config File::
-* Testing the Config File::
-* Defining the Project::
-* Change Sources and Schedulers::
-* Merging BuildRequests::
-* Prioritizing Builders::
-* Setting the slaveport::
-* Buildslave Specifiers::
-* On-Demand ("Latent") Buildslaves::
-* Defining Global Properties::
-* Defining Builders::
-* Defining Status Targets::
-* Limiting Memory and Disk Usage::
-* Debug options::
-@end menu
-
-@node Config File Format, Loading the Config File, Configuration, Configuration
-@section Config File Format
-
-The config file is, fundamentally, just a piece of Python code which
-defines a dictionary named @code{BuildmasterConfig}, with a number of
-keys that are treated specially. You don't need to know Python to do
-basic configuration, though, you can just copy the syntax of the
-sample file. If you @emph{are} comfortable writing Python code,
-however, you can use all the power of a full programming language to
-achieve more complicated configurations.
-
-The @code{BuildmasterConfig} name is the only one which matters: all
-other names defined during the execution of the file are discarded.
-When parsing the config file, the Buildmaster generally compares the
-old configuration with the new one and performs the minimum set of
-actions necessary to bring the buildbot up to date: Builders which are
-not changed are left untouched, and Builders which are modified get to
-keep their old event history.
-
-Basic Python syntax: comments start with a hash character (``#''),
-tuples are defined with @code{(parenthesis, pairs)}, arrays are
-defined with @code{[square, brackets]}, tuples and arrays are mostly
-interchangeable. Dictionaries (data structures which map ``keys'' to
-``values'') are defined with curly braces: @code{@{'key1': 'value1',
-'key2': 'value2'@} }. Function calls (and object instantiation) can use
-named parameters, like @code{w = html.Waterfall(http_port=8010)}.
-
-The config file starts with a series of @code{import} statements,
-which make various kinds of Steps and Status targets available for
-later use. The main @code{BuildmasterConfig} dictionary is created,
-then it is populated with a variety of keys. These keys are broken
-roughly into the following sections, each of which is documented in
-the rest of this chapter:
-
-@itemize @bullet
-@item
-Project Definitions
-@item
-Change Sources / Schedulers
-@item
-Slaveport
-@item
-Buildslave Configuration
-@item
-Builders / Interlocks
-@item
-Status Targets
-@item
-Debug options
-@end itemize
-
-The config file can use a few names which are placed into its namespace:
-
-@table @code
-@item basedir
-the base directory for the buildmaster. This string has not been
-expanded, so it may start with a tilde. It needs to be expanded before
-use. The config file is located in
-@code{os.path.expanduser(os.path.join(basedir, 'master.cfg'))}
-
-@end table
-
-
-@node Loading the Config File, Testing the Config File, Config File Format, Configuration
-@section Loading the Config File
-
-The config file is only read at specific points in time. It is first
-read when the buildmaster is launched. Once it is running, there are
-various ways to ask it to reload the config file. If you are on the
-system hosting the buildmaster, you can send a @code{SIGHUP} signal to
-it: the @command{buildbot} tool has a shortcut for this:
-
-@example
-buildbot reconfig @var{BASEDIR}
-@end example
-
-This command will show you all of the lines from @file{twistd.log}
-that relate to the reconfiguration. If there are any problems during
-the config-file reload, they will be displayed in these lines.
-
-The debug tool (@code{buildbot debugclient --master HOST:PORT}) has a
-``Reload .cfg'' button which will also trigger a reload. In the
-future, there will be other ways to accomplish this step (probably a
-password-protected button on the web page, as well as a privileged IRC
-command).
-
-When reloading the config file, the buildmaster will endeavor to
-change as little as possible about the running system. For example,
-although old status targets may be shut down and new ones started up,
-any status targets that were not changed since the last time the
-config file was read will be left running and untouched. Likewise any
-Builders which have not been changed will be left running. If a
-Builder is modified (say, the build process is changed) while a Build
-is currently running, that Build will keep running with the old
-process until it completes. Any previously queued Builds (or Builds
-which get queued after the reconfig) will use the new process.
-
-@node Testing the Config File, Defining the Project, Loading the Config File, Configuration
-@section Testing the Config File
-
-To verify that the config file is well-formed and contains no deprecated or
-invalid elements, use the ``checkconfig'' command, passing it either a master
-directory or a config file.
-
-@example
-% buildbot checkconfig master.cfg
-Config file is good!
-# or
-% buildbot checkconfig /tmp/masterdir
-Config file is good!
-@end example
-
-If the config file has deprecated features (perhaps because you've
-upgraded the buildmaster and need to update the config file to match),
-they will be announced by checkconfig. In this case, the config file
-will work, but you should really remove the deprecated items and use
-the recommended replacements instead:
-
-@example
-% buildbot checkconfig master.cfg
-/usr/lib/python2.4/site-packages/buildbot/master.py:559: DeprecationWarning: c['sources'] is
-deprecated as of 0.7.6 and will be removed by 0.8.0 . Please use c['change_source'] instead.
-  warnings.warn(m, DeprecationWarning)
-Config file is good!
-@end example
-
-If the config file is simply broken, that will be caught too:
-
-@example
-% buildbot checkconfig master.cfg
-Traceback (most recent call last):
-  File "/usr/lib/python2.4/site-packages/buildbot/scripts/runner.py", line 834, in doCheckConfig
-    ConfigLoader(configFile)
-  File "/usr/lib/python2.4/site-packages/buildbot/scripts/checkconfig.py", line 31, in __init__
-    self.loadConfig(configFile)
-  File "/usr/lib/python2.4/site-packages/buildbot/master.py", line 480, in loadConfig
-    exec f in localDict
-  File "/home/warner/BuildBot/master/foolscap/master.cfg", line 90, in ?
-    c[bogus] = "stuff"
-NameError: name 'bogus' is not defined
-@end example
-
-
-@node Defining the Project, Change Sources and Schedulers, Testing the Config File, Configuration
-@section Defining the Project
-
-There are a couple of basic settings that you use to tell the buildbot
-what project it is working on. This information is used by status
-reporters to let users find out more about the codebase being
-exercised by this particular Buildbot installation.
-
-@example
-c['projectName'] = "Buildbot"
-c['projectURL'] = "http://buildbot.sourceforge.net/"
-c['buildbotURL'] = "http://localhost:8010/"
-@end example
-
-@bcindex c['projectName']
-@code{projectName} is a short string will be used to describe the
-project that this buildbot is working on. For example, it is used as
-the title of the waterfall HTML page.
-
-@bcindex c['projectURL']
-@code{projectURL} is a string that gives a URL for the project as a
-whole. HTML status displays will show @code{projectName} as a link to
-@code{projectURL}, to provide a link from buildbot HTML pages to your
-project's home page.
-
-@bcindex c['buildbotURL']
-The @code{buildbotURL} string should point to the location where the
-buildbot's internal web server (usually the @code{html.Waterfall}
-page) is visible. This typically uses the port number set when you
-create the @code{Waterfall} object: the buildbot needs your help to
-figure out a suitable externally-visible host name.
-
-When status notices are sent to users (either by email or over IRC),
-@code{buildbotURL} will be used to create a URL to the specific build
-or problem that they are being notified about. It will also be made
-available to queriers (over IRC) who want to find out where to get
-more information about this buildbot.
-
-@bcindex c['logCompressionLimit']
-The @code{logCompressionLimit} enables compression of build logs on
-disk for logs that are bigger than the given size, or disables that
-completely if given @code{False}. The default value is 4k, which should
-be a reasonable default on most file systems. This setting has no impact
-on status plugins, and merely affects the required disk space on the
-master for build logs.
-
-@bcindex c['logCompressionMethod']
-The @code{logCompressionMethod} controls what type of compression is used for
-build logs.  The default is 'bz2', the other valid option is 'gz'.  'bz2'
-offers better compression at the expense of more CPU time.
-
-@bcindex c['logMaxSize']
-The @code{logMaxSize} parameter sets an upper limit (in bytes) to how large
-logs from an individual build step can be.  The default value is None, meaning
-no upper limit to the log size.  Any output exceeding @code{logMaxSize} will be
-truncated, and a message to this effect will be added to the log's HEADER
-channel.
-
-@bcindex c['logMaxTailSize']
-If @code{logMaxSize} is set, and the output from a step exceeds the maximum,
-the @code{logMaxTailSize} parameter controls how much of the end of the build
-log will be kept.  The effect of setting this parameter is that the log will
-contain the first @code{logMaxSize} bytes and the last @code{logMaxTailSize}
-bytes of output.  Don't set this value too high, as the the tail of the log is
-kept in memory.
-
-@node Change Sources and Schedulers, Merging BuildRequests, Defining the Project, Configuration
-@section Change Sources and Schedulers
-
-@bcindex c['sources']
-@bcindex c['change_source']
-
-The @code{c['change_source']} key is the ChangeSource
-instance@footnote{To be precise, it is an object or a list of objects
-which all implement the @code{buildbot.interfaces.IChangeSource}
-Interface. It is unusual to have multiple ChangeSources, so this key
-accepts either a single ChangeSource or a sequence of them.} that
-defines how the buildmaster learns about source code changes. More
-information about what goes here is available in @xref{Getting Source
-Code Changes}.
-
-@example
-from buildbot.changes.pb import PBChangeSource
-c['change_source'] = PBChangeSource()
-@end example
-
-(note: in buildbot-0.7.5 and earlier, this key was named
-@code{c['sources']}, and required a list. @code{c['sources']} is
-deprecated as of buildbot-0.7.6 and is scheduled to be removed in a
-future release).
-
-@bcindex c['changeHorizon']
-
-The @code{c['changeHorizon']} key determines how many changes the master will
-keep a record of. One place these changes are displayed is on the waterfall
-page.  This parameter defaults to 0, which means keep all changes indefinitely.
-
-
-@bcindex c['schedulers']
-@code{c['schedulers']} is a list of Scheduler instances, each
-of which causes builds to be started on a particular set of
-Builders. The two basic Scheduler classes you are likely to start
-with are @code{Scheduler} and @code{Periodic}, but you can write a
-customized subclass to implement more complicated build scheduling.
-
-Scheduler arguments
-should always be specified by name (as keyword arguments), to allow
-for future expansion:
-
-@example
-sched = Scheduler(name="quick", builderNames=['lin', 'win'])
-@end example
-
-All schedulers have several arguments in common:
-
-@table @code
-@item name
-
-Each Scheduler must have a unique name. This is used in status
-displays, and is also available in the build property @code{scheduler}.
-
-@item builderNames
-
-This is the set of builders which this scheduler should trigger, specified
-as a list of names (strings).
-
-@item properties
-@cindex Properties
-
-This is a dictionary specifying properties that will be transmitted
-to all builds started by this scheduler.
-
-@end table
-
-Here is a brief catalog of the available Scheduler types. All these
-Schedulers are classes in @code{buildbot.scheduler}, and the
-docstrings there are the best source of documentation on the arguments
-taken by each one.
-
-@menu
-* Scheduler Scheduler::
-* AnyBranchScheduler::
-* Dependent Scheduler::
-* Periodic Scheduler::
-* Nightly Scheduler::
-* Try Schedulers::
-* Triggerable Scheduler::
-@end menu
-
-@node Scheduler Scheduler, AnyBranchScheduler, Change Sources and Schedulers, Change Sources and Schedulers
-@subsection Scheduler Scheduler
-@slindex buildbot.scheduler.Scheduler
-
-This is the original and still most popular Scheduler class. It follows
-exactly one branch, and starts a configurable tree-stable-timer after
-each change on that branch. When the timer expires, it starts a build
-on some set of Builders. The Scheduler accepts a @code{fileIsImportant}
-function which can be used to ignore some Changes if they do not
-affect any ``important'' files.
-
-The arguments to this scheduler are:
-
-@table @code
-@item name
-
-@item builderNames
-
-@item properties
-
-@item branch
-This Scheduler will pay attention to a single branch, ignoring Changes
-that occur on other branches. Setting @code{branch} equal to the
-special value of @code{None} means it should only pay attention to
-the default branch. Note that @code{None} is a keyword, not a string,
-so you want to use @code{None} and not @code{"None"}.
-
-@item treeStableTimer
-The Scheduler will wait for this many seconds before starting the
-build. If new changes are made during this interval, the timer will be
-restarted, so really the build will be started after a change and then
-after this many seconds of inactivity.
-
-If treeStableTimer is @code{None}, then a separate build is started
-immediately for each Change.
-
-@item fileIsImportant
-A callable which takes one argument, a Change instance, and returns
-@code{True} if the change is worth building, and @code{False} if
-it is not.  Unimportant Changes are accumulated until the build is
-triggered by an important change.  The default value of None means
-that all Changes are important.
-
-@item categories
-A list of categories of changes that this scheduler will respond to.  If this
-is specified, then any non-matching changes are ignored.
-
-@end table
-
-Example:
-
-@example
-from buildbot import scheduler
-quick = scheduler.Scheduler(name="quick",
-                    branch=None,
-                    treeStableTimer=60,
-                    builderNames=["quick-linux", "quick-netbsd"])
-full = scheduler.Scheduler(name="full",
-                    branch=None,
-                    treeStableTimer=5*60,
-                    builderNames=["full-linux", "full-netbsd", "full-OSX"])
-c['schedulers'] = [quick, full]
-@end example
-
-In this example, the two ``quick'' builders are triggered 60 seconds
-after the tree has been changed. The ``full'' builds do not run quite
-so quickly (they wait 5 minutes), so hopefully if the quick builds
-fail due to a missing file or really simple typo, the developer can
-discover and fix the problem before the full builds are started. Both
-Schedulers only pay attention to the default branch: any changes
-on other branches are ignored by these Schedulers. Each Scheduler
-triggers a different set of Builders, referenced by name.
-
-@node AnyBranchScheduler, Dependent Scheduler, Scheduler Scheduler, Change Sources and Schedulers
-@subsection AnyBranchScheduler
-@slindex buildbot.scheduler.AnyBranchScheduler
-
-This scheduler uses a tree-stable-timer like the default one, but
-follows multiple branches at once. Each branch gets a separate timer.
-
-The arguments to this scheduler are:
-
-@table @code
-@item name
-
-@item builderNames
-
-@item properties
-
-@item branches
-This Scheduler will pay attention to any number of branches, ignoring
-Changes that occur on other branches. Branches are specified just as
-for the @code{Scheduler} class.
-
-@item treeStableTimer
-The Scheduler will wait for this many seconds before starting the
-build. If new changes are made during this interval, the timer will be
-restarted, so really the build will be started after a change and then
-after this many seconds of inactivity.
-
-@item fileIsImportant
-A callable which takes one argument, a Change instance, and returns
-@code{True} if the change is worth building, and @code{False} if
-it is not.  Unimportant Changes are accumulated until the build is
-triggered by an important change.  The default value of None means
-that all Changes are important.
-
-@item categories
-A list of categories of changes that this scheduler will respond to.  If this
-is specified, then any non-matching changes are ignored.
-
-@end table
-
-@node Dependent Scheduler, Periodic Scheduler, AnyBranchScheduler, Change Sources and Schedulers
-@subsection Dependent Scheduler
-@cindex Dependent
-@cindex Dependencies
-@slindex buildbot.scheduler.Dependent
-
-It is common to wind up with one kind of build which should only be
-performed if the same source code was successfully handled by some
-other kind of build first. An example might be a packaging step: you
-might only want to produce .deb or RPM packages from a tree that was
-known to compile successfully and pass all unit tests. You could put
-the packaging step in the same Build as the compile and testing steps,
-but there might be other reasons to not do this (in particular you
-might have several Builders worth of compiles/tests, but only wish to
-do the packaging once). Another example is if you want to skip the
-``full'' builds after a failing ``quick'' build of the same source
-code. Or, if one Build creates a product (like a compiled library)
-that is used by some other Builder, you'd want to make sure the
-consuming Build is run @emph{after} the producing one.
-
-You can use ``Dependencies'' to express this relationship
-to the Buildbot. There is a special kind of Scheduler named
-@code{scheduler.Dependent} that will watch an ``upstream'' Scheduler
-for builds to complete successfully (on all of its Builders). Each time
-that happens, the same source code (i.e. the same @code{SourceStamp})
-will be used to start a new set of builds, on a different set of
-Builders. This ``downstream'' scheduler doesn't pay attention to
-Changes at all. It only pays attention to the upstream scheduler.
-
-If the build fails on any of the Builders in the upstream set,
-the downstream builds will not fire.  Note that, for SourceStamps
-generated by a ChangeSource, the @code{revision} is None, meaning HEAD.
-If any changes are committed between the time the upstream scheduler
-begins its build and the time the dependent scheduler begins its
-build, then those changes will be included in the downstream build.
-See the @pxref{Triggerable Scheduler} for a more flexible dependency
-mechanism that can avoid this problem.
-
-The keyword arguments to this scheduler are:
-
-@table @code
-@item name
-
-@item builderNames
-
-@item properties
-
-@item upstream
-The upstream scheduler to watch.  Note that this is an ``instance'',
-not the name of the scheduler.
-@end table
-
-Example:
-
-@example
-from buildbot import scheduler
-tests = scheduler.Scheduler("just-tests", None, 5*60,
-                            ["full-linux", "full-netbsd", "full-OSX"])
-package = scheduler.Dependent(name="build-package",
-                              upstream=tests, # <- no quotes!
-                              builderNames=["make-tarball", "make-deb", "make-rpm"])
-c['schedulers'] = [tests, package]
-@end example
-
-@node Periodic Scheduler, Nightly Scheduler, Dependent Scheduler, Change Sources and Schedulers
-@subsection Periodic Scheduler
-@slindex buildbot.scheduler.Periodic
-
-This simple scheduler just triggers a build every N seconds.
-
-The arguments to this scheduler are:
-
-@table @code
-@item name
-
-@item builderNames
-
-@item properties
-
-@item periodicBuildTimer
-The time, in seconds, after which to start a build.
-@end table
-
-Example:
-
-@example
-from buildbot import scheduler
-nightly = scheduler.Periodic(name="nightly",
-                builderNames=["full-solaris"],
-                periodicBuildTimer=24*60*60)
-c['schedulers'] = [nightly]
-@end example
-
-The Scheduler in this example just runs the full solaris build once
-per day. Note that this Scheduler only lets you control the time
-between builds, not the absolute time-of-day of each Build, so this
-could easily wind up a ``daily'' or ``every afternoon'' scheduler
-depending upon when it was first activated.
-
-@node Nightly Scheduler, Try Schedulers, Periodic Scheduler, Change Sources and Schedulers
-@subsection Nightly Scheduler
-@slindex buildbot.scheduler.Nightly
-
-This is highly configurable periodic build scheduler, which triggers
-a build at particular times of day, week, month, or year. The
-configuration syntax is very similar to the well-known @code{crontab}
-format, in which you provide values for minute, hour, day, and month
-(some of which can be wildcards), and a build is triggered whenever
-the current time matches the given constraints. This can run a build
-every night, every morning, every weekend, alternate Thursdays,
-on your boss's birthday, etc.
-
-Pass some subset of @code{minute}, @code{hour}, @code{dayOfMonth},
-@code{month}, and @code{dayOfWeek}; each may be a single number or
-a list of valid values. The builds will be triggered whenever the
-current time matches these values. Wildcards are represented by a
-'*' string. All fields default to a wildcard except 'minute', so
-with no fields this defaults to a build every hour, on the hour.
-The full list of parameters is:
-
-@table @code
-@item name
-
-@item builderNames
-
-@item properties
-
-@item branch
-The branch to build, just as for @code{Scheduler}.
-
-@item minute
-The minute of the hour on which to start the build.  This defaults
-to 0, meaning an hourly build.
-
-@item hour
-The hour of the day on which to start the build, in 24-hour notation.
-This defaults to *, meaning every hour.
-
-@item month
-The month in which to start the build, with January = 1.  This defaults
-to *, meaning every month.
-
-@item dayOfWeek
-The day of the week to start a build, with Monday = 0.  This defauls
-to *, meaning every day of the week.
-
-@item onlyIfChanged
-If this is true, then builds will not be scheduled at the designated time
-unless the source has changed since the previous build.
-@end table
-
-For example, the following master.cfg clause will cause a build to be
-started every night at 3:00am:
-
-@example
-s = scheduler.Nightly(name='nightly',
-        builderNames=['builder1', 'builder2'],
-        hour=3,
-        minute=0)
-@end example
-
-This scheduler will perform a build each monday morning at 6:23am and
-again at 8:23am, but only if someone has committed code in the interim:
-
-@example
-s = scheduler.Nightly(name='BeforeWork',
-         builderNames=['builder1'],
-         dayOfWeek=0,
-         hour=[6,8],
-         minute=23,
-         onlyIfChanged=True)
-@end example
-
-The following runs a build every two hours, using Python's @code{range}
-function:
-
-@example
-s = Nightly(name='every2hours',
-        builderNames=['builder1'],
-        hour=range(0, 24, 2))
-@end example
-
-Finally, this example will run only on December 24th:
-
-@example
-s = Nightly(name='SleighPreflightCheck',
-        builderNames=['flying_circuits', 'radar'],
-        month=12,
-        dayOfMonth=24,
-        hour=12,
-        minute=0)
-@end example
-
-@node Try Schedulers, Triggerable Scheduler, Nightly Scheduler, Change Sources and Schedulers
-@subsection Try Schedulers
-@slindex buildbot.scheduler.Try_Jobdir
-@slindex buildbot.scheduler.Try_Userpass
-
-This scheduler allows developers to use the @code{buildbot try}
-command to trigger builds of code they have not yet committed. See
-@ref{try} for complete details.
-
-Two implementations are available: @code{Try_Jobdir} and
-@code{Try_Userpass}.  The former monitors a job directory, specified
-by the @code{jobdir} parameter, while the latter listens for PB
-connections on a specific @code{port}, and authenticates against
-@code{userport}.
-
-@node Triggerable Scheduler,  , Try Schedulers, Change Sources and Schedulers
-@subsection Triggerable Scheduler
-@cindex Triggers
-@slindex buildbot.scheduler.Triggerable
-
-The @code{Triggerable} scheduler waits to be triggered by a Trigger
-step (see @ref{Triggering Schedulers}) in another build. That step
-can optionally wait for the scheduler's builds to complete. This
-provides two advantages over Dependent schedulers. First, the same
-scheduler can be triggered from multiple builds. Second, the ability
-to wait for a Triggerable's builds to complete provides a form of
-"subroutine call", where one or more builds can "call" a scheduler
-to perform some work for them, perhaps on other buildslaves.
-
-The parameters are just the basics:
-
-@table @code
-@item name
-@item builderNames
-@item properties
-@end table
-
-This class is only useful in conjunction with the @code{Trigger} step.
-Here is a fully-worked example:
-
-@example
-from buildbot import scheduler
-from buildbot.process import factory
-from buildbot.steps import trigger
-
-checkin = scheduler.Scheduler(name="checkin",
-            branch=None,
-            treeStableTimer=5*60,
-            builderNames=["checkin"])
-nightly = scheduler.Nightly(name='nightly',
-            builderNames=['nightly'],
-            hour=3,
-            minute=0)
-
-mktarball = scheduler.Triggerable(name="mktarball",
-                builderNames=["mktarball"])
-build = scheduler.Triggerable(name="build-all-platforms",
-                builderNames=["build-all-platforms"])
-test = scheduler.Triggerable(name="distributed-test",
-                builderNames=["distributed-test"])
-package = scheduler.Triggerable(name="package-all-platforms",
-                builderNames=["package-all-platforms"])
-
-c['schedulers'] = [mktarball, checkin, nightly, build, test, package]
-
-# on checkin, make a tarball, build it, and test it
-checkin_factory = factory.BuildFactory()
-checkin_factory.addStep(trigger.Trigger(schedulerNames=['mktarball'],
-                                       waitForFinish=True))
-checkin_factory.addStep(trigger.Trigger(schedulerNames=['build-all-platforms'],
-                                   waitForFinish=True))
-checkin_factory.addStep(trigger.Trigger(schedulerNames=['distributed-test'],
-                                  waitForFinish=True))
-
-# and every night, make a tarball, build it, and package it
-nightly_factory = factory.BuildFactory()
-nightly_factory.addStep(trigger.Trigger(schedulerNames=['mktarball'],
-                                       waitForFinish=True))
-nightly_factory.addStep(trigger.Trigger(schedulerNames=['build-all-platforms'],
-                                   waitForFinish=True))
-nightly_factory.addStep(trigger.Trigger(schedulerNames=['package-all-platforms'],
-                                     waitForFinish=True))
-@end example
-
-@node Merging BuildRequests, Prioritizing Builders, Change Sources and Schedulers, Configuration
-@section Merging BuildRequests
-
-@bcindex c['mergeRequests']
-
-By default, buildbot merges BuildRequests that have compatible
-SourceStamps.
-
-This can be disabled for any particular Builder by passing
-@code{mergeRequests=False} to the BuilderConfig definition,
-@pxref{Defining Builders}. For example:
-
-@example
-c['builders'] = [
-  BuilderConfig(name='test-i386', slavename='bot-i386', builddir='test-i386',
-                factory=f, mergeRequests=False),
- ]
-@end example
-
-For more precise control, this behaviour can be customized with the
-buildmaster's @code{c['mergeRequests']} configuration key. This key
-specifies a function which is called with three arguments: a
-@code{Builder} and two @code{BuildRequest} objects. It should return
-true if the requests can be merged. For example:
-
-@example
-def mergeRequests(builder, req1, req2):
-    """Don't merge buildrequest at all"""
-    return False
-c['mergeRequests'] = mergeRequests
-@end example
-
-In many cases, the details of the SourceStamps and BuildRequests are important.
-In this example, only BuildRequests with the same "reason" are merged; thus
-developers forcing builds for different reasons will see distinct builds.
-
-@example
-def mergeRequests(builder, req1, req2):
-    if req1.source.canBeMergedWith(req2.source) and  req1.reason == req2.reason:
-       return True
-    return False
-c['mergeRequests'] = mergeRequests
-@end example
-
-@node Prioritizing Builders, Setting the slaveport, Merging BuildRequests, Configuration
-@section Prioritizing Builders
-
-@bcindex c['prioritizeBuilders']
-
-By default, buildbot will attempt to start builds on builders in order from the
-builder with the oldest pending request to the newest. This behaviour can be
-customized with the @code{c['prioritizeBuilders']} configuration key.
-This key specifies a function which is called with two arguments: a
-@code{BuildMaster} and a list of @code{Builder} objects. It
-should return a list of @code{Builder} objects in the desired order.
-It may also remove items from the list if builds should not be started
-on those builders.
-
-@example
-def prioritizeBuilders(buildmaster, builders):
-    """Prioritize builders.  'finalRelease' builds have the highest
-    priority, so they should be built before running tests, or
-    creating builds."""
-    builderPriorities = @{
-        "finalRelease": 0,
-        "test": 1,
-        "build": 2,
-    @}
-    builders.sort(key=lambda b: builderPriorities.get(b.name, 0))
-    return builders
-
-c['prioritizeBuilders'] = prioritizeBuilders
-@end example
-
-
-@node Setting the slaveport, Buildslave Specifiers, Prioritizing Builders, Configuration
-@section Setting the slaveport
-
-@bcindex c['slavePortnum']
-
-The buildmaster will listen on a TCP port of your choosing for
-connections from buildslaves. It can also use this port for
-connections from remote Change Sources, status clients, and debug
-tools. This port should be visible to the outside world, and you'll
-need to tell your buildslave admins about your choice.
-
-It does not matter which port you pick, as long it is externally
-visible, however you should probably use something larger than 1024,
-since most operating systems don't allow non-root processes to bind to
-low-numbered ports. If your buildmaster is behind a firewall or a NAT
-box of some sort, you may have to configure your firewall to permit
-inbound connections to this port.
-
-@example
-c['slavePortnum'] = 10000
-@end example
-
-@code{c['slavePortnum']} is a @emph{strports} specification string,
-defined in the @code{twisted.application.strports} module (try
-@command{pydoc twisted.application.strports} to get documentation on
-the format). This means that you can have the buildmaster listen on a
-localhost-only port by doing:
-
-@example
-c['slavePortnum'] = "tcp:10000:interface=127.0.0.1"
-@end example
-
-This might be useful if you only run buildslaves on the same machine,
-and they are all configured to contact the buildmaster at
-@code{localhost:10000}.
-
-
-@node Buildslave Specifiers, On-Demand ("Latent") Buildslaves, Setting the slaveport, Configuration
-@section Buildslave Specifiers
-@bcindex c['slaves']
-
-The @code{c['slaves']} key is a list of known buildslaves. In the common case,
-each buildslave is defined by an instance of the BuildSlave class.  It
-represents a standard, manually started machine that will try to connect to
-the buildbot master as a slave.  Contrast these with the "on-demand" latent
-buildslaves, such as the Amazon Web Service Elastic Compute Cloud latent
-buildslave discussed below.
-
-The BuildSlave class is instantiated with two values: (slavename,
-slavepassword). These are the same two values that need to be provided to the
-buildslave administrator when they create the buildslave.
-
-The slavenames must be unique, of course. The password exists to
-prevent evildoers from interfering with the buildbot by inserting
-their own (broken) buildslaves into the system and thus displacing the
-real ones.
-
-Buildslaves with an unrecognized slavename or a non-matching password
-will be rejected when they attempt to connect, and a message
-describing the problem will be put in the log file (see @ref{Logfiles}).
-
-@example
-from buildbot.buildslave import BuildSlave
-c['slaves'] = [BuildSlave('bot-solaris', 'solarispasswd')
-               BuildSlave('bot-bsd', 'bsdpasswd')
-              ]
-@end example
-
-@cindex Properties
-@code{BuildSlave} objects can also be created with an optional
-@code{properties} argument, a dictionary specifying properties that
-will be available to any builds performed on this slave.  For example:
-
-@example
-from buildbot.buildslave import BuildSlave
-c['slaves'] = [BuildSlave('bot-solaris', 'solarispasswd',
-                    properties=@{'os':'solaris'@}),
-              ]
-@end example
-
-The @code{BuildSlave} constructor can also take an optional
-@code{max_builds} parameter to limit the number of builds that it
-will execute simultaneously:
-
-@example
-from buildbot.buildslave import BuildSlave
-c['slaves'] = [BuildSlave("bot-linux", "linuxpassword", max_builds=2)]
-@end example
-
-Historical note: in buildbot-0.7.5 and earlier, the @code{c['bots']}
-key was used instead, and it took a list of (name, password) tuples.
-This key is accepted for backwards compatibility, but is deprecated as
-of 0.7.6 and will go away in some future release.
-
-@menu
-* When Buildslaves Go Missing::
-@end menu
-
-@node When Buildslaves Go Missing, , , Buildslave Specifiers
-@subsection When Buildslaves Go Missing
-
-Sometimes, the buildslaves go away. One very common reason for this is
-when the buildslave process is started once (manually) and left
-running, but then later the machine reboots and the process is not
-automatically restarted.
-
-If you'd like to have the administrator of the buildslave (or other
-people) be notified by email when the buildslave has been missing for
-too long, just add the @code{notify_on_missing=} argument to the
-@code{BuildSlave} definition:
-
-@example
-c['slaves'] = [BuildSlave('bot-solaris', 'solarispasswd',
-                          notify_on_missing="bob@@example.com"),
-              ]
-@end example
-
-By default, this will send email when the buildslave has been
-disconnected for more than one hour. Only one email per
-connection-loss event will be sent. To change the timeout, use
-@code{missing_timeout=} and give it a number of seconds (the default
-is 3600).
-
-You can have the buildmaster send email to multiple recipients: just
-provide a list of addresses instead of a single one:
-
-@example
-c['slaves'] = [BuildSlave('bot-solaris', 'solarispasswd',
-                          notify_on_missing=["bob@@example.com",
-                                             "alice@@example.org"],
-                          missing_timeout=300, # notify after 5 minutes
-                          ),
-              ]
-@end example
-
-The email sent this way will use a MailNotifier (@pxref{MailNotifier})
-status target, if one is configured. This provides a way for you to
-control the ``from'' address of the email, as well as the relayhost
-(aka ``smarthost'') to use as an SMTP server. If no MailNotifier is
-configured on this buildmaster, the buildslave-missing emails will be
-sent using a default configuration.
-
-Note that if you want to have a MailNotifier for buildslave-missing
-emails but not for regular build emails, just create one with
-builders=[], as follows:
-
-@example
-from buildbot.status import mail
-m = mail.MailNotifier(fromaddr="buildbot@@localhost", builders=[],
-                      relayhost="smtp.example.org")
-c['status'].append(m)
-c['slaves'] = [BuildSlave('bot-solaris', 'solarispasswd',
-                          notify_on_missing="bob@@example.com"),
-              ]
-@end example
-
-@node On-Demand ("Latent") Buildslaves, Defining Global Properties, Buildslave Specifiers, Configuration
-@section On-Demand ("Latent") Buildslaves
-
-The standard buildbot model has slaves started manually.  The previous section
-described how to configure the master for this approach.
-
-Another approach is to let the buildbot master start slaves when builds are
-ready, on-demand.  Thanks to services such as Amazon Web Services' Elastic
-Compute Cloud ("AWS EC2"), this is relatively easy to set up, and can be
-very useful for some situations.
-
-The buildslaves that are started on-demand are called "latent" buildslaves.
-As of this writing, buildbot ships with an abstract base class for building
-latent buildslaves, and a concrete implementation for AWS EC2.
-
-@menu
-* Amazon Web Services Elastic Compute Cloud ("AWS EC2")::
-* Dangers with Latent Buildslaves::
-* Writing New Latent Buildslaves::
-@end menu
-
-@node Amazon Web Services Elastic Compute Cloud ("AWS EC2"), Dangers with Latent Buildslaves, , On-Demand ("Latent") Buildslaves
-@subsection Amazon Web Services Elastic Compute Cloud ("AWS EC2")
-
-@url{http://aws.amazon.com/ec2/,,AWS EC2} is a web service that allows you to
-start virtual machines in an Amazon data center. Please see their website for
-details, incuding costs. Using the AWS EC2 latent buildslaves involves getting
-an EC2 account with AWS and setting up payment; customizing one or more EC2
-machine images ("AMIs") on your desired operating system(s) and publishing
-them (privately if needed); and configuring the buildbot master to know how to
-start your customized images for "substantiating" your latent slaves.
-
-@menu
-* Get an AWS EC2 Account::
-* Create an AMI::
-* Configure the Master with an EC2LatentBuildSlave::
-@end menu
-
-@node Get an AWS EC2 Account, Create an AMI, , Amazon Web Services Elastic Compute Cloud ("AWS EC2")
-@subsubsection Get an AWS EC2 Account
-
-To start off, to use the AWS EC2 latent buildslave, you need to get an AWS
-developer account and sign up for EC2. These instructions may help you get
-started:
-
-@itemize @bullet
-@item
-Go to http://aws.amazon.com/ and click to "Sign Up Now" for an AWS account.
-
-@item
-Once you are logged into your account, you need to sign up for EC2.
-Instructions for how to do this have changed over time because Amazon changes
-their website, so the best advice is to hunt for it. After signing up for EC2,
-it may say it wants you to upload an x.509 cert. You will need this to create
-images (see below) but it is not technically necessary for the buildbot master
-configuration.
-
-@item
-You must enter a valid credit card before you will be able to use EC2. Do that
-under 'Payment Method'.
-
-@item
-Make sure you're signed up for EC2 by going to 'Your Account'->'Account
-Activity' and verifying EC2 is listed.
-@end itemize
-
-@node Create an AMI, Configure the Master with an EC2LatentBuildSlave, Get an AWS EC2 Account, Amazon Web Services Elastic Compute Cloud ("AWS EC2")
-@subsubsection Create an AMI
-
-Now you need to create an AMI and configure the master.  You may need to
-run through this cycle a few times to get it working, but these instructions
-should get you started.
-
-Creating an AMI is out of the scope of this document.  The
-@url{http://docs.amazonwebservices.com/AWSEC2/latest/GettingStartedGuide/,,EC2 Getting Started Guide}
-is a good resource for this task.  Here are a few additional hints.
-
-@itemize @bullet
-@item
-When an instance of the image starts, it needs to automatically start a
-buildbot slave that connects to your master (to create a buildbot slave,
-@pxref{Creating a buildslave}; to make a daemon,
-@pxref{Launching the daemons}).
-
-@item
-You may want to make an instance of the buildbot slave, configure it as a
-standard buildslave in the master (i.e., not as a latent slave), and test and
-debug it that way before you turn it into an AMI and convert to a latent
-slave in the master.
-@end itemize
-
-@node Configure the Master with an EC2LatentBuildSlave, , Create an AMI, Amazon Web Services Elastic Compute Cloud ("AWS EC2")
-@subsubsection Configure the Master with an EC2LatentBuildSlave
-
-Now let's assume you have an AMI that should work with the
-EC2LatentBuildSlave.  It's now time to set up your buildbot master
-configuration.
-
-You will need some information from your AWS account: the "Access Key Id" and
-the "Secret Access Key".  If you've built the AMI yourself, you probably
-already are familiar with these values.  If you have not, and someone has
-given you access to an AMI, these hints may help you find the necessary
-values:
-
-@itemize @bullet
-@item
-While logged into your AWS account, find the "Access Identifiers" link (either
-on the left, or via "Your Account" -> "Access Identifiers".
-
-@item
-On the page, you'll see alphanumeric values for "Your Access Key Id:" and
-"Your Secret Access Key:". Make a note of these. Later on, we'll call the
-first one your "identifier" and the second one your "secret_identifier."
-@end itemize
-
-When creating an EC2LatentBuildSlave in the buildbot master configuration,
-the first three arguments are required.  The name and password are the first
-two arguments, and work the same as with normal buildslaves.  The next
-argument specifies the type of the EC2 virtual machine (available options as
-of this writing include "m1.small", "m1.large", 'm1.xlarge", "c1.medium",
-and "c1.xlarge"; see the EC2 documentation for descriptions of these
-machines).
-
-Here is the simplest example of configuring an EC2 latent buildslave. It
-specifies all necessary remaining values explicitly in the instantiation.
-
-@example
-from buildbot.ec2buildslave import EC2LatentBuildSlave
-c['slaves'] = [EC2LatentBuildSlave('bot1', 'sekrit', 'm1.large',
-                                   ami='ami-12345',
-                                   identifier='publickey',
-                                   secret_identifier='privatekey'
-                                   )]
-@end example
-
-The "ami" argument specifies the AMI that the master should start.  The
-"identifier" argument specifies the AWS "Access Key Id," and the
-"secret_identifier" specifies the AWS "Secret Access Key." Both the AMI and
-the account information can be specified in alternate ways.
-
-Note that whoever has your identifier and secret_identifier values can request
-AWS work charged to your account, so these values need to be carefully
-protected. Another way to specify these access keys is to put them in a
-separate file. You can then make the access privileges stricter for this
-separate file, and potentially let more people read your main configuration
-file.
-
-By default, you can make an .ec2 directory in the home folder of the user
-running the buildbot master. In that directory, create a file called aws_id.
-The first line of that file should be your access key id; the second line
-should be your secret access key id. Then you can instantiate the build slave
-as follows.
-
-@example
-from buildbot.ec2buildslave import EC2LatentBuildSlave
-c['slaves'] = [EC2LatentBuildSlave('bot1', 'sekrit', 'm1.large',
-                                   ami='ami-12345')]
-@end example
-
-If you want to put the key information in another file, use the
-"aws_id_file_path" initialization argument.
-
-Previous examples used a particular AMI.  If the Buildbot master will be
-deployed in a process-controlled environment, it may be convenient to
-specify the AMI more flexibly.  Rather than specifying an individual AMI,
-specify one or two AMI filters.
-
-In all cases, the AMI that sorts last by its location (the S3 bucket and
-manifest name) will be preferred.
-
-One available filter is to specify the acceptable AMI owners, by AWS account
-number (the 12 digit number, usually rendered in AWS with hyphens like
-"1234-5678-9012", should be entered as in integer).
-
-@example
-from buildbot.ec2buildslave import EC2LatentBuildSlave
-bot1 = EC2LatentBuildSlave('bot1', 'sekrit', 'm1.large',
-                           valid_ami_owners=[11111111111,
-                                             22222222222],
-                           identifier='publickey',
-                           secret_identifier='privatekey'
-                           )
-@end example
-
-The other available filter is to provide a regular expression string that
-will be matched against each AMI's location (the S3 bucket and manifest name).
-
-@example
-from buildbot.ec2buildslave import EC2LatentBuildSlave
-bot1 = EC2LatentBuildSlave(
-    'bot1', 'sekrit', 'm1.large',
-    valid_ami_location_regex=r'buildbot\-.*/image.manifest.xml',
-    identifier='publickey', secret_identifier='privatekey')
-@end example
-
-The regular expression can specify a group, which will be preferred for the
-sorting.  Only the first group is used; subsequent groups are ignored.
-
-@example
-from buildbot.ec2buildslave import EC2LatentBuildSlave
-bot1 = EC2LatentBuildSlave(
-    'bot1', 'sekrit', 'm1.large',
-    valid_ami_location_regex=r'buildbot\-.*\-(.*)/image.manifest.xml',
-    identifier='publickey', secret_identifier='privatekey')
-@end example
-
-If the group can be cast to an integer, it will be.  This allows 10 to sort
-after 1, for instance.
-
-@example
-from buildbot.ec2buildslave import EC2LatentBuildSlave
-bot1 = EC2LatentBuildSlave(
-    'bot1', 'sekrit', 'm1.large',
-    valid_ami_location_regex=r'buildbot\-.*\-(\d+)/image.manifest.xml',
-    identifier='publickey', secret_identifier='privatekey')
-@end example
-
-In addition to using the password as a handshake between the master and the
-slave, you may want to use a firewall to assert that only machines from a
-specific IP can connect as slaves.  This is possible with AWS EC2 by using
-the Elastic IP feature.  To configure, generate a Elastic IP in AWS, and then
-specify it in your configuration using the "elastic_ip" argument.
-
-@example
-from buildbot.ec2buildslave import EC2LatentBuildSlave
-c['slaves'] = [EC2LatentBuildSlave('bot1', 'sekrit', 'm1.large',
-                                   'ami-12345',
-                                   identifier='publickey',
-                                   secret_identifier='privatekey',
-                                   elastic_ip='208.77.188.166'
-                                   )]
-@end example
-
-The EC2LatentBuildSlave supports all other configuration from the standard
-BuildSlave.  The "missing_timeout" and "notify_on_missing" specify how long
-to wait for an EC2 instance to attach before considering the attempt to have
-failed, and email addresses to alert, respectively.  "missing_timeout"
-defaults to 20 minutes.
-
-The "build_wait_timeout" allows you to specify how long an EC2LatentBuildSlave
-should wait after a build for another build before it shuts down the EC2
-instance.  It defaults to 10 minutes.
-
-"keypair_name" and "security_name" allow you to specify different names for
-these AWS EC2 values.  They both default to "latent_buildbot_slave".
-
-@node Dangers with Latent Buildslaves, Writing New Latent Buildslaves, Amazon Web Services Elastic Compute Cloud ("AWS EC2"), On-Demand ("Latent") Buildslaves
-@subsection Dangers with Latent Buildslaves
-
-Any latent build slave that interacts with a for-fee service, such as the
-EC2LatentBuildSlave, brings significant risks. As already identified, the
-configuraton will need access to account information that, if obtained by a
-criminal, can be used to charge services to your account. Also, bugs in the
-buildbot software may lead to unnecessary charges. In particular, if the
-master neglects to shut down an instance for some reason, a virtual machine
-may be running unnecessarily, charging against your account. Manual and/or
-automatic (e.g. nagios with a plugin using a library like boto)
-double-checking may be appropriate.
-
-A comparitively trivial note is that currently if two instances try to attach
-to the same latent buildslave, it is likely that the system will become
-confused.  This should not occur, unless, for instance, you configure a normal
-build slave to connect with the authentication of a latent buildbot.  If the
-situation occurs, stop all attached instances and restart the master.
-
-@node Writing New Latent Buildslaves, , Dangers with Latent Buildslaves, On-Demand ("Latent") Buildslaves
-@subsection Writing New Latent Buildslaves
-
-Writing a new latent buildslave should only require subclassing
-@code{buildbot.buildslave.AbstractLatentBuildSlave} and implementing
-start_instance and stop_instance.
-
-@example
-def start_instance(self):
-    # responsible for starting instance that will try to connect with this
-    # master. Should return deferred. Problems should use an errback. The
-    # callback value can be None, or can be an iterable of short strings to
-    # include in the "substantiate success" status message, such as
-    # identifying the instance that started.
-    raise NotImplementedError
-
-def stop_instance(self, fast=False):
-    # responsible for shutting down instance. Return a deferred. If `fast`,
-    # we're trying to shut the master down, so callback as soon as is safe.
-    # Callback value is ignored.
-    raise NotImplementedError
-@end example
-
-See @code{buildbot.ec2buildslave.EC2LatentBuildSlave} for an example, or see the
-test example @code{buildbot.test_slaves.FakeLatentBuildSlave}.
-
-@node Defining Global Properties, Defining Builders, On-Demand ("Latent") Buildslaves, Configuration
-@section Defining Global Properties
-@bcindex c['properties']
-@cindex Properties
-
-The @code{'properties'} configuration key defines a dictionary
-of properties that will be available to all builds started by the
-buildmaster:
-
-@example
-c['properties'] = @{
-    'Widget-version' : '1.2',
-    'release-stage' : 'alpha'
-@}
-@end example
-
-@node Defining Builders
-@section Defining Builders
-
-@bcindex c['builders']
-
-The @code{c['builders']} key is a list of objects giving configuration for the
-Builders.  For more information, @xref{Builder}.  The class definition for the
-builder configuration is in @code{buildbot.config}.  In the configuration file,
-its use looks like:
-
-@example
-from buildbot.config import BuilderConfig
-c['builders'] = [
-    BuilderConfig(name='quick', slavenames=['bot1', 'bot2'], factory=f_quick),
-    BuilderConfig(name='thorough', slavename='bot1', factory=f_thorough),
-]
-@end example
-
-The constructor takes the following keyword arguments:
-
-@table @code
-@item name
-This specifies the Builder's name, which is used in status
-reports.
-
-@item slavename
-@item slavenames
-These arguments specify the buildslave or buildslaves that will be used by this
-Builder.  All slaves names must appear in the @code{c['slaves']} list. Each
-buildslave can accomodate multiple Builders.  The @code{slavenames} parameter
-can be a list of names, while @code{slavename} can specify only one slave.
-
-@item factory
-This is a @code{buildbot.process.factory.BuildFactory} instance which
-controls how the build is performed. Full details appear in their own
-section, @xref{Build Process}. Parameters like the location of the CVS
-repository and the compile-time options used for the build are
-generally provided as arguments to the factory's constructor.
-
-@end table
-
-Other optional keys may be set on each Builder:
-
-@table @code
-
-@item builddir
-Specifies the name of a subdirectory (under the base directory) in which
-everything related to this builder will be placed on the buildmaster.
-This holds build status information. If not set, defaults to @code{name}
-with some characters escaped. Each builder must have a unique build
-directory.
-
-@item slavebuilddir
-Specifies the name of a subdirectory (under the base directory) in which
-everything related to this builder will be placed on the buildslave.
-This is where checkouts, compiles, and tests are run. If not set,
-defaults to @code{builddir}. If a slave is connected to multiple builders
-that share the same @code{slavebuilddir}, make sure the slave is set to
-run one build at a time or ensure this is fine to run multiple builds from
-the same directory simultaneously.
-
-@item category
-If provided, this is a string that identifies a category for the
-builder to be a part of. Status clients can limit themselves to a
-subset of the available categories. A common use for this is to add
-new builders to your setup (for a new module, or for a new buildslave)
-that do not work correctly yet and allow you to integrate them with
-the active builders. You can put these new builders in a test
-category, make your main status clients ignore them, and have only
-private status clients pick them up. As soon as they work, you can
-move them over to the active category.
-
-@item nextSlave
-If provided, this is a function that controls which slave will be assigned
-future jobs. The function is passed two arguments, the @code{Builder}
-object which is assigning a new job, and a list of @code{BuildSlave}
-objects. The function should return one of the @code{BuildSlave}
-objects, or @code{None} if none of the available slaves should be
-used.
-
-@item nextBuild
-If provided, this is a function that controls which build request will be
-handled next. The function is passed two arguments, the @code{Builder}
-object which is assigning a new job, and a list of @code{BuildRequest}
-objects of pending builds. The function should return one of the
-@code{BuildRequest} objects, or @code{None} if none of the pending
-builds should be started.
-
-@item locks
-This argument specifies a list of locks that apply to this builder; @xref{Interlocks}.
-
-@item env
-A Builder may be given a dictionary of environment variables in this parameter.
-The variables are used in @pxref{ShellCommand} steps in builds created by this
-builder. The environment variables will override anything in the buildslave's
-environment. Variables passed directly to a @code{ShellCommand} will override
-variables of the same name passed to the Builder.
-
-For example, if you a pool of identical slaves it is often easier to manage
-variables like PATH from Buildbot rather than manually editing it inside of
-the slaves' environment.
-
-@example
-f = factory.BuildFactory
-f.addStep(ShellCommand(
-              command=['bash', './configure']))
-f.addStep(Compile())
-
-c['builders'] = [
-  BuilderConfig(name='test', factory=f,
-        slavenames=['slave1', 'slave2', 'slave3', 'slave4'],
-        env=@{'PATH': '/opt/local/bin:/opt/app/bin:/usr/local/bin:/usr/bin'@}),
-]
-@end example
-
-@item mergeRequests
-This boolean defaults to True, which means that the Builder might
-attempt to merge @code{BuildRequest}s into a single build. If False,
-the Builder will never attempt to merge requests.
-
-Merging requests helps to reduce the total number of builds, but loses
-information about which exact change might have caused a build
-problem. Requests can only be merged for compatible SourceStamps, for
-example two Changes that occur on the same branch, or two requests to
-build 'HEAD' (i.e. the latest checkin) on the same branch.
-
-The buildmaster's @code{c['mergeRequests']} hook function is evaluated
-only if the Builder's @code{mergeRequests} key is True, so merging
-only takes place if both allow it. @pxref{Merging BuildRequests}.
-
-@end table
-
-
-@node Defining Status Targets
-@section Defining Status Targets
-
-The Buildmaster has a variety of ways to present build status to
-various users. Each such delivery method is a ``Status Target'' object
-in the configuration's @code{status} list. To add status targets, you
-just append more objects to this list:
-
-@bcindex c['status']
-
-@example
-c['status'] = []
-
-from buildbot.status import html
-c['status'].append(html.Waterfall(http_port=8010))
-
-from buildbot.status import mail
-m = mail.MailNotifier(fromaddr="buildbot@@localhost",
-                      extraRecipients=["builds@@lists.example.com"],
-                      sendToInterestedUsers=False)
-c['status'].append(m)
-
-from buildbot.status import words
-c['status'].append(words.IRC(host="irc.example.com", nick="bb",
-                             channels=["#example"]))
-@end example
-
-Status delivery has its own chapter, @xref{Status Delivery}, in which
-all the built-in status targets are documented.
-
-@node Limiting Memory and Disk Usage
-@section Limiting Memory and Disk Usage
-
-Buildbot stores historical information on disk in the form of "Pickle" files
-and compressed logfiles.  In a large installation, these can quickly consume
-disk space, yet in many cases developers never consult this historical
-information.  Four configuration parameters control the "pruning" of various
-data, shown here with their default values:
-
-@bcindex c['buildHorizon']
-@bcindex c['eventHorizon']
-@bcindex c['logHorizon']
-@bcindex c['buildCacheSize']
-@example
-c['buildHorizon'] = 100
-c['eventHorizon'] = 50
-c['logHorizon'] = 40
-
-c['buildCacheSize'] = 15
-
-c['builders'] = [
-  @{'name': 'test1', 'builddir': 'test1', 'factory': f, 'buildHorizon': 150@}
-]
-@end example
-
-The @code{buildHorizon} specifies the minimum number of builds for each builder
-which should be kept on disk.  The @code{eventHorizon} specifies the minumum
-number of events to keep -- events mostly describe connections and
-disconnections of slaves, and are seldom helpful to developers.  The
-@code{logHorizon} gives the minimum number of builds for which logs should be
-maintained; this parameter must be less than @code{buildHorizon}. Builds older
-than @code{logHorizon} but not older than @code{buildHorizon} will maintain
-their overall status and the status of each step, but the logfiles will be
-deleted.
-
-Finally, the @code{buildCacheSize} gives the number of builds for each builder
-which are cached in memory.  This number should be larger than the number of
-builds required for commonly-used status displays (the waterfall or grid
-views), so that those displays do not miss the cache on a refresh.
-
-@node Debug options
-@section Debug options
-
-
-@bcindex c['debugPassword']
-If you set @code{c['debugPassword']}, then you can connect to the
-buildmaster with the diagnostic tool launched by @code{buildbot
-debugclient MASTER:PORT}. From this tool, you can reload the config
-file, manually force builds, and inject changes, which may be useful
-for testing your buildmaster without actually commiting changes to
-your repository (or before you have the Change Sources set up). The
-debug tool uses the same port number as the slaves do:
-@code{c['slavePortnum']}, and is authenticated with this password.
-
-@example
-c['debugPassword'] = "debugpassword"
-@end example
-
-@bcindex c['manhole']
-If you set @code{c['manhole']} to an instance of one of the classes in
-@code{buildbot.manhole}, you can telnet or ssh into the buildmaster
-and get an interactive Python shell, which may be useful for debugging
-buildbot internals. It is probably only useful for buildbot
-developers. It exposes full access to the buildmaster's account
-(including the ability to modify and delete files), so it should not
-be enabled with a weak or easily guessable password.
-
-There are three separate @code{Manhole} classes. Two of them use SSH,
-one uses unencrypted telnet. Two of them use a username+password
-combination to grant access, one of them uses an SSH-style
-@file{authorized_keys} file which contains a list of ssh public keys.
-
-@table @code
-@item manhole.AuthorizedKeysManhole
-You construct this with the name of a file that contains one SSH
-public key per line, just like @file{~/.ssh/authorized_keys}. If you
-provide a non-absolute filename, it will be interpreted relative to
-the buildmaster's base directory.
-
-@item manhole.PasswordManhole
-This one accepts SSH connections but asks for a username and password
-when authenticating. It accepts only one such pair.
-
-
-@item manhole.TelnetManhole
-This accepts regular unencrypted telnet connections, and asks for a
-username/password pair before providing access. Because this
-username/password is transmitted in the clear, and because Manhole
-access to the buildmaster is equivalent to granting full shell
-privileges to both the buildmaster and all the buildslaves (and to all
-accounts which then run code produced by the buildslaves), it is
-highly recommended that you use one of the SSH manholes instead.
-
-@end table
-
-@example
-# some examples:
-from buildbot import manhole
-c['manhole'] = manhole.AuthorizedKeysManhole(1234, "authorized_keys")
-c['manhole'] = manhole.PasswordManhole(1234, "alice", "mysecretpassword")
-c['manhole'] = manhole.TelnetManhole(1234, "bob", "snoop_my_password_please")
-@end example
-
-The @code{Manhole} instance can be configured to listen on a specific
-port. You may wish to have this listening port bind to the loopback
-interface (sometimes known as ``lo0'', ``localhost'', or 127.0.0.1) to
-restrict access to clients which are running on the same host.
-
-@example
-from buildbot.manhole import PasswordManhole
-c['manhole'] = PasswordManhole("tcp:9999:interface=127.0.0.1","admin","passwd")
-@end example
-
-To have the @code{Manhole} listen on all interfaces, use
-@code{"tcp:9999"} or simply 9999. This port specification uses
-@code{twisted.application.strports}, so you can make it listen on SSL
-or even UNIX-domain sockets if you want.
-
-Note that using any Manhole requires that the TwistedConch package be
-installed, and that you be using Twisted version 2.0 or later.
-
-The buildmaster's SSH server will use a different host key than the
-normal sshd running on a typical unix host. This will cause the ssh
-client to complain about a ``host key mismatch'', because it does not
-realize there are two separate servers running on the same host. To
-avoid this, use a clause like the following in your @file{.ssh/config}
-file:
-
-@example
-Host remotehost-buildbot
- HostName remotehost
- HostKeyAlias remotehost-buildbot
- Port 9999
- # use 'user' if you use PasswordManhole and your name is not 'admin'.
- # if you use AuthorizedKeysManhole, this probably doesn't matter.
- User admin
-@end example
-
-
-@node Getting Source Code Changes, Build Process, Configuration, Top
-@chapter Getting Source Code Changes
-
-The most common way to use the Buildbot is centered around the idea of
-@code{Source Trees}: a directory tree filled with source code of some form
-which can be compiled and/or tested. Some projects use languages that don't
-involve any compilation step: nevertheless there may be a @code{build} phase
-where files are copied or rearranged into a form that is suitable for
-installation. Some projects do not have unit tests, and the Buildbot is
-merely helping to make sure that the sources can compile correctly. But in
-all of these cases, the thing-being-tested is a single source tree.
-
-A Version Control System mantains a source tree, and tells the
-buildmaster when it changes. The first step of each Build is typically
-to acquire a copy of some version of this tree.
-
-This chapter describes how the Buildbot learns about what Changes have
-occurred. For more information on VC systems and Changes, see
-@ref{Version Control Systems}.
-
-
-@menu
-* Change Sources::
-* Choosing ChangeSources::
-* CVSToys - PBService::
-* Mail-parsing ChangeSources::
-* PBChangeSource::
-* P4Source::
-* BonsaiPoller::
-* SVNPoller::
-* MercurialHook::
-* Bzr Hook::
-* Bzr Poller::
-@end menu
-
-
-
-@node Change Sources, Choosing ChangeSources, Getting Source Code Changes, Getting Source Code Changes
-@section Change Sources
-
-@c TODO: rework this, the one-buildmaster-one-tree thing isn't quite
-@c so narrow-minded anymore
-
-Each Buildmaster watches a single source tree. Changes can be provided
-by a variety of ChangeSource types, however any given project will
-typically have only a single ChangeSource active. This section
-provides a description of all available ChangeSource types and
-explains how to set up each of them.
-
-There are a variety of ChangeSources available, some of which are
-meant to be used in conjunction with other tools to deliver Change
-events from the VC repository to the buildmaster.
-
-@itemize @bullet
-
-@item CVSToys
-This ChangeSource opens a TCP connection from the buildmaster to a
-waiting FreshCVS daemon that lives on the repository machine, and
-subscribes to hear about Changes.
-
-@item MaildirSource
-This one watches a local maildir-format inbox for email sent out by
-the repository when a change is made. When a message arrives, it is
-parsed to create the Change object. A variety of parsing functions are
-available to accomodate different email-sending tools.
-
-@item PBChangeSource
-This ChangeSource listens on a local TCP socket for inbound
-connections from a separate tool. Usually, this tool would be run on
-the VC repository machine in a commit hook. It is expected to connect
-to the TCP socket and send a Change message over the network
-connection. The @command{buildbot sendchange} command is one example
-of a tool that knows how to send these messages, so you can write a
-commit script for your VC system that calls it to deliver the Change.
-There are other tools in the contrib/ directory that use the same
-protocol.
-
-@end itemize
-
-As a quick guide, here is a list of VC systems and the ChangeSources
-that might be useful with them. All of these ChangeSources are in the
-@code{buildbot.changes} module.
-
-@table @code
-@item CVS
-
-@itemize @bullet
-@item freshcvs.FreshCVSSource (connected via TCP to the freshcvs daemon)
-@item mail.FCMaildirSource (watching for email sent by a freshcvs daemon)
-@item mail.BonsaiMaildirSource (watching for email sent by Bonsai)
-@item mail.SyncmailMaildirSource (watching for email sent by syncmail)
-@item pb.PBChangeSource (listening for connections from @code{buildbot
-sendchange} run in a loginfo script)
-@item pb.PBChangeSource (listening for connections from a long-running
-@code{contrib/viewcvspoll.py} polling process which examines the ViewCVS
-database directly
-@end itemize
-
-@item SVN
-@itemize @bullet
-@item pb.PBChangeSource (listening for connections from
-@code{contrib/svn_buildbot.py} run in a postcommit script)
-@item pb.PBChangeSource (listening for connections from a long-running
-@code{contrib/svn_watcher.py} or @code{contrib/svnpoller.py} polling
-process
-@item mail.SVNCommitEmailMaildirSource (watching for email sent by commit-email.pl)
-@item svnpoller.SVNPoller (polling the SVN repository)
-@end itemize
-
-@item Darcs
-@itemize @bullet
-@item pb.PBChangeSource (listening for connections from
-@code{contrib/darcs_buildbot.py} in a commit script
-@end itemize
-
-@item Mercurial
-@itemize @bullet
-@item pb.PBChangeSource (listening for connections from
-@code{contrib/hg_buildbot.py} run in an 'incoming' hook)
-@item pb.PBChangeSource (listening for connections from
-@code{buildbot/changes/hgbuildbot.py} run as an in-process 'changegroup'
-hook)
-@end itemize
-
-@item Arch/Bazaar
-@itemize @bullet
-@item pb.PBChangeSource (listening for connections from
-@code{contrib/arch_buildbot.py} run in a commit hook)
-@end itemize
-
-@item Bzr (the newer Bazaar)
-@itemize @bullet
-@item pb.PBChangeSource (listening for connections from
-@code{contrib/bzr_buildbot.py} run in a post-change-branch-tip or commit hook)
-@item @code{contrib/bzr_buildbot.py}'s BzrPoller (polling the Bzr repository)
-@end itemize
-
-@item Git
-@itemize @bullet
-@item pb.PBChangeSource (listening for connections from
-@code{contrib/git_buildbot.py} run in the post-receive hook)
-@end itemize
-
-@end table
-
-All VC systems can be driven by a PBChangeSource and the
-@code{buildbot sendchange} tool run from some form of commit script.
-If you write an email parsing function, they can also all be driven by
-a suitable @code{MaildirSource}.
-
-
-@node Choosing ChangeSources, CVSToys - PBService, Change Sources, Getting Source Code Changes
-@section Choosing ChangeSources
-
-The @code{master.cfg} configuration file has a dictionary key named
-@code{BuildmasterConfig['change_source']}, which holds the active
-@code{IChangeSource} object. The config file will typically create an
-object from one of the classes described below and stuff it into this
-key.
-
-Each buildmaster typically has just a single ChangeSource, since it is
-only watching a single source tree. But if, for some reason, you need
-multiple sources, just set @code{c['change_source']} to a list of
-ChangeSources.. it will accept that too.
-
-@example
-s = FreshCVSSourceNewcred(host="host", port=4519,
-                          user="alice", passwd="secret",
-                          prefix="Twisted")
-BuildmasterConfig['change_source'] = [s]
-@end example
-
-Each source tree has a nominal @code{top}. Each Change has a list of
-filenames, which are all relative to this top location. The
-ChangeSource is responsible for doing whatever is necessary to
-accomplish this. Most sources have a @code{prefix} argument: a partial
-pathname which is stripped from the front of all filenames provided to
-that @code{ChangeSource}. Files which are outside this sub-tree are
-ignored by the changesource: it does not generate Changes for those
-files.
-
-
-@node CVSToys - PBService, Mail-parsing ChangeSources, Choosing ChangeSources, Getting Source Code Changes
-@section CVSToys - PBService
-
-@csindex buildbot.changes.freshcvs.FreshCVSSource
-
-The @uref{http://purl.net/net/CVSToys, CVSToys} package provides a
-server which runs on the machine that hosts the CVS repository it
-watches. It has a variety of ways to distribute commit notifications,
-and offers a flexible regexp-based way to filter out uninteresting
-changes. One of the notification options is named @code{PBService} and
-works by listening on a TCP port for clients. These clients subscribe
-to hear about commit notifications.
-
-The buildmaster has a CVSToys-compatible @code{PBService} client built
-in. There are two versions of it, one for old versions of CVSToys
-(1.0.9 and earlier) which used the @code{oldcred} authentication
-framework, and one for newer versions (1.0.10 and later) which use
-@code{newcred}. Both are classes in the
-@code{buildbot.changes.freshcvs} package.
-
-@code{FreshCVSSourceNewcred} objects are created with the following
-parameters:
-
-@table @samp
-
-@item @code{host} and @code{port}
-these specify where the CVSToys server can be reached
-
-@item @code{user} and @code{passwd}
-these specify the login information for the CVSToys server
-(@code{freshcvs}). These must match the server's values, which are
-defined in the @code{freshCfg} configuration file (which lives in the
-CVSROOT directory of the repository).
-
-@item @code{prefix}
-this is the prefix to be found and stripped from filenames delivered
-by the CVSToys server. Most projects live in sub-directories of the
-main repository, as siblings of the CVSROOT sub-directory, so
-typically this prefix is set to that top sub-directory name.
-
-@end table
-
-@heading Example
-
-To set up the freshCVS server, add a statement like the following to
-your @file{freshCfg} file:
-
-@example
-pb = ConfigurationSet([
-    (None, None, None, PBService(userpass=('foo', 'bar'), port=4519)),
-    ])
-@end example
-
-This will announce all changes to a client which connects to port 4519
-using a username of 'foo' and a password of 'bar'.
-
-Then add a clause like this to your buildmaster's @file{master.cfg}:
-
-@example
-BuildmasterConfig['change_source'] = FreshCVSSource("cvs.example.com", 4519,
-                                                    "foo", "bar",
-                                                    prefix="glib/")
-@end example
-
-where "cvs.example.com" is the host that is running the FreshCVS daemon, and
-"glib" is the top-level directory (relative to the repository's root) where
-all your source code lives. Most projects keep one or more projects in the
-same repository (along with CVSROOT/ to hold admin files like loginfo and
-freshCfg); the prefix= argument tells the buildmaster to ignore everything
-outside that directory, and to strip that common prefix from all pathnames
-it handles.
-
-
-@node Mail-parsing ChangeSources, PBChangeSource, CVSToys - PBService, Getting Source Code Changes
-@section Mail-parsing ChangeSources
-
-Many projects publish information about changes to their source tree
-by sending an email message out to a mailing list, frequently named
-PROJECT-commits or PROJECT-changes. Each message usually contains a
-description of the change (who made the change, which files were
-affected) and sometimes a copy of the diff. Humans can subscribe to
-this list to stay informed about what's happening to the source tree.
-
-The Buildbot can also be subscribed to a -commits mailing list, and
-can trigger builds in response to Changes that it hears about. The
-buildmaster admin needs to arrange for these email messages to arrive
-in a place where the buildmaster can find them, and configure the
-buildmaster to parse the messages correctly. Once that is in place,
-the email parser will create Change objects and deliver them to the
-Schedulers (see @pxref{Change Sources and Schedulers}) just
-like any other ChangeSource.
-
-There are two components to setting up an email-based ChangeSource.
-The first is to route the email messages to the buildmaster, which is
-done by dropping them into a ``maildir''. The second is to actually
-parse the messages, which is highly dependent upon the tool that was
-used to create them. Each VC system has a collection of favorite
-change-emailing tools, and each has a slightly different format, so
-each has a different parsing function. There is a separate
-ChangeSource variant for each parsing function.
-
-Once you've chosen a maildir location and a parsing function, create
-the change source and put it in @code{c['change_source']}:
-
-@example
-from buildbot.changes.mail import SyncmailMaildirSource
-c['change_source'] = SyncmailMaildirSource("~/maildir-buildbot",
-                                           prefix="/trunk/")
-@end example
-
-@menu
-* Subscribing the Buildmaster::
-* Using Maildirs::
-* Parsing Email Change Messages::
-@end menu
-
-@node Subscribing the Buildmaster, Using Maildirs, Mail-parsing ChangeSources, Mail-parsing ChangeSources
-@subsection Subscribing the Buildmaster
-
-The recommended way to install the buildbot is to create a dedicated
-account for the buildmaster. If you do this, the account will probably
-have a distinct email address (perhaps
-@email{buildmaster@@example.org}). Then just arrange for this
-account's email to be delivered to a suitable maildir (described in
-the next section).
-
-If the buildbot does not have its own account, ``extension addresses''
-can be used to distinguish between email intended for the buildmaster
-and email intended for the rest of the account. In most modern MTAs,
-the e.g. @code{foo@@example.org} account has control over every email
-address at example.org which begins with "foo", such that email
-addressed to @email{account-foo@@example.org} can be delivered to a
-different destination than @email{account-bar@@example.org}. qmail
-does this by using separate .qmail files for the two destinations
-(@file{.qmail-foo} and @file{.qmail-bar}, with @file{.qmail}
-controlling the base address and @file{.qmail-default} controlling all
-other extensions). Other MTAs have similar mechanisms.
-
-Thus you can assign an extension address like
-@email{foo-buildmaster@@example.org} to the buildmaster, and retain
-@email{foo@@example.org} for your own use.
-
-
-@node Using Maildirs, Parsing Email Change Messages, Subscribing the Buildmaster, Mail-parsing ChangeSources
-@subsection Using Maildirs
-
-A ``maildir'' is a simple directory structure originally developed for
-qmail that allows safe atomic update without locking. Create a base
-directory with three subdirectories: ``new'', ``tmp'', and ``cur''.
-When messages arrive, they are put into a uniquely-named file (using
-pids, timestamps, and random numbers) in ``tmp''. When the file is
-complete, it is atomically renamed into ``new''. Eventually the
-buildmaster notices the file in ``new'', reads and parses the
-contents, then moves it into ``cur''. A cronjob can be used to delete
-files in ``cur'' at leisure.
-
-Maildirs are frequently created with the @command{maildirmake} tool,
-but a simple @command{mkdir -p ~/MAILDIR/@{cur,new,tmp@}} is pretty much
-equivalent.
-
-Many modern MTAs can deliver directly to maildirs. The usual .forward
-or .procmailrc syntax is to name the base directory with a trailing
-slash, so something like @code{~/MAILDIR/} . qmail and postfix are
-maildir-capable MTAs, and procmail is a maildir-capable MDA (Mail
-Delivery Agent).
-
-For MTAs which cannot put files into maildirs directly, the
-``safecat'' tool can be executed from a .forward file to accomplish
-the same thing.
-
-The Buildmaster uses the linux DNotify facility to receive immediate
-notification when the maildir's ``new'' directory has changed. When
-this facility is not available, it polls the directory for new
-messages, every 10 seconds by default.
-
-@node Parsing Email Change Messages,  , Using Maildirs, Mail-parsing ChangeSources
-@subsection Parsing Email Change Messages
-
-The second component to setting up an email-based ChangeSource is to
-parse the actual notices. This is highly dependent upon the VC system
-and commit script in use.
-
-A couple of common tools used to create these change emails are:
-
-@table @samp
-
-@item CVS
-@table @samp
-@item CVSToys MailNotifier
-@ref{FCMaildirSource}
-@item Bonsai notification
-@ref{BonsaiMaildirSource}
-@item syncmail
-@ref{SyncmailMaildirSource}
-@end table
-
-@item SVN
-@table @samp
-@item svnmailer
-http://opensource.perlig.de/en/svnmailer/
-@item commit-email.pl
-@ref{SVNCommitEmailMaildirSource}
-@end table
-
-@item Bzr
-@table @samp
-@item Launchpad
-@ref{BzrLaunchpadEmailMaildirSource}
-@end table
-
-@item Mercurial
-@table @samp
-@item NotifyExtension
-http://www.selenic.com/mercurial/wiki/index.cgi/NotifyExtension
-@end table
-
-@item Git
-@table @samp
-@item post-receive-email
-http://git.kernel.org/?p=git/git.git;a=blob;f=contrib/hooks/post-receive-email;hb=HEAD
-@end table
-
-@end table
-
-
-The following sections describe the parsers available for each of
-these tools.
-
-Most of these parsers accept a @code{prefix=} argument, which is used
-to limit the set of files that the buildmaster pays attention to. This
-is most useful for systems like CVS and SVN which put multiple
-projects in a single repository (or use repository names to indicate
-branches). Each filename that appears in the email is tested against
-the prefix: if the filename does not start with the prefix, the file
-is ignored. If the filename @emph{does} start with the prefix, that
-prefix is stripped from the filename before any further processing is
-done. Thus the prefix usually ends with a slash.
-
-@menu
-* FCMaildirSource::
-* SyncmailMaildirSource::
-* BonsaiMaildirSource::
-* SVNCommitEmailMaildirSource::
-* BzrLaunchpadEmailMaildirSource::
-@end menu
-
-@node FCMaildirSource, SyncmailMaildirSource, Parsing Email Change Messages, Parsing Email Change Messages
-@subsubsection FCMaildirSource
-
-
-@csindex buildbot.changes.mail.FCMaildirSource
-
-http://twistedmatrix.com/users/acapnotic/wares/code/CVSToys/
-
-This parser works with the CVSToys @code{MailNotification} action,
-which will send email to a list of recipients for each commit. This
-tends to work better than using @code{/bin/mail} from within the
-CVSROOT/loginfo file directly, as CVSToys will batch together all
-files changed during the same CVS invocation, and can provide more
-information (like creating a ViewCVS URL for each file changed).
-
-The Buildbot's @code{FCMaildirSource} knows for to parse these CVSToys
-messages and turn them into Change objects. It can be given two
-parameters: the directory name of the maildir root, and the prefix to
-strip.
-
-@example
-from buildbot.changes.mail import FCMaildirSource
-c['change_source'] = FCMaildirSource("~/maildir-buildbot")
-@end example
-
-@node SyncmailMaildirSource, BonsaiMaildirSource, FCMaildirSource, Parsing Email Change Messages
-@subsubsection SyncmailMaildirSource
-
-@csindex buildbot.changes.mail.SyncmailMaildirSource
-
-http://sourceforge.net/projects/cvs-syncmail
-
-@code{SyncmailMaildirSource} knows how to parse the message format used by
-the CVS ``syncmail'' script.
-
-@example
-from buildbot.changes.mail import SyncmailMaildirSource
-c['change_source'] = SyncmailMaildirSource("~/maildir-buildbot")
-@end example
-
-@node BonsaiMaildirSource, SVNCommitEmailMaildirSource, SyncmailMaildirSource, Parsing Email Change Messages
-@subsubsection BonsaiMaildirSource
-
-@csindex buildbot.changes.mail.BonsaiMaildirSource
-
-http://www.mozilla.org/bonsai.html
-
-@code{BonsaiMaildirSource} parses messages sent out by Bonsai, the CVS
-tree-management system built by Mozilla.
-
-@example
-from buildbot.changes.mail import BonsaiMaildirSource
-c['change_source'] = BonsaiMaildirSource("~/maildir-buildbot")
-@end example
-
-@node SVNCommitEmailMaildirSource, BzrLaunchpadEmailMaildirSource, BonsaiMaildirSource, Parsing Email Change Messages
-@subsubsection SVNCommitEmailMaildirSource
-
-@csindex buildbot.changes.mail.SVNCommitEmailMaildirSource
-
-@code{SVNCommitEmailMaildirSource} parses message sent out by the
-@code{commit-email.pl} script, which is included in the Subversion
-distribution.
-
-It does not currently handle branches: all of the Change objects that
-it creates will be associated with the default (i.e. trunk) branch.
-
-@example
-from buildbot.changes.mail import SVNCommitEmailMaildirSource
-c['change_source'] = SVNCommitEmailMaildirSource("~/maildir-buildbot")
-@end example
-
-@node BzrLaunchpadEmailMaildirSource, , SVNCommitEmailMaildirSource, Parsing Email Change Messages
-@subsubsection BzrLaunchpadEmailMaildirSource
-
-@csindex buildbot.changes.mail.BzrLaunchpadEmailMaildirSource
-
-@code{BzrLaunchpadEmailMaildirSource} parses the mails that are sent to
-addresses that subscribe to branch revision notifications for a bzr branch
-hosted on Launchpad.
-
-The branch name defaults to @code{lp:<Launchpad path>}. For example
-@code{lp:~maria-captains/maria/5.1}.
-
-If only a single branch is used, the default branch name can be changed by
-setting @code{defaultBranch}.
-
-For multiple branches, pass a dictionary as the value of the @code{branchMap}
-option to map specific repository paths to specific branch names (see example
-below). The leading @code{lp:} prefix of the path is optional.
-
-The @code{prefix} option is not supported (it is silently ignored). Use the
-@code{branchMap} and @code{defaultBranch} instead to assign changes to
-branches (and just do not subscribe the buildbot to branches that are not of
-interest).
-
-The revision number is obtained from the email text. The bzr revision id is
-not available in the mails sent by Launchpad. However, it is possible to set
-the bzr @code{append_revisions_only} option for public shared repositories to
-avoid new pushes of merges changing the meaning of old revision numbers.
-
-@verbatim
-from buildbot.changes.mail import BzrLaunchpadEmailMaildirSource
-bm = { 'lp:~maria-captains/maria/5.1' : '5.1', 'lp:~maria-captains/maria/6.0' : '6.0' }
-c['change_source'] = BzrLaunchpadEmailMaildirSource("~/maildir-buildbot", branchMap = bm)
-@end verbatim
-
-
-@node PBChangeSource, P4Source, Mail-parsing ChangeSources, Getting Source Code Changes
-@section PBChangeSource
-
-@csindex buildbot.changes.pb.PBChangeSource
-
-The last kind of ChangeSource actually listens on a TCP port for
-clients to connect and push change notices @emph{into} the
-Buildmaster. This is used by the built-in @code{buildbot sendchange}
-notification tool, as well as the VC-specific
-@file{contrib/svn_buildbot.py}, @file{contrib/arch_buildbot.py},
-@file{contrib/hg_buildbot.py} tools, and the
-@code{buildbot.changes.hgbuildbot} hook. These tools are run by the
-repository (in a commit hook script), and connect to the buildmaster
-directly each time a file is comitted. This is also useful for
-creating new kinds of change sources that work on a @code{push} model
-instead of some kind of subscription scheme, for example a script
-which is run out of an email .forward file.
-
-This ChangeSource can be configured to listen on its own TCP port, or
-it can share the port that the buildmaster is already using for the
-buildslaves to connect. (This is possible because the
-@code{PBChangeSource} uses the same protocol as the buildslaves, and
-they can be distinguished by the @code{username} attribute used when
-the initial connection is established). It might be useful to have it
-listen on a different port if, for example, you wanted to establish
-different firewall rules for that port. You could allow only the SVN
-repository machine access to the @code{PBChangeSource} port, while
-allowing only the buildslave machines access to the slave port. Or you
-could just expose one port and run everything over it. @emph{Note:
-this feature is not yet implemented, the PBChangeSource will always
-share the slave port and will always have a @code{user} name of
-@code{change}, and a passwd of @code{changepw}. These limitations will
-be removed in the future.}.
-
-
-The @code{PBChangeSource} is created with the following arguments. All
-are optional.
-
-@table @samp
-@item @code{port}
-which port to listen on. If @code{None} (which is the default), it
-shares the port used for buildslave connections. @emph{Not
-Implemented, always set to @code{None}}.
-
-@item @code{user} and @code{passwd}
-The user/passwd account information that the client program must use
-to connect. Defaults to @code{change} and @code{changepw}. @emph{Not
-Implemented, @code{user} is currently always set to @code{change},
-@code{passwd} is always set to @code{changepw}}.
-
-@item @code{prefix}
-The prefix to be found and stripped from filenames delivered over the
-connection. Any filenames which do not start with this prefix will be
-removed. If all the filenames in a given Change are removed, the that
-whole Change will be dropped. This string should probably end with a
-directory separator.
-
-This is useful for changes coming from version control systems that
-represent branches as parent directories within the repository (like
-SVN and Perforce). Use a prefix of 'trunk/' or
-'project/branches/foobranch/' to only follow one branch and to get
-correct tree-relative filenames. Without a prefix, the PBChangeSource
-will probably deliver Changes with filenames like @file{trunk/foo.c}
-instead of just @file{foo.c}. Of course this also depends upon the
-tool sending the Changes in (like @command{buildbot sendchange}) and
-what filenames it is delivering: that tool may be filtering and
-stripping prefixes at the sending end.
-
-@end table
-
-@node P4Source, BonsaiPoller, PBChangeSource, Getting Source Code Changes
-@section P4Source
-
-@csindex buildbot.changes.p4poller.P4Source
-
-The @code{P4Source} periodically polls a @uref{http://www.perforce.com/,
-Perforce} depot for changes. It accepts the following arguments:
-
-@table @samp
-@item @code{p4base}
-The base depot path to watch, without the trailing '/...'.
-
-@item @code{p4port}
-The Perforce server to connect to (as host:port).
-
-@item @code{p4user}
-The Perforce user.
-
-@item @code{p4passwd}
-The Perforce password.
-
-@item @code{p4bin}
-An optional string parameter. Specify the location of the perforce command
-line binary (p4).  You only need to do this if the perforce binary is not
-in the path of the buildbot user.  Defaults to ``p4''.
-
-@item @code{split_file}
-A function that maps a pathname, without the leading @code{p4base}, to a
-(branch, filename) tuple. The default just returns (None, branchfile),
-which effectively disables branch support. You should supply a function
-which understands your repository structure.
-
-@item @code{pollinterval}
-How often to poll, in seconds. Defaults to 600 (10 minutes).
-
-@item @code{histmax}
-The maximum number of changes to inspect at a time. If more than this
-number occur since the last poll, older changes will be silently
-ignored.
-@end table
-
-@heading Example
-
-This configuration uses the @code{P4PORT}, @code{P4USER}, and @code{P4PASSWD}
-specified in the buildmaster's environment. It watches a project in which the
-branch name is simply the next path component, and the file is all path
-components after.
-
-@example
-from buildbot.changes import p4poller
-s = p4poller.P4Source(p4base='//depot/project/',
-                      split_file=lambda branchfile: branchfile.split('/',1),
-                     )
-c['change_source'] = s
-@end example
-
-@node BonsaiPoller, SVNPoller, P4Source, Getting Source Code Changes
-@section BonsaiPoller
-
-@csindex buildbot.changes.bonsaipoller.BonsaiPoller
-
-The @code{BonsaiPoller} periodically polls a Bonsai server. This is a
-CGI script accessed through a web server that provides information
-about a CVS tree, for example the Mozilla bonsai server at
-@uref{http://bonsai.mozilla.org}. Bonsai servers are usable by both
-humans and machines. In this case, the buildbot's change source forms
-a query which asks about any files in the specified branch which have
-changed since the last query.
-
-Please take a look at the BonsaiPoller docstring for details about the
-arguments it accepts.
-
-
-@node SVNPoller, MercurialHook, BonsaiPoller, Getting Source Code Changes
-@section SVNPoller
-
-@csindex buildbot.changes.svnpoller.SVNPoller
-
-The @code{buildbot.changes.svnpoller.SVNPoller} is a ChangeSource
-which periodically polls a @uref{http://subversion.tigris.org/,
-Subversion} repository for new revisions, by running the @code{svn
-log} command in a subshell. It can watch a single branch or multiple
-branches.
-
-@code{SVNPoller} accepts the following arguments:
-
-@table @code
-@item svnurl
-The base URL path to watch, like
-@code{svn://svn.twistedmatrix.com/svn/Twisted/trunk}, or
-@code{http://divmod.org/svn/Divmod/}, or even
-@code{file:///home/svn/Repository/ProjectA/branches/1.5/}. This must
-include the access scheme, the location of the repository (both the
-hostname for remote ones, and any additional directory names necessary
-to get to the repository), and the sub-path within the repository's
-virtual filesystem for the project and branch of interest.
-
-The @code{SVNPoller} will only pay attention to files inside the
-subdirectory specified by the complete svnurl.
-
-@item split_file
-A function to convert pathnames into (branch, relative_pathname)
-tuples. Use this to explain your repository's branch-naming policy to
-@code{SVNPoller}. This function must accept a single string and return
-a two-entry tuple. There are a few utility functions in
-@code{buildbot.changes.svnpoller} that can be used as a
-@code{split_file} function, see below for details.
-
-The default value always returns (None, path), which indicates that
-all files are on the trunk.
-
-Subclasses of @code{SVNPoller} can override the @code{split_file}
-method instead of using the @code{split_file=} argument.
-
-@item svnuser
-An optional string parameter. If set, the @code{--user} argument will
-be added to all @code{svn} commands. Use this if you have to
-authenticate to the svn server before you can do @code{svn info} or
-@code{svn log} commands.
-
-@item svnpasswd
-Like @code{svnuser}, this will cause a @code{--password} argument to
-be passed to all svn commands.
-
-@item pollinterval
-How often to poll, in seconds. Defaults to 600 (checking once every 10
-minutes). Lower this if you want the buildbot to notice changes
-faster, raise it if you want to reduce the network and CPU load on
-your svn server. Please be considerate of public SVN repositories by
-using a large interval when polling them.
-
-@item histmax
-The maximum number of changes to inspect at a time. Every POLLINTERVAL
-seconds, the @code{SVNPoller} asks for the last HISTMAX changes and
-looks through them for any ones it does not already know about. If
-more than HISTMAX revisions have been committed since the last poll,
-older changes will be silently ignored. Larger values of histmax will
-cause more time and memory to be consumed on each poll attempt.
-@code{histmax} defaults to 100.
-
-@item svnbin
-This controls the @code{svn} executable to use. If subversion is
-installed in a weird place on your system (outside of the
-buildmaster's @code{$PATH}), use this to tell @code{SVNPoller} where
-to find it. The default value of ``svn'' will almost always be
-sufficient.
-
-@item revlinktmpl
-This parameter allows a link to be provided for each revision (for example,
-to websvn or viewvc).  These links appear anywhere changes are shown, such
-as on build or change pages.  The proper form for this parameter is an URL
-with the portion that will substitute for a revision number replaced by
-''%s''.  For example, @code{'http://myserver/websvn/revision.php?rev=%s'}
-could be used to cause revision links to be created to a websvn repository
-viewer.
-
-@end table
-
-@heading Branches
-
-Each source file that is tracked by a Subversion repository has a
-fully-qualified SVN URL in the following form:
-(REPOURL)(PROJECT-plus-BRANCH)(FILEPATH). When you create the
-@code{SVNPoller}, you give it a @code{svnurl} value that includes all
-of the REPOURL and possibly some portion of the PROJECT-plus-BRANCH
-string. The @code{SVNPoller} is responsible for producing Changes that
-contain a branch name and a FILEPATH (which is relative to the top of
-a checked-out tree). The details of how these strings are split up
-depend upon how your repository names its branches.
-
-@subheading PROJECT/BRANCHNAME/FILEPATH repositories
-
-One common layout is to have all the various projects that share a
-repository get a single top-level directory each. Then under a given
-project's directory, you get two subdirectories, one named ``trunk''
-and another named ``branches''. Under ``branches'' you have a bunch of
-other directories, one per branch, with names like ``1.5.x'' and
-``testing''. It is also common to see directories like ``tags'' and
-``releases'' next to ``branches'' and ``trunk''.
-
-For example, the Twisted project has a subversion server on
-``svn.twistedmatrix.com'' that hosts several sub-projects. The
-repository is available through a SCHEME of ``svn:''. The primary
-sub-project is Twisted, of course, with a repository root of
-``svn://svn.twistedmatrix.com/svn/Twisted''. Another sub-project is
-Informant, with a root of
-``svn://svn.twistedmatrix.com/svn/Informant'', etc. Inside any
-checked-out Twisted tree, there is a file named bin/trial (which is
-used to run unit test suites).
-
-The trunk for Twisted is in
-``svn://svn.twistedmatrix.com/svn/Twisted/trunk'', and the
-fully-qualified SVN URL for the trunk version of @code{trial} would be
-``svn://svn.twistedmatrix.com/svn/Twisted/trunk/bin/trial''. The same
-SVNURL for that file on a branch named ``1.5.x'' would be
-``svn://svn.twistedmatrix.com/svn/Twisted/branches/1.5.x/bin/trial''.
-
-To set up a @code{SVNPoller} that watches the Twisted trunk (and
-nothing else), we would use the following:
-
-@example
-from buildbot.changes.svnpoller import SVNPoller
-c['change_source'] = SVNPoller("svn://svn.twistedmatrix.com/svn/Twisted/trunk")
-@end example
-
-In this case, every Change that our @code{SVNPoller} produces will
-have @code{.branch=None}, to indicate that the Change is on the trunk.
-No other sub-projects or branches will be tracked.
-
-If we want our ChangeSource to follow multiple branches, we have to do
-two things. First we have to change our @code{svnurl=} argument to
-watch more than just ``.../Twisted/trunk''. We will set it to
-``.../Twisted'' so that we'll see both the trunk and all the branches.
-Second, we have to tell @code{SVNPoller} how to split the
-(PROJECT-plus-BRANCH)(FILEPATH) strings it gets from the repository
-out into (BRANCH) and (FILEPATH) pairs.
-
-We do the latter by providing a ``split_file'' function. This function
-is responsible for splitting something like
-``branches/1.5.x/bin/trial'' into @code{branch}=''branches/1.5.x'' and
-@code{filepath}=''bin/trial''. This function is always given a string
-that names a file relative to the subdirectory pointed to by the
-@code{SVNPoller}'s @code{svnurl=} argument. It is expected to return a
-(BRANCHNAME, FILEPATH) tuple (in which FILEPATH is relative to the
-branch indicated), or None to indicate that the file is outside any
-project of interest.
-
-(note that we want to see ``branches/1.5.x'' rather than just
-``1.5.x'' because when we perform the SVN checkout, we will probably
-append the branch name to the baseURL, which requires that we keep the
-``branches'' component in there. Other VC schemes use a different
-approach towards branches and may not require this artifact.)
-
-If your repository uses this same PROJECT/BRANCH/FILEPATH naming
-scheme, the following function will work:
-
-@example
-def split_file_branches(path):
-    pieces = path.split('/')
-    if pieces[0] == 'trunk':
-        return (None, '/'.join(pieces[1:]))
-    elif pieces[0] == 'branches':
-        return ('/'.join(pieces[0:2]),
-                '/'.join(pieces[2:]))
-    else:
-        return None
-@end example
-
-This function is provided as
-@code{buildbot.changes.svnpoller.split_file_branches} for your
-convenience. So to have our Twisted-watching @code{SVNPoller} follow
-multiple branches, we would use this:
-
-@example
-from buildbot.changes.svnpoller import SVNPoller, split_file_branches
-c['change_source'] = SVNPoller("svn://svn.twistedmatrix.com/svn/Twisted",
-                               split_file=split_file_branches)
-@end example
-
-Changes for all sorts of branches (with names like ``branches/1.5.x'',
-and None to indicate the trunk) will be delivered to the Schedulers.
-Each Scheduler is then free to use or ignore each branch as it sees
-fit.
-
-@subheading BRANCHNAME/PROJECT/FILEPATH repositories
-
-Another common way to organize a Subversion repository is to put the
-branch name at the top, and the projects underneath. This is
-especially frequent when there are a number of related sub-projects
-that all get released in a group.
-
-For example, Divmod.org hosts a project named ``Nevow'' as well as one
-named ``Quotient''. In a checked-out Nevow tree there is a directory
-named ``formless'' that contains a python source file named
-``webform.py''. This repository is accessible via webdav (and thus
-uses an ``http:'' scheme) through the divmod.org hostname. There are
-many branches in this repository, and they use a
-(BRANCHNAME)/(PROJECT) naming policy.
-
-The fully-qualified SVN URL for the trunk version of webform.py is
-@code{http://divmod.org/svn/Divmod/trunk/Nevow/formless/webform.py}.
-You can do an @code{svn co} with that URL and get a copy of the latest
-version. The 1.5.x branch version of this file would have a URL of
-@code{http://divmod.org/svn/Divmod/branches/1.5.x/Nevow/formless/webform.py}.
-The whole Nevow trunk would be checked out with
-@code{http://divmod.org/svn/Divmod/trunk/Nevow}, while the Quotient
-trunk would be checked out using
-@code{http://divmod.org/svn/Divmod/trunk/Quotient}.
-
-Now suppose we want to have an @code{SVNPoller} that only cares about
-the Nevow trunk. This case looks just like the PROJECT/BRANCH layout
-described earlier:
-
-@example
-from buildbot.changes.svnpoller import SVNPoller
-c['change_source'] = SVNPoller("http://divmod.org/svn/Divmod/trunk/Nevow")
-@end example
-
-But what happens when we want to track multiple Nevow branches? We
-have to point our @code{svnurl=} high enough to see all those
-branches, but we also don't want to include Quotient changes (since
-we're only building Nevow). To accomplish this, we must rely upon the
-@code{split_file} function to help us tell the difference between
-files that belong to Nevow and those that belong to Quotient, as well
-as figuring out which branch each one is on.
-
-@example
-from buildbot.changes.svnpoller import SVNPoller
-c['change_source'] = SVNPoller("http://divmod.org/svn/Divmod",
-                               split_file=my_file_splitter)
-@end example
-
-The @code{my_file_splitter} function will be called with
-repository-relative pathnames like:
-
-@table @code
-@item trunk/Nevow/formless/webform.py
-This is a Nevow file, on the trunk. We want the Change that includes this
-to see a filename of @code{formless/webform.py"}, and a branch of None
-
-@item branches/1.5.x/Nevow/formless/webform.py
-This is a Nevow file, on a branch. We want to get
-branch=''branches/1.5.x'' and filename=''formless/webform.py''.
-
-@item trunk/Quotient/setup.py
-This is a Quotient file, so we want to ignore it by having
-@code{my_file_splitter} return None.
-
-@item branches/1.5.x/Quotient/setup.py
-This is also a Quotient file, which should be ignored.
-@end table
-
-The following definition for @code{my_file_splitter} will do the job:
-
-@example
-def my_file_splitter(path):
-    pieces = path.split('/')
-    if pieces[0] == 'trunk':
-        branch = None
-        pieces.pop(0) # remove 'trunk'
-    elif pieces[0] == 'branches':
-        pieces.pop(0) # remove 'branches'
-        # grab branch name
-        branch = 'branches/' + pieces.pop(0)
-    else:
-        return None # something weird
-    projectname = pieces.pop(0)
-    if projectname != 'Nevow':
-        return None # wrong project
-    return (branch, '/'.join(pieces))
-@end example
-
-@node MercurialHook,  Bzr Hook, SVNPoller, Getting Source Code Changes
-@section MercurialHook
-
-Since Mercurial is written in python, the hook script can invoke
-Buildbot's @code{sendchange} function directly, rather than having to
-spawn an external process. This function delivers the same sort of
-changes as @code{buildbot sendchange} and the various hook scripts in
-contrib/, so you'll need to add a @code{pb.PBChangeSource} to your
-buildmaster to receive these changes.
-
-To set this up, first choose a Mercurial repository that represents
-your central ``official'' source tree. This will be the same
-repository that your buildslaves will eventually pull from. Install
-Buildbot on the machine that hosts this repository, using the same
-version of python as Mercurial is using (so that the Mercurial hook
-can import code from buildbot). Then add the following to the
-@code{.hg/hgrc} file in that repository, replacing the buildmaster
-hostname/portnumber as appropriate for your buildbot:
-
-@example
-[hooks]
-changegroup.buildbot = python:buildbot.changes.hgbuildbot.hook
-
-[hgbuildbot]
-master = buildmaster.example.org:9987
-@end example
-
-(Note that Mercurial lets you define multiple @code{changegroup} hooks
-by giving them distinct names, like @code{changegroup.foo} and
-@code{changegroup.bar}, which is why we use
-@code{changegroup.buildbot} in this example. There is nothing magical
-about the ``buildbot'' suffix in the hook name. The
-@code{[hgbuildbot]} section @emph{is} special, however, as it is the
-only section that the buildbot hook pays attention to.)
-
-Also note that this runs as a @code{changegroup} hook, rather than as
-an @code{incoming} hook. The @code{changegroup} hook is run with
-multiple revisions at a time (say, if multiple revisions are being
-pushed to this repository in a single @command{hg push} command),
-whereas the @code{incoming} hook is run with just one revision at a
-time. The @code{hgbuildbot.hook} function will only work with the
-@code{changegroup} hook.
-
-The @code{[hgbuildbot]} section has two other parameters that you
-might specify, both of which control the name of the branch that is
-attached to the changes coming from this hook.
-
-One common branch naming policy for Mercurial repositories is to use
-it just like Darcs: each branch goes into a separate repository, and
-all the branches for a single project share a common parent directory.
-For example, you might have @file{/var/repos/PROJECT/trunk/} and
-@file{/var/repos/PROJECT/release}. To use this style, use the
-@code{branchtype = dirname} setting, which simply uses the last
-component of the repository's enclosing directory as the branch name:
-
-@example
-[hgbuildbot]
-master = buildmaster.example.org:9987
-branchtype = dirname
-@end example
-
-Another approach is to use Mercurial's built-in branches (the kind
-created with @command{hg branch} and listed with @command{hg
-branches}). This feature associates persistent names with particular
-lines of descent within a single repository. (note that the buildbot
-@code{source.Mercurial} checkout step does not yet support this kind
-of branch). To have the commit hook deliver this sort of branch name
-with the Change object, use @code{branchtype = inrepo}:
-
-@example
-[hgbuildbot]
-master = buildmaster.example.org:9987
-branchtype = inrepo
-@end example
-
-Finally, if you want to simply specify the branchname directly, for
-all changes, use @code{branch = BRANCHNAME}. This overrides
-@code{branchtype}:
-
-@example
-[hgbuildbot]
-master = buildmaster.example.org:9987
-branch = trunk
-@end example
-
-If you use @code{branch=} like this, you'll need to put a separate
-.hgrc in each repository. If you use @code{branchtype=}, you may be
-able to use the same .hgrc for all your repositories, stored in
-@file{~/.hgrc} or @file{/etc/mercurial/hgrc}.
-
-
-@node Bzr Hook, Bzr Poller, MercurialHook, Getting Source Code Changes
-@section Bzr Hook
-
-Bzr is also written in Python, and the Bzr hook depends on Twisted to send the
-changes.
-
-To install, put @code{contrib/bzr_buildbot.py} in one of your plugins
-locations a bzr plugins directory (e.g.,
-@code{~/.bazaar/plugins}). Then, in one of your bazaar conf files (e.g.,
-@code{~/.bazaar/locations.conf}), set the location you want to connect with buildbot
-with these keys:
-
-@table @code
-@item buildbot_on
-one of 'commit', 'push, or 'change'. Turns the plugin on to report changes via
-commit, changes via push, or any changes to the trunk. 'change' is
-recommended.
-
-@item buildbot_server
-(required to send to a buildbot master) the URL of the buildbot master to
-which you will connect (as of this writing, the same server and port to which
-slaves connect).
-
-@item buildbot_port
-(optional, defaults to 9989) the port of the buildbot master to which you will
-connect (as of this writing, the same server and port to which slaves connect)
-
-@item buildbot_pqm
-(optional, defaults to not pqm) Normally, the user that commits the revision
-is the user that is responsible for the change. When run in a pqm (Patch Queue
-Manager, see https://launchpad.net/pqm) environment, the user that commits is
-the Patch Queue Manager, and the user that committed the *parent* revision is
-responsible for the change. To turn on the pqm mode, set this value to any of
-(case-insensitive) "Yes", "Y", "True", or "T".
-
-@item buildbot_dry_run
-(optional, defaults to not a dry run) Normally, the post-commit hook will
-attempt to communicate with the configured buildbot server and port. If this
-parameter is included and any of (case-insensitive) "Yes", "Y", "True", or
-"T", then the hook will simply print what it would have sent, but not attempt
-to contact the buildbot master.
-
-@item buildbot_send_branch_name
-(optional, defaults to not sending the branch name) If your buildbot's bzr
-source build step uses a repourl, do *not* turn this on. If your buildbot's
-bzr build step uses a baseURL, then you may set this value to any of
-(case-insensitive) "Yes", "Y", "True", or "T" to have the buildbot master
-append the branch name to the baseURL.
-
-@end table
-
-When buildbot no longer has a hardcoded password, it will be a configuration
-option here as well.
-
-Here's a simple example that you might have in your
-@code{~/.bazaar/locations.conf}.
-
-@example
-[chroot-*:///var/local/myrepo/mybranch]
-buildbot_on = change
-buildbot_server = localhost
-@end example
-
-@node Bzr Poller, , Bzr Hook, Getting Source Code Changes
-@section Bzr Poller
-
-If you cannot insert a Bzr hook in the server, you can use the Bzr Poller. To
-use, put @code{contrib/bzr_buildbot.py} somewhere that your buildbot
-configuration can import it. Even putting it in the same directory as the master.cfg
-should work. Install the poller in the buildbot configuration as with any
-other change source. Minimally, provide a URL that you want to poll (bzr://,
-bzr+ssh://, or lp:), though make sure the buildbot user has necessary
-privileges. You may also want to specify these optional values.
-
-@table @code
-@item poll_interval
-The number of seconds to wait between polls.  Defaults to 10 minutes.
-
-@item branch_name
-Any value to be used as the branch name. Defaults to None, or specify a
-string, or specify the constants from @code{bzr_buildbot.py} SHORT or FULL to
-get the short branch name or full branch address.
-
-@item blame_merge_author
-normally, the user that commits the revision is the user that is responsible
-for the change. When run in a pqm (Patch Queue Manager, see
-https://launchpad.net/pqm) environment, the user that commits is the Patch
-Queue Manager, and the user that committed the merged, *parent* revision is
-responsible for the change. set this value to True if this is pointed against
-a PQM-managed branch.
-@end table
-
-@node Build Process, Status Delivery, Getting Source Code Changes, Top
-@chapter Build Process
-
-A @code{Build} object is responsible for actually performing a build.
-It gets access to a remote @code{SlaveBuilder} where it may run
-commands, and a @code{BuildStatus} object where it must emit status
-events. The @code{Build} is created by the Builder's
-@code{BuildFactory}.
-
-The default @code{Build} class is made up of a fixed sequence of
-@code{BuildSteps}, executed one after another until all are complete
-(or one of them indicates that the build should be halted early). The
-default @code{BuildFactory} creates instances of this @code{Build}
-class with a list of @code{BuildSteps}, so the basic way to configure
-the build is to provide a list of @code{BuildSteps} to your
-@code{BuildFactory}.
-
-More complicated @code{Build} subclasses can make other decisions:
-execute some steps only if certain files were changed, or if certain
-previous steps passed or failed. The base class has been written to
-allow users to express basic control flow without writing code, but
-you can always subclass and customize to achieve more specialized
-behavior.
-
-@menu
-* Build Steps::
-* Interlocks::
-* Build Factories::
-@end menu
-
-@node Build Steps, Interlocks, Build Process, Build Process
-@section Build Steps
-
-@code{BuildStep}s are usually specified in the buildmaster's
-configuration file, in a list that goes into the @code{BuildFactory}.
-The @code{BuildStep} instances in this list are used as templates to
-construct new independent copies for each build (so that state can be
-kept on the @code{BuildStep} in one build without affecting a later
-build). Each @code{BuildFactory} can be created with a list of steps,
-or the factory can be created empty and then steps added to it using
-the @code{addStep} method:
-
-@example
-from buildbot.steps import source, shell
-from buildbot.process import factory
-
-f = factory.BuildFactory()
-f.addStep(source.SVN(svnurl="http://svn.example.org/Trunk/"))
-f.addStep(shell.ShellCommand(command=["make", "all"]))
-f.addStep(shell.ShellCommand(command=["make", "test"]))
-@end example
-
-In earlier versions (0.7.5 and older), these steps were specified with
-a tuple of (step_class, keyword_arguments). Steps can still be
-specified this way, but the preferred form is to pass actual
-@code{BuildStep} instances to @code{addStep}, because that gives the
-@code{BuildStep} class a chance to do some validation on the
-arguments.
-
-If you have a common set of steps which are used in several factories, the
-@code{addSteps} method may be handy.  It takes an iterable of @code{BuildStep}
-instances.
-
-@example
-setup_steps = [
-    source.SVN(svnurl="http://svn.example.org/Trunk/")
-    shell.ShellCommand(command="./setup")
-]
-quick = factory.BuildFactory()
-quick.addSteps(setup_steps)
-quick.addStep(shell.shellCommand(command="make quick"))
-@end example
-
-The rest of this section lists all the standard BuildStep objects
-available for use in a Build, and the parameters which can be used to
-control each.
-
-@menu
-* Common Parameters::
-* Using Build Properties::
-* Source Checkout::
-* ShellCommand::
-* Simple ShellCommand Subclasses::
-* Python BuildSteps::
-* Transferring Files::
-* Steps That Run on the Master::
-* Triggering Schedulers::
-* Writing New BuildSteps::
-@end menu
-
-@node Common Parameters, Using Build Properties, Build Steps, Build Steps
-@subsection Common Parameters
-
-The standard @code{Build} runs a series of @code{BuildStep}s in order,
-only stopping when it runs out of steps or if one of them requests
-that the build be halted. It collects status information from each one
-to create an overall build status (of SUCCESS, WARNINGS, or FAILURE).
-
-All BuildSteps accept some common parameters. Some of these control
-how their individual status affects the overall build. Others are used
-to specify which @code{Locks} (see @pxref{Interlocks}) should be
-acquired before allowing the step to run.
-
-Arguments common to all @code{BuildStep} subclasses:
-
-
-@table @code
-@item name
-the name used to describe the step on the status display. It is also
-used to give a name to any LogFiles created by this step.
-
-@item haltOnFailure
-if True, a FAILURE of this build step will cause the build to halt
-immediately. Steps with @code{alwaysRun=True} are still run. Generally
-speaking, haltOnFailure implies flunkOnFailure (the default for most
-BuildSteps). In some cases, particularly series of tests, it makes sense
-to haltOnFailure if something fails early on but not flunkOnFailure.
-This can be achieved with haltOnFailure=True, flunkOnFailure=False.
-
-@item flunkOnWarnings
-when True, a WARNINGS or FAILURE of this build step will mark the
-overall build as FAILURE. The remaining steps will still be executed.
-
-@item flunkOnFailure
-when True, a FAILURE of this build step will mark the overall build as
-a FAILURE. The remaining steps will still be executed.
-
-@item warnOnWarnings
-when True, a WARNINGS or FAILURE of this build step will mark the
-overall build as having WARNINGS. The remaining steps will still be
-executed.
-
-@item warnOnFailure
-when True, a FAILURE of this build step will mark the overall build as
-having WARNINGS. The remaining steps will still be executed.
-
-@item alwaysRun
-if True, this build step will always be run, even if a previous buildstep
-with @code{haltOnFailure=True} has failed.
-
-@item doStepIf
-A step can be configured to only run under certain conditions.  To do this, set
-the step's @code{doStepIf} to a boolean value, or to a function that returns a
-boolean value.  If the value or function result is false, then the step will
-return SKIPPED without doing anything.  Oherwise, the step will be executed
-normally.  If you set @code{doStepIf} to a function, that function should
-accept one parameter, which will be the @code{Step} object itself.
-
-@item locks
-a list of Locks (instances of @code{buildbot.locks.SlaveLock} or
-@code{buildbot.locks.MasterLock}) that should be acquired before
-starting this Step. The Locks will be released when the step is
-complete. Note that this is a list of actual Lock instances, not
-names. Also note that all Locks must have unique names.
-
-@end table
-
-@node Using Build Properties, Source Checkout, Common Parameters, Build Steps
-@subsection Using Build Properties
-@cindex Properties
-
-Build properties are a generalized way to provide configuration
-information to build steps; see @ref{Build Properties}.
-
-Some build properties are inherited from external sources -- global
-properties, schedulers, or buildslaves.  Some build properties are
-set when the build starts, such as the SourceStamp information. Other
-properties can be set by BuildSteps as they run, for example the
-various Source steps will set the @code{got_revision} property to the
-source revision that was actually checked out (which can be useful
-when the SourceStamp in use merely requested the ``latest revision'':
-@code{got_revision} will tell you what was actually built).
-
-In custom BuildSteps, you can get and set the build properties with
-the @code{getProperty}/@code{setProperty} methods. Each takes a string
-for the name of the property, and returns or accepts an
-arbitrary@footnote{Build properties are serialized along with the
-build results, so they must be serializable. For this reason, the
-value of any build property should be simple inert data: strings,
-numbers, lists, tuples, and dictionaries. They should not contain
-class instances.} object. For example:
-
-@example
-class MakeTarball(ShellCommand):
-    def start(self):
-        if self.getProperty("os") == "win":
-            self.setCommand([ ... ]) # windows-only command
-        else:
-            self.setCommand([ ... ]) # equivalent for other systems
-        ShellCommand.start(self)
-@end example
-
-@heading WithProperties
-@cindex WithProperties
-
-You can use build properties in ShellCommands by using the
-@code{WithProperties} wrapper when setting the arguments of
-the ShellCommand. This interpolates the named build properties
-into the generated shell command.  Most step parameters accept
-@code{WithProperties}.  Please file bugs for any parameters which
-do not.
-
-@example
-from buildbot.steps.shell import ShellCommand
-from buildbot.process.properties import WithProperties
-
-f.addStep(ShellCommand(
-          command=["tar", "czf",
-                   WithProperties("build-%s.tar.gz", "revision"),
-                   "source"]))
-@end example
-
-If this BuildStep were used in a tree obtained from Subversion, it
-would create a tarball with a name like @file{build-1234.tar.gz}.
-
-The @code{WithProperties} function does @code{printf}-style string
-interpolation, using strings obtained by calling
-@code{build.getProperty(propname)}. Note that for every @code{%s} (or
-@code{%d}, etc), you must have exactly one additional argument to
-indicate which build property you want to insert.
-
-You can also use python dictionary-style string interpolation by using
-the @code{%(propname)s} syntax. In this form, the property name goes
-in the parentheses, and WithProperties takes @emph{no} additional
-arguments:
-
-@example
-f.addStep(ShellCommand(
-          command=["tar", "czf",
-                   WithProperties("build-%(revision)s.tar.gz"),
-                   "source"]))
-@end example
-
-Don't forget the extra ``s'' after the closing parenthesis! This is
-the cause of many confusing errors.
-
-The dictionary-style interpolation supports a number of more advanced
-syntaxes, too.
-
-@table @code
-
-@item propname:-replacement
-If @code{propname} exists, substitute its value; otherwise,
-substitute @code{replacement}.  @code{replacement} may be empty
-(@code{%(propname:-)s})
-
-@item propname:+replacement
-If @code{propname} exists, substitute @code{replacement}; otherwise,
-substitute an empty string.
-
-@end table
-
-Although these are similar to shell substitutions, no other
-substitutions are currently supported, and @code{replacement} in the
-above cannot contain more substitutions.
-
-Note: like python, you can either do positional-argument interpolation
-@emph{or} keyword-argument interpolation, not both. Thus you cannot use
-a string like @code{WithProperties("foo-%(revision)s-%s", "branch")}.
-
-@heading Common Build Properties
-
-The following build properties are set when the build is started, and
-are available to all steps.
-
-@table @code
-@item branch
-
-This comes from the build's SourceStamp, and describes which branch is
-being checked out. This will be @code{None} (which interpolates into
-@code{WithProperties} as an empty string) if the build is on the
-default branch, which is generally the trunk. Otherwise it will be a
-string like ``branches/beta1.4''. The exact syntax depends upon the VC
-system being used.
-
-@item revision
-
-This also comes from the SourceStamp, and is the revision of the source code
-tree that was requested from the VC system. When a build is requested of a
-specific revision (as is generally the case when the build is triggered by
-Changes), this will contain the revision specification. This is always a
-string, although the syntax depends upon the VC system in use: for SVN it is an
-integer, for Mercurial it is a short string, for Darcs it is a rather large
-string, etc.
-
-If the ``force build'' button was pressed, the revision will be @code{None},
-which means to use the most recent revision available.  This is a ``trunk
-build''. This will be interpolated as an empty string.
-
-@item got_revision
-
-This is set when a Source step checks out the source tree, and
-provides the revision that was actually obtained from the VC system.
-In general this should be the same as @code{revision}, except for
-trunk builds, where @code{got_revision} indicates what revision was
-current when the checkout was performed. This can be used to rebuild
-the same source code later.
-
-Note that for some VC systems (Darcs in particular), the revision is a
-large string containing newlines, and is not suitable for interpolation
-into a filename.
-
-@item buildername
-
-This is a string that indicates which Builder the build was a part of.
-The combination of buildername and buildnumber uniquely identify a
-build.
-
-@item buildnumber
-
-Each build gets a number, scoped to the Builder (so the first build
-performed on any given Builder will have a build number of 0). This
-integer property contains the build's number.
-
-@item slavename
-
-This is a string which identifies which buildslave the build is
-running on.
-
-@item scheduler
-
-If the build was started from a scheduler, then this property will
-contain the name of that scheduler.
-
-@end table
-
-
-@node Source Checkout, ShellCommand, Using Build Properties, Build Steps
-@subsection Source Checkout
-
-The first step of any build is typically to acquire the source code
-from which the build will be performed. There are several classes to
-handle this, one for each of the different source control system that
-Buildbot knows about. For a description of how Buildbot treats source
-control in general, see @ref{Version Control Systems}.
-
-All source checkout steps accept some common parameters to control how
-they get the sources and where they should be placed. The remaining
-per-VC-system parameters are mostly to specify where exactly the
-sources are coming from.
-
-@table @code
-@item mode
-
-a string describing the kind of VC operation that is desired. Defaults
-to @code{update}.
-
-@table @code
-@item update
-specifies that the CVS checkout/update should be performed directly
-into the workdir. Each build is performed in the same directory,
-allowing for incremental builds. This minimizes disk space, bandwidth,
-and CPU time. However, it may encounter problems if the build process
-does not handle dependencies properly (sometimes you must do a ``clean
-build'' to make sure everything gets compiled), or if source files are
-deleted but generated files can influence test behavior (e.g. python's
-.pyc files), or when source directories are deleted but generated
-files prevent CVS from removing them. Builds ought to be correct
-regardless of whether they are done ``from scratch'' or incrementally,
-but it is useful to test both kinds: this mode exercises the
-incremental-build style.
-
-@item copy
-specifies that the CVS workspace should be maintained in a separate
-directory (called the 'copydir'), using checkout or update as
-necessary. For each build, a new workdir is created with a copy of the
-source tree (rm -rf workdir; cp -r copydir workdir). This doubles the
-disk space required, but keeps the bandwidth low (update instead of a
-full checkout). A full 'clean' build is performed each time. This
-avoids any generated-file build problems, but is still occasionally
-vulnerable to CVS problems such as a repository being manually
-rearranged, causing CVS errors on update which are not an issue with a
-full checkout.
-
-@c TODO: something is screwy about this, revisit. Is it the source
-@c directory or the working directory that is deleted each time?
-
-@item clobber
-specifes that the working directory should be deleted each time,
-necessitating a full checkout for each build. This insures a clean
-build off a complete checkout, avoiding any of the problems described
-above. This mode exercises the ``from-scratch'' build style.
-
-@item export
-this is like @code{clobber}, except that the 'cvs export' command is
-used to create the working directory. This command removes all CVS
-metadata files (the CVS/ directories) from the tree, which is
-sometimes useful for creating source tarballs (to avoid including the
-metadata in the tar file).
-@end table
-
-@item workdir
-like all Steps, this indicates the directory where the build will take
-place. Source Steps are special in that they perform some operations
-outside of the workdir (like creating the workdir itself).
-
-@item alwaysUseLatest
-if True, bypass the usual ``update to the last Change'' behavior, and
-always update to the latest changes instead.
-
-@item retry
-If set, this specifies a tuple of @code{(delay, repeats)} which means
-that when a full VC checkout fails, it should be retried up to
-@var{repeats} times, waiting @var{delay} seconds between attempts. If
-you don't provide this, it defaults to @code{None}, which means VC
-operations should not be retried. This is provided to make life easier
-for buildslaves which are stuck behind poor network connections.
-
-@end table
-
-
-My habit as a developer is to do a @code{cvs update} and @code{make} each
-morning. Problems can occur, either because of bad code being checked in, or
-by incomplete dependencies causing a partial rebuild to fail where a
-complete from-scratch build might succeed. A quick Builder which emulates
-this incremental-build behavior would use the @code{mode='update'}
-setting.
-
-On the other hand, other kinds of dependency problems can cause a clean
-build to fail where a partial build might succeed. This frequently results
-from a link step that depends upon an object file that was removed from a
-later version of the tree: in the partial tree, the object file is still
-around (even though the Makefiles no longer know how to create it).
-
-``official'' builds (traceable builds performed from a known set of
-source revisions) are always done as clean builds, to make sure it is
-not influenced by any uncontrolled factors (like leftover files from a
-previous build). A ``full'' Builder which behaves this way would want
-to use the @code{mode='clobber'} setting.
-
-Each VC system has a corresponding source checkout class: their
-arguments are described on the following pages.
-
-
-@menu
-* CVS::
-* SVN::
-* Darcs::
-* Mercurial::
-* Arch::
-* Bazaar::
-* Bzr::
-* P4::
-* Git::
-* BitKeeper::
-@end menu
-
-@node CVS, SVN, Source Checkout, Source Checkout
-@subsubsection CVS
-@cindex CVS Checkout
-@bsindex buildbot.steps.source.CVS
-
-
-The @code{CVS} build step performs a @uref{http://www.nongnu.org/cvs/,
-CVS} checkout or update. It takes the following arguments:
-
-@table @code
-@item cvsroot
-(required): specify the CVSROOT value, which points to a CVS
-repository, probably on a remote machine. For example, the cvsroot
-value you would use to get a copy of the Buildbot source code is
-@code{:pserver:anonymous@@cvs.sourceforge.net:/cvsroot/buildbot}
-
-@item cvsmodule
-(required): specify the cvs @code{module}, which is generally a
-subdirectory of the CVSROOT. The cvsmodule for the Buildbot source
-code is @code{buildbot}.
-
-@item branch
-a string which will be used in a @code{-r} argument. This is most
-useful for specifying a branch to work on. Defaults to @code{HEAD}.
-
-@item global_options
-a list of flags to be put before the verb in the CVS command.
-
-@item checkoutDelay
-if set, the number of seconds to put between the timestamp of the last
-known Change and the value used for the @code{-D} option. Defaults to
-half of the parent Build's treeStableTimer.
-
-@end table
-
-
-@node SVN, Darcs, CVS, Source Checkout
-@subsubsection SVN
-
-@cindex SVN Checkout
-@bsindex buildbot.steps.source.SVN
-
-
-The @code{SVN} build step performs a
-@uref{http://subversion.tigris.org, Subversion} checkout or update.
-There are two basic ways of setting up the checkout step, depending
-upon whether you are using multiple branches or not.
-
-If all of your builds use the same branch, then you should create the
-@code{SVN} step with the @code{svnurl} argument:
-
-@table @code
-@item svnurl
-(required): this specifies the @code{URL} argument that will be given
-to the @code{svn checkout} command. It dictates both where the
-repository is located and which sub-tree should be extracted. In this
-respect, it is like a combination of the CVS @code{cvsroot} and
-@code{cvsmodule} arguments. For example, if you are using a remote
-Subversion repository which is accessible through HTTP at a URL of
-@code{http://svn.example.com/repos}, and you wanted to check out the
-@code{trunk/calc} sub-tree, you would use
-@code{svnurl="http://svn.example.com/repos/trunk/calc"} as an argument
-to your @code{SVN} step.
-@end table
-
-If, on the other hand, you are building from multiple branches, then
-you should create the @code{SVN} step with the @code{baseURL} and
-@code{defaultBranch} arguments instead:
-
-@table @code
-@item baseURL
-(required): this specifies the base repository URL, to which a branch
-name will be appended. It should probably end in a slash.
-
-@item defaultBranch
-(optional): this specifies the name of the branch to use when a Build
-does not provide one of its own. This will be appended to
-@code{baseURL} to create the string that will be passed to the
-@code{svn checkout} command.
-
-@item username
-(optional): if specified, this will be passed to the @code{svn}
-binary with a @code{--username} option.
-
-@item password
-(optional): if specified, this will be passed to the @code{svn}
-binary with a @code{--password} option.  The password itself will be
-suitably obfuscated in the logs.
-
-@item extra_args
-(optional): if specified, an array of strings that will be passed as
-extra arguments to the @code{svn} binary.
-
-@item keep_on_purge
-(optional): specific files or directories to keep between purges,
-like some build outputs that can be reused between builds.
-
-@item ignore_ignores
-(optional): when purging changes, don't use rules defined in
-svn:ignore properties and global-ignores in subversion/config.
-
-@item always_purge
-(optional): if set to True, always purge local changes after each
-build. This is everything that would appear in a @code{svn status}.
-
-@item depth
-(optional): Specify depth argument to achieve sparse checkout.  Only available if slave has Subversion 1.5 or higher.
-
-If set to "empty" updates will not pull in any files or subdirectories not already present. If set to "files", updates will pull in any files not already present, but not directories.  If set to "immediates", updates willl pull in any files or subdirectories not already present, the new subdirectories will have depth: empty.  If set to "infinity", updates will pull in any files or subdirectories not already present; the new subdirectories will have depth-infinity. Infinity is equivalent to SVN default update behavior, without specifying any depth argument.
-
-@end table
-
-If you are using branches, you must also make sure your
-@code{ChangeSource} will report the correct branch names.
-
-@heading branch example
-
-Let's suppose that the ``MyProject'' repository uses branches for the
-trunk, for various users' individual development efforts, and for
-several new features that will require some amount of work (involving
-multiple developers) before they are ready to merge onto the trunk.
-Such a repository might be organized as follows:
-
-@example
-svn://svn.example.org/MyProject/trunk
-svn://svn.example.org/MyProject/branches/User1/foo
-svn://svn.example.org/MyProject/branches/User1/bar
-svn://svn.example.org/MyProject/branches/User2/baz
-svn://svn.example.org/MyProject/features/newthing
-svn://svn.example.org/MyProject/features/otherthing
-@end example
-
-Further assume that we want the Buildbot to run tests against the
-trunk and against all the feature branches (i.e., do a
-checkout/compile/build of branch X when a file has been changed on
-branch X, when X is in the set [trunk, features/newthing,
-features/otherthing]). We do not want the Buildbot to automatically
-build any of the user branches, but it should be willing to build a
-user branch when explicitly requested (most likely by the user who
-owns that branch).
-
-There are three things that need to be set up to accomodate this
-system. The first is a ChangeSource that is capable of identifying the
-branch which owns any given file. This depends upon a user-supplied
-function, in an external program that runs in the SVN commit hook and
-connects to the buildmaster's @code{PBChangeSource} over a TCP
-connection. (you can use the ``@code{buildbot sendchange}'' utility
-for this purpose, but you will still need an external program to
-decide what value should be passed to the @code{--branch=} argument).
-For example, a change to a file with the SVN url of
-``svn://svn.example.org/MyProject/features/newthing/src/foo.c'' should
-be broken down into a Change instance with
-@code{branch='features/newthing'} and @code{file='src/foo.c'}.
-
-The second piece is an @code{AnyBranchScheduler} which will pay
-attention to the desired branches. It will not pay attention to the
-user branches, so it will not automatically start builds in response
-to changes there. The AnyBranchScheduler class requires you to
-explicitly list all the branches you want it to use, but it would not
-be difficult to write a subclass which used
-@code{branch.startswith('features/'} to remove the need for this
-explicit list. Or, if you want to build user branches too, you can use
-AnyBranchScheduler with @code{branches=None} to indicate that you want
-it to pay attention to all branches.
-
-The third piece is an @code{SVN} checkout step that is configured to
-handle the branches correctly, with a @code{baseURL} value that
-matches the way the ChangeSource splits each file's URL into base,
-branch, and file.
-
-@example
-from buildbot.changes.pb import PBChangeSource
-from buildbot.scheduler import AnyBranchScheduler
-from buildbot.process import source, factory
-from buildbot.steps import source, shell
-
-c['change_source'] = PBChangeSource()
-s1 = AnyBranchScheduler('main',
-                        ['trunk', 'features/newthing', 'features/otherthing'],
-                        10*60, ['test-i386', 'test-ppc'])
-c['schedulers'] = [s1]
-
-f = factory.BuildFactory()
-f.addStep(source.SVN(mode='update',
-                     baseURL='svn://svn.example.org/MyProject/',
-                     defaultBranch='trunk'))
-f.addStep(shell.Compile(command="make all"))
-f.addStep(shell.Test(command="make test"))
-
-c['builders'] = [
-  @{'name':'test-i386', 'slavename':'bot-i386', 'builddir':'test-i386',
-                       'factory':f @},
-  @{'name':'test-ppc', 'slavename':'bot-ppc', 'builddir':'test-ppc',
-                      'factory':f @},
- ]
-@end example
-
-In this example, when a change arrives with a @code{branch} attribute
-of ``trunk'', the resulting build will have an SVN step that
-concatenates ``svn://svn.example.org/MyProject/'' (the baseURL) with
-``trunk'' (the branch name) to get the correct svn command. If the
-``newthing'' branch has a change to ``src/foo.c'', then the SVN step
-will concatenate ``svn://svn.example.org/MyProject/'' with
-``features/newthing'' to get the svnurl for checkout.
-
-@node Darcs, Mercurial, SVN, Source Checkout
-@subsubsection Darcs
-
-@cindex Darcs Checkout
-@bsindex buildbot.steps.source.Darcs
-
-
-The @code{Darcs} build step performs a
-@uref{http://darcs.net/, Darcs} checkout or update.
-
-Like @xref{SVN}, this step can either be configured to always check
-out a specific tree, or set up to pull from a particular branch that
-gets specified separately for each build. Also like SVN, the
-repository URL given to Darcs is created by concatenating a
-@code{baseURL} with the branch name, and if no particular branch is
-requested, it uses a @code{defaultBranch}. The only difference in
-usage is that each potential Darcs repository URL must point to a
-fully-fledged repository, whereas SVN URLs usually point to sub-trees
-of the main Subversion repository. In other words, doing an SVN
-checkout of @code{baseURL} is legal, but silly, since you'd probably
-wind up with a copy of every single branch in the whole repository.
-Doing a Darcs checkout of @code{baseURL} is just plain wrong, since
-the parent directory of a collection of Darcs repositories is not
-itself a valid repository.
-
-The Darcs step takes the following arguments:
-
-@table @code
-@item repourl
-(required unless @code{baseURL} is provided): the URL at which the
-Darcs source repository is available.
-
-@item baseURL
-(required unless @code{repourl} is provided): the base repository URL,
-to which a branch name will be appended. It should probably end in a
-slash.
-
-@item defaultBranch
-(allowed if and only if @code{baseURL} is provided): this specifies
-the name of the branch to use when a Build does not provide one of its
-own. This will be appended to @code{baseURL} to create the string that
-will be passed to the @code{darcs get} command.
-@end table
-
-@node Mercurial, Arch, Darcs, Source Checkout
-@subsubsection Mercurial
-
-@cindex Mercurial Checkout
-@bsindex buildbot.steps.source.Mercurial
-
-
-The @code{Mercurial} build step performs a
-@uref{http://selenic.com/mercurial, Mercurial} (aka ``hg'') checkout
-or update.
-
-Branches are available in two modes: ''dirname'' like @xref{Darcs}, or
-''inrepo'', which uses the repository internal branches. Make sure this
-setting matches your changehook, if you have that installed.
-
-The Mercurial step takes the following arguments:
-
-@table @code
-@item repourl
-(required unless @code{baseURL} is provided): the URL at which the
-Mercurial source repository is available.
-
-@item baseURL
-(required unless @code{repourl} is provided): the base repository URL,
-to which a branch name will be appended. It should probably end in a
-slash.
-
-@item defaultBranch
-(allowed if and only if @code{baseURL} is provided): this specifies
-the name of the branch to use when a Build does not provide one of its
-own. This will be appended to @code{baseURL} to create the string that
-will be passed to the @code{hg clone} command.
-
-@item branchType
-either 'dirname' (default) or 'inrepo' depending on whether
-the branch name should be appended to the @code{baseURL}
-or the branch is a mercurial named branch and can be
-found within the @code{repourl}.
-
-@item clobberOnBranchChange
-boolean, defaults to True. If set and
-using inrepos branches, clobber the tree
-at each branch change. Otherwise, just
-update to the branch.
-
-@end table
-
-
-@node Arch, Bazaar, Mercurial, Source Checkout
-@subsubsection Arch
-
-@cindex Arch Checkout
-@bsindex buildbot.steps.source.Arch
-
-
-The @code{Arch} build step performs an @uref{http://gnuarch.org/,
-Arch} checkout or update using the @code{tla} client. It takes the
-following arguments:
-
-@table @code
-@item url
-(required): this specifies the URL at which the Arch source archive is
-available.
-
-@item version
-(required): this specifies which ``development line'' (like a branch)
-should be used. This provides the default branch name, but individual
-builds may specify a different one.
-
-@item archive
-(optional): Each repository knows its own archive name. If this
-parameter is provided, it must match the repository's archive name.
-The parameter is accepted for compatibility with the @code{Bazaar}
-step, below.
-
-@end table
-
-@node Bazaar, Bzr, Arch, Source Checkout
-@subsubsection Bazaar
-
-@cindex Bazaar Checkout
-@bsindex buildbot.steps.source.Bazaar
-
-
-@code{Bazaar} is an alternate implementation of the Arch VC system,
-which uses a client named @code{baz}. The checkout semantics are just
-different enough from @code{tla} that there is a separate BuildStep for
-it.
-
-It takes exactly the same arguments as @code{Arch}, except that the
-@code{archive=} parameter is required. (baz does not emit the archive
-name when you do @code{baz register-archive}, so we must provide it
-ourselves).
-
-
-@node Bzr, P4, Bazaar, Source Checkout
-@subsubsection Bzr
-
-@cindex Bzr Checkout
-@bsindex buildbot.steps.source.Bzr
-
-@code{bzr} is a descendant of Arch/Baz, and is frequently referred to
-as simply ``Bazaar''. The repository-vs-workspace model is similar to
-Darcs, but it uses a strictly linear sequence of revisions (one
-history per branch) like Arch. Branches are put in subdirectories.
-This makes it look very much like Mercurial. It takes the following
-arguments:
-
-@table @code
-
-@item repourl
-(required unless @code{baseURL} is provided): the URL at which the
-Bzr source repository is available.
-
-@item baseURL
-(required unless @code{repourl} is provided): the base repository URL,
-to which a branch name will be appended. It should probably end in a
-slash.
-
-@item defaultBranch
-(allowed if and only if @code{baseURL} is provided): this specifies
-the name of the branch to use when a Build does not provide one of its
-own. This will be appended to @code{baseURL} to create the string that
-will be passed to the @code{bzr checkout} command.
-
-@item forceSharedRepo
-(boolean, optional, defaults to False): If set to True, the working directory
-will be made into a bzr shared repository if it is not already. Shared
-repository greatly reduces the amount of history data that needs to be
-downloaded if not using update/copy mode, or if using update/copy mode with
-multiple branches.
-@end table
-
-
-
-@node P4, Git, Bzr, Source Checkout
-@subsubsection P4
-
-@cindex Perforce Update
-@bsindex buildbot.steps.source.P4
-@c TODO @bsindex buildbot.steps.source.P4Sync
-
-
-The @code{P4} build step creates a @uref{http://www.perforce.com/,
-Perforce} client specification and performs an update.
-
-@table @code
-@item p4base
-A view into the Perforce depot without branch name or trailing "...".
-Typically "//depot/proj/".
-@item defaultBranch
-A branch name to append on build requests if none is specified.
-Typically "trunk".
-@item p4port
-(optional): the host:port string describing how to get to the P4 Depot
-(repository), used as the -p argument for all p4 commands.
-@item p4user
-(optional): the Perforce user, used as the -u argument to all p4
-commands.
-@item p4passwd
-(optional): the Perforce password, used as the -p argument to all p4
-commands.
-@item p4extra_views
-(optional): a list of (depotpath, clientpath) tuples containing extra
-views to be mapped into the client specification. Both will have
-"/..." appended automatically. The client name and source directory
-will be prepended to the client path.
-@item p4client
-(optional): The name of the client to use. In mode='copy' and
-mode='update', it's particularly important that a unique name is used
-for each checkout directory to avoid incorrect synchronization. For
-this reason, Python percent substitution will be performed on this value
-to replace %(slave)s with the slave name and %(builder)s with the
-builder name. The default is "buildbot_%(slave)s_%(build)s".
-@end table
-
-
-@node Git, BitKeeper, P4, Source Checkout
-@subsubsection Git
-
-@cindex Git Checkout
-@bsindex buildbot.steps.source.Git
-
-The @code{Git} build step clones or updates a @uref{http://git.or.cz/,
-Git} repository and checks out the specified branch or revision. Note
-that the buildbot supports Git version 1.2.0 and later: earlier
-versions (such as the one shipped in Ubuntu 'Dapper') do not support
-the @command{git init} command that the buildbot uses.
-
-The Git step takes the following arguments:
-
-@table @code
-@item repourl
-(required): the URL of the upstream Git repository.
-
-@item branch
-(optional): this specifies the name of the branch to use when a Build
-does not provide one of its own. If this this parameter is not
-specified, and the Build does not provide a branch, the ``master''
-branch will be used.
-
-@item ignore_ignores
-(optional): when purging changes, don't use .gitignore and
-.git/info/exclude.
-
-@end table
-
-
-@node BitKeeper, , Git, Source Checkout
-@subsubsection BitKeeper
-
-@cindex BitKeeper Checkout
-@bsindex buildbot.steps.source.BK
-
-The @code{BK} build step performs a @uref{http://www.bitkeeper.com/, BitKeeper}
-checkout or update.
-
-The BitKeeper step takes the following arguments:
-
-@table @code
-@item repourl
-(required unless @code{baseURL} is provided): the URL at which the
-BitKeeper source repository is available.
-
-@item baseURL
-(required unless @code{repourl} is provided): the base repository URL,
-to which a branch name will be appended. It should probably end in a
-slash.
-
-@end table
-
-
-@node ShellCommand, Simple ShellCommand Subclasses, Source Checkout, Build Steps
-@subsection ShellCommand
-
-@bsindex buildbot.steps.shell.ShellCommand
-@c TODO @bsindex buildbot.steps.shell.TreeSize
-
-This is a useful base class for just about everything you might want
-to do during a build (except for the initial source checkout). It runs
-a single command in a child shell on the buildslave. All stdout/stderr
-is recorded into a LogFile. The step finishes with a status of FAILURE
-if the command's exit code is non-zero, otherwise it has a status of
-SUCCESS.
-
-The preferred way to specify the command is with a list of argv strings,
-since this allows for spaces in filenames and avoids doing any fragile
-shell-escaping. You can also specify the command with a single string, in
-which case the string is given to '/bin/sh -c COMMAND' for parsing.
-
-On Windows, commands are run via @code{cmd.exe /c} which works well. However,
-if you're running a batch file, the error level does not get propagated
-correctly unless you add 'call' before your batch file's name:
-@code{cmd=['call', 'myfile.bat', ...]}.
-
-@code{ShellCommand} arguments:
-
-@table @code
-@item command
-a list of strings (preferred) or single string (discouraged) which
-specifies the command to be run. A list of strings is preferred
-because it can be used directly as an argv array. Using a single
-string (with embedded spaces) requires the buildslave to pass the
-string to /bin/sh for interpretation, which raises all sorts of
-difficult questions about how to escape or interpret shell
-metacharacters.
-
-@item workdir
-All ShellCommands are run by default in the ``workdir'', which
-defaults to the ``@file{build}'' subdirectory of the slave builder's
-base directory. The absolute path of the workdir will thus be the
-slave's basedir (set as an option to @code{buildbot create-slave},
-@pxref{Creating a buildslave}) plus the builder's basedir (set in the
-builder's @code{c['builddir']} key in master.cfg) plus the workdir
-itself (a class-level attribute of the BuildFactory, defaults to
-``@file{build}'').
-
-For example:
-
-@example
-f.addStep(ShellCommand(command=["make", "test"],
-                       workdir="build/tests"))
-@end example
-
-@item env
-a dictionary of environment strings which will be added to the child
-command's environment. For example, to run tests with a different i18n
-language setting, you might use
-
-@example
-f.addStep(ShellCommand(command=["make", "test"],
-                       env=@{'LANG': 'fr_FR'@}))
-@end example
-
-These variable settings will override any existing ones in the
-buildslave's environment or the environment specified in the
-Builder. The exception is PYTHONPATH, which is merged
-with (actually prepended to) any existing $PYTHONPATH setting. The
-value is treated as a list of directories to prepend, and a single
-string is treated like a one-item list. For example, to prepend both
-@file{/usr/local/lib/python2.3} and @file{/home/buildbot/lib/python}
-to any existing $PYTHONPATH setting, you would do something like the
-following:
-
-@example
-f.addStep(ShellCommand(
-              command=["make", "test"],
-              env=@{'PYTHONPATH': ["/usr/local/lib/python2.3",
-                                   "/home/buildbot/lib/python"] @}))
-@end example
-
-@item want_stdout
-if False, stdout from the child process is discarded rather than being
-sent to the buildmaster for inclusion in the step's LogFile.
-
-@item want_stderr
-like @code{want_stdout} but for stderr. Note that commands run through
-a PTY do not have separate stdout/stderr streams: both are merged into
-stdout.
-
-@item usePTY
-Should this command be run in a @code{pty}?  The default is to observe the
-configuration of the client (@pxref{Buildslave Options}), but specifying
-@code{True} or @code{False} here will override the default.
-
-The advantage of using a PTY is that ``grandchild'' processes are more likely
-to be cleaned up if the build is interrupted or times out (since it enables the
-use of a ``process group'' in which all child processes will be placed). The
-disadvantages: some forms of Unix have problems with PTYs, some of your unit
-tests may behave differently when run under a PTY (generally those which check
-to see if they are being run interactively), and PTYs will merge the stdout and
-stderr streams into a single output stream (which means the red-vs-black
-coloring in the logfiles will be lost).
-
-@item logfiles
-Sometimes commands will log interesting data to a local file, rather
-than emitting everything to stdout or stderr. For example, Twisted's
-``trial'' command (which runs unit tests) only presents summary
-information to stdout, and puts the rest into a file named
-@file{_trial_temp/test.log}. It is often useful to watch these files
-as the command runs, rather than using @command{/bin/cat} to dump
-their contents afterwards.
-
-The @code{logfiles=} argument allows you to collect data from these
-secondary logfiles in near-real-time, as the step is running. It
-accepts a dictionary which maps from a local Log name (which is how
-the log data is presented in the build results) to either a remote filename
-(interpreted relative to the build's working directory), or a dictionary
-of options. Each named file will be polled on a regular basis (every couple
-of seconds) as the build runs, and any new text will be sent over to the
-buildmaster.
-
-If you provide a dictionary of options instead of a string, you must specify
-the @code{filename} key. You can optionally provide a @code{follow} key which
-is a boolean controlling whether a logfile is followed or concatenated in its
-entirety.  Following is appropriate for logfiles to which the build step will
-append, where the pre-existing contents are not interesting.  The default value
-for @code{follow} is @code{False}, which gives the same behavior as just
-providing a string filename.
-
-@example
-f.addStep(ShellCommand(
-              command=["make", "test"],
-              logfiles=@{"triallog": "_trial_temp/test.log"@}))
-@end example
-
-@example
-f.addStep(ShellCommand(
-              command=["make", "test"],
-              logfiles=@{"triallog": @{"filename": "_trial_temp/test.log",
-			       "follow": True,@}@}))
-@end example
-
-
-@item lazylogfiles
-If set to @code{True}, logfiles will be tracked lazily, meaning that they will
-only be added when and if something is written to them. This can be used to
-suppress the display of empty or missing log files. The default is @code{False}.
-
-
-@item timeout
-if the command fails to produce any output for this many seconds, it
-is assumed to be locked up and will be killed.
-
-@item maxTime
-if the command takes longer than this many seconds, it will be killed.
-
-@item description
-This will be used to describe the command (on the Waterfall display)
-while the command is still running. It should be a single
-imperfect-tense verb, like ``compiling'' or ``testing''. The preferred
-form is a list of short strings, which allows the HTML 
-displays to create narrower columns by emitting a <br> tag between each
-word. You may also provide a single string.
-
-@item descriptionDone
-This will be used to describe the command once it has finished. A
-simple noun like ``compile'' or ``tests'' should be used. Like
-@code{description}, this may either be a list of short strings or a
-single string.
-
-If neither @code{description} nor @code{descriptionDone} are set, the
-actual command arguments will be used to construct the description.
-This may be a bit too wide to fit comfortably on the Waterfall
-display.
-
-@example
-f.addStep(ShellCommand(command=["make", "test"],
-                       description=["testing"],
-                       descriptionDone=["tests"]))
-@end example
-
-@item logEnviron
-If this option is true (the default), then the step's logfile will describe the
-environment variables on the slave.  In situations where the environment is not
-relevant and is long, it may be easier to set @code{logEnviron=False}.
-
-@end table
-
-@node Simple ShellCommand Subclasses, Python BuildSteps, ShellCommand, Build Steps
-@subsection Simple ShellCommand Subclasses
-
-Several subclasses of ShellCommand are provided as starting points for
-common build steps. These are all very simple: they just override a few
-parameters so you don't have to specify them yourself, making the master.cfg
-file less verbose.
-
-@menu
-* Configure::
-* Compile::
-* Test::
-* TreeSize::
-* PerlModuleTest::
-* Testing with mysql-test-run::
-* SetProperty::
-* SubunitShellCommand::
-@end menu
-
-@node Configure, Compile, Simple ShellCommand Subclasses, Simple ShellCommand Subclasses
-@subsubsection Configure
-
-@bsindex buildbot.steps.shell.Configure
-
-This is intended to handle the @code{./configure} step from
-autoconf-style projects, or the @code{perl Makefile.PL} step from perl
-MakeMaker.pm-style modules. The default command is @code{./configure}
-but you can change this by providing a @code{command=} parameter.
-
-@node Compile, Test, Configure, Simple ShellCommand Subclasses
-@subsubsection Compile
-
-@bsindex buildbot.steps.shell.Compile
-
-This is meant to handle compiling or building a project written in C.
-The default command is @code{make all}. When the compile is finished,
-the log file is scanned for GCC warning messages, a summary log is
-created with any problems that were seen, and the step is marked as
-WARNINGS if any were discovered. Through the @code{WarningCountingShellCommand}
-superclass, the number of warnings is stored in a Build Property named
-``warnings-count'', which is accumulated over all Compile steps (so if two
-warnings are found in one step, and three are found in another step, the
-overall build will have a ``warnings-count'' property of 5).
-
-The default regular expression used to detect a warning is
-@code{'.*warning[: ].*'} , which is fairly liberal and may cause
-false-positives. To use a different regexp, provide a
-@code{warningPattern=} argument, or use a subclass which sets the
-@code{warningPattern} attribute:
-
-@example
-f.addStep(Compile(command=["make", "test"],
-                  warningPattern="^Warning: "))
-@end example
-
-The @code{warningPattern=} can also be a pre-compiled python regexp
-object: this makes it possible to add flags like @code{re.I} (to use
-case-insensitive matching).
-
-Note that the compiled @code{warningPattern} will have its @code{match} method
-called, which is subtly different from a @code{search}. Your regular
-expression must match the from the beginning of the line. This means that to
-look for the word "warning" in the middle of a line, you will need to
-prepend @code{'.*'} to your regular expression.
-
-The @code{suppressionFile=} argument can be specified as the (relative) path
-of a file inside the workdir defining warnings to be suppressed from the
-warning counting and log file. The file will be uploaded to the master from
-the slave before compiling, and any warning matched by a line in the
-suppression file will be ignored. This is useful to accept certain warnings
-(eg. in some special module of the source tree or in cases where the compiler
-is being particularly stupid), yet still be able to easily detect and fix the
-introduction of new warnings.
-
-The file must contain one line per pattern of warnings to ignore. Empty lines
-and lines beginning with @code{#} are ignored. Other lines must consist of a
-regexp matching the file name, followed by a colon (@code{:}), followed by a
-regexp matching the text of the warning. Optionally this may be followed by
-another colon and a line number range. For example:
-
-@example
-# Sample warning suppression file
-
-mi_packrec.c : .*result of 32-bit shift implicitly converted to 64 bits.* : 560-600
-DictTabInfo.cpp : .*invalid access to non-static.*
-kernel_types.h : .*only defines private constructors and has no friends.* : 51
-@end example
-
-If no line number range is specified, the pattern matches the whole file; if
-only one number is given it matches only on that line.
-
-The default warningPattern regexp only matches the warning text, so line
-numbers and file names are ignored. To enable line number and file name
-matching, privide a different regexp and provide a function (callable) as the
-argument of @code{warningExtractor=}. The function is called with three
-arguments: the BuildStep object, the line in the log file with the warning,
-and the @code{SRE_Match} object of the regexp search for @code{warningPattern}. It
-should return a tuple @code{(filename, linenumber, warning_test)}. For
-example:
-
-@example
-f.addStep(Compile(command=["make"],
-                  warningPattern="^(.*?):([0-9]+): [Ww]arning: (.*)$",
-                  warningExtractor=Compile.warnExtractFromRegexpGroups,
-                  suppressionFile="support-files/compiler_warnings.supp"))
-@end example
-
-(@code{Compile.warnExtractFromRegexpGroups} is a pre-defined function that
-returns the filename, linenumber, and text from groups (1,2,3) of the regexp
-match).
-
-In projects with source files in multiple directories, it is possible to get
-full path names for file names matched in the suppression file, as long as the
-build command outputs the names of directories as they are entered into and
-left again. For this, specify regexps for the arguments
-@code{directoryEnterPattern=} and @code{directoryLeavePattern=}. The
-@code{directoryEnterPattern=} regexp should return the name of the directory
-entered into in the first matched group. The defaults, which are suitable for
-GNU Make, are these:
-
-@example
-directoryEnterPattern = "make.*: Entering directory [\"`'](.*)['`\"]"
-directoryLeavePattern = "make.*: Leaving directory"
-@end example
-
-(TODO: this step needs to be extended to look for GCC error messages
-as well, and collect them into a separate logfile, along with the
-source code filenames involved).
-
-
-@node Test, TreeSize, Compile, Simple ShellCommand Subclasses
-@subsubsection Test
-
-@bsindex buildbot.steps.shell.Test
-
-This is meant to handle unit tests. The default command is @code{make
-test}, and the @code{warnOnFailure} flag is set.
-
-@node TreeSize, PerlModuleTest, Test, Simple ShellCommand Subclasses
-@subsubsection TreeSize
-
-@bsindex buildbot.steps.shell.TreeSize
-
-This is a simple command that uses the 'du' tool to measure the size
-of the code tree. It puts the size (as a count of 1024-byte blocks,
-aka 'KiB' or 'kibibytes') on the step's status text, and sets a build
-property named 'tree-size-KiB' with the same value.
-
-@node PerlModuleTest, Testing with mysql-test-run, TreeSize, Simple ShellCommand Subclasses
-@subsubsection PerlModuleTest
-
-@bsindex buildbot.steps.shell.PerlModuleTest
-
-This is a simple command that knows how to run tests of perl modules.
-It parses the output to determine the number of tests passed and
-failed and total number executed, saving the results for later query.
-
-@node Testing with mysql-test-run, SetProperty, PerlModuleTest, Simple ShellCommand Subclasses
-@subsection Testing with mysql-test-run
-
-The @code{process.mtrlogobserver.MTR} class is a subclass of @code{Test}
-(@ref{Test}). It is used to run test suites using the mysql-test-run program,
-as used in MySQL, Drizzle, MariaDB, and MySQL storage engine plugins.
-
-The shell command to run the test suite is specified in the same way as for
-the Test class. The MTR class will parse the output of running the test suite,
-and use the count of tests executed so far to provide more accurate completion
-time estimates. Any test failures that occur during the test are summarized on
-the Waterfall Display.
-
-Server error logs are added as additional log files, useful to debug test
-failures.
-
-Optionally, data about the test run and any test failures can be inserted into
-a database for further analysis and report generation. To use this facility,
-create an instance of @code{twisted.enterprise.adbapi.ConnectionPool} with
-connections to the database. The necessary tables can be created automatically
-by setting @code{autoCreateTables} to @code{True}, or manually using the SQL
-found in the @file{mtrlogobserver.py} source file.
-
-One problem with specifying a database is that each reload of the
-configuration will get a new instance of @code{ConnectionPool} (even if the
-connection parameters are the same). To avoid that Buildbot thinks the builder
-configuration has changed because of this, use the
-@code{process.mtrlogobserver.EqConnectionPool} subclass of
-@code{ConnectionPool}, which implements an equiality operation that avoids
-this problem.
-
-Example use:
-
-@example
-from buildbot.process.mtrlogobserver import MTR, EqConnectionPool
-myPool = EqConnectionPool("MySQLdb", "host", "buildbot", "password", "db")
-myFactory.addStep(MTR(workdir="mysql-test", dbpool=myPool,
-                      command=["perl", "mysql-test-run.pl", "--force"]))
-@end example
-
-@code{MTR} arguments:
-
-@table @code
-
-@item textLimit
-Maximum number of test failures to show on the waterfall page (to not flood
-the page in case of a large number of test failures. Defaults to 5.
-
-@item testNameLimit
-Maximum length of test names to show unabbreviated in the waterfall page, to
-avoid excessive column width. Defaults to 16.
-
-@item parallel
-Value of @code{--parallel} option used for mysql-test-run.pl (number of processes
-used to run the test suite in parallel). Defaults to 4. This is used to
-determine the number of server error log files to download from the
-slave. Specifying a too high value does not hurt (as nonexisting error logs
-will be ignored), however if using @code{--parallel} value greater than the default
-it needs to be specified, or some server error logs will be missing.
-
-@item dbpool
-An instance of twisted.enterprise.adbapi.ConnectionPool, or None.  Defaults to
-None. If specified, results are inserted into the database using the
-ConnectionPool.
-
-@item autoCreateTables
-Boolean, defaults to False. If True (and @code{dbpool} is specified), the
-necessary database tables will be created automatically if they do not exist
-already. Alternatively, the tables can be created manually from the SQL
-statements found in the mtrlogobserver.py source file.
-
-@item test_type
-Short string that will be inserted into the database in the row for the test
-run. Defaults to the empty string, but can be specified to identify different
-types of test runs.
-
-@item test_info
-Descriptive string that will be inserted into the database in the row for the test
-run. Defaults to the empty string, but can be specified as a user-readable
-description of this particular test run.
-
-@item mtr_subdir
-The subdirectory in which to look for server error log files. Defaults to
-``mysql-test'', which is usually correct. WithProperties is supported.
-
-@end table
-
-
-@node SetProperty, SubunitShellCommand , Testing with mysql-test-run, Simple ShellCommand Subclasses
-@subsubsection SetProperty
-
-@bsindex buildbot.steps.shell.SetProperty
-
-This buildstep is similar to ShellCommand, except that it captures the
-output of the command into a property.  It is usually used like this:
-
-@example
-f.addStep(SetProperty(command="uname -a", property="uname"))
-@end example
-
-This runs @code{uname -a} and captures its stdout, stripped of leading
-and trailing whitespace, in the property "uname".  To avoid stripping,
-add @code{strip=False}.  The @code{property} argument can be specified
-as a @code{WithProperties} object.
-
-The more advanced usage allows you to specify a function to extract
-properties from the command output.  Here you can use regular
-expressions, string interpolation, or whatever you would like.
-The function is called with three arguments: the exit status of the
-command, its standard output as a string, and its standard error as
-a string.  It should return a dictionary containing all new properties.
-
-@example
-def glob2list(rc, stdout, stderr):
-    jpgs = [ l.strip() for l in stdout.split('\n') ]
-    return @{ 'jpgs' : jpgs @}
-f.addStep(SetProperty(command="ls -1 *.jpg", extract_fn=glob2list))
-@end example
-
-Note that any ordering relationship of the contents of stdout and
-stderr is lost.  For example, given
-
-@example
-f.addStep(SetProperty(
-    command="echo output1; echo error >&2; echo output2",
-    extract_fn=my_extract))
-@end example
-
-Then @code{my_extract} will see @code{stdout="output1\noutput2\n"}
-and @code{stderr="error\n"}.
-
-@node SubunitShellCommand,  , SetProperty, Simple ShellCommand Subclasses
-@subsubsection SubunitShellCommand
-
-@bsindex buildbot.process.subunitlogger.SubunitShellCommand
-
-This buildstep is similar to ShellCommand, except that it runs the log content
-through a subunit filter to extract test and failure counts.
-
-@example
-f.addStep(SubunitShellCommand(command="make test"))
-@end example
-
-This runs @code{make test} and filters it through subunit. The 'tests' and
-'test failed' progress metrics will now accumulate test data from the test run.
-
-@node Python BuildSteps, Transferring Files, Simple ShellCommand Subclasses, Build Steps
-@subsection Python BuildSteps
-
-Here are some BuildSteps that are specifcally useful for projects
-implemented in Python.
-
-@menu
-* BuildEPYDoc::
-* PyFlakes::
-* PyLint::
-@end menu
-
-@node BuildEPYDoc
-@subsubsection BuildEPYDoc
-
-@bsindex buildbot.steps.python.BuildEPYDoc
-
-@url{http://epydoc.sourceforge.net/, epydoc} is a tool for generating
-API documentation for Python modules from their docstrings. It reads
-all the .py files from your source tree, processes the docstrings
-therein, and creates a large tree of .html files (or a single .pdf
-file).
-
-The @code{buildbot.steps.python.BuildEPYDoc} step will run
-@command{epydoc} to produce this API documentation, and will count the
-errors and warnings from its output.
-
-You must supply the command line to be used. The default is
-@command{make epydocs}, which assumes that your project has a Makefile
-with an ``epydocs'' target. You might wish to use something like
-@command{epydoc -o apiref source/PKGNAME} instead. You might also want
-to add @command{--pdf} to generate a PDF file instead of a large tree
-of HTML files.
-
-The API docs are generated in-place in the build tree (under the
-workdir, in the subdirectory controlled by the ``-o'' argument). To
-make them useful, you will probably have to copy them to somewhere
-they can be read. A command like @command{rsync -ad apiref/
-dev.example.com:~public_html/current-apiref/} might be useful. You
-might instead want to bundle them into a tarball and publish it in the
-same place where the generated install tarball is placed.
-
-@example
-from buildbot.steps.python import BuildEPYDoc
-
-...
-f.addStep(BuildEPYDoc(command=["epydoc", "-o", "apiref", "source/mypkg"]))
-@end example
-
-
-@node PyFlakes
-@subsubsection PyFlakes
-
-@bsindex buildbot.steps.python.PyFlakes
-
-@url{http://divmod.org/trac/wiki/DivmodPyflakes, PyFlakes} is a tool
-to perform basic static analysis of Python code to look for simple
-errors, like missing imports and references of undefined names. It is
-like a fast and simple form of the C ``lint'' program. Other tools
-(like pychecker) provide more detailed results but take longer to run.
-
-The @code{buildbot.steps.python.PyFlakes} step will run pyflakes and
-count the various kinds of errors and warnings it detects.
-
-You must supply the command line to be used. The default is
-@command{make pyflakes}, which assumes you have a top-level Makefile
-with a ``pyflakes'' target. You might want to use something like
-@command{pyflakes .} or @command{pyflakes src}.
-
-@example
-from buildbot.steps.python import PyFlakes
-
-...
-f.addStep(PyFlakes(command=["pyflakes", "src"]))
-@end example
-
-@node PyLint
-@subsubsection PyLint
-
-@bsindex buildbot.steps.python.PyLint
-
-Similarly, the @code{buildbot.steps.python.PyLint} step will run pylint and
-analyze the results.
-
-You must supply the command line to be used. There is no default.
-
-@example
-from buildbot.steps.python import PyLint
-
-...
-f.addStep(PyLint(command=["pylint", "src"]))
-@end example
-
-
-@node Transferring Files
-@subsection Transferring Files
-
-@cindex File Transfer
-@bsindex buildbot.steps.transfer.FileUpload
-@bsindex buildbot.steps.transfer.FileDownload
-@bsindex buildbot.steps.transfer.DirectoryUpload
-
-Most of the work involved in a build will take place on the
-buildslave. But occasionally it is useful to do some work on the
-buildmaster side. The most basic way to involve the buildmaster is
-simply to move a file from the slave to the master, or vice versa.
-There are a pair of BuildSteps named @code{FileUpload} and
-@code{FileDownload} to provide this functionality. @code{FileUpload}
-moves a file @emph{up to} the master, while @code{FileDownload} moves
-a file @emph{down from} the master.
-
-As an example, let's assume that there is a step which produces an
-HTML file within the source tree that contains some sort of generated
-project documentation. We want to move this file to the buildmaster,
-into a @file{~/public_html} directory, so it can be visible to
-developers. This file will wind up in the slave-side working directory
-under the name @file{docs/reference.html}. We want to put it into the
-master-side @file{~/public_html/ref.html}.
-
-@example
-from buildbot.steps.shell import ShellCommand
-from buildbot.steps.transfer import FileUpload
-
-f.addStep(ShellCommand(command=["make", "docs"]))
-f.addStep(FileUpload(slavesrc="docs/reference.html",
-                     masterdest="~/public_html/ref.html"))
-@end example
-
-The @code{masterdest=} argument will be passed to os.path.expanduser,
-so things like ``~'' will be expanded properly. Non-absolute paths
-will be interpreted relative to the buildmaster's base directory.
-Likewise, the @code{slavesrc=} argument will be expanded and
-interpreted relative to the builder's working directory.
-
-
-To move a file from the master to the slave, use the
-@code{FileDownload} command. For example, let's assume that some step
-requires a configuration file that, for whatever reason, could not be
-recorded in the source code repository or generated on the buildslave
-side:
-
-@example
-from buildbot.steps.shell import ShellCommand
-from buildbot.steps.transfer import FileDownload
-
-f.addStep(FileDownload(mastersrc="~/todays_build_config.txt",
-                       slavedest="build_config.txt"))
-f.addStep(ShellCommand(command=["make", "config"]))
-@end example
-
-Like @code{FileUpload}, the @code{mastersrc=} argument is interpreted
-relative to the buildmaster's base directory, and the
-@code{slavedest=} argument is relative to the builder's working
-directory. If the buildslave is running in @file{~buildslave}, and the
-builder's ``builddir'' is something like @file{tests-i386}, then the
-workdir is going to be @file{~buildslave/tests-i386/build}, and a
-@code{slavedest=} of @file{foo/bar.html} will get put in
-@file{~buildslave/tests-i386/build/foo/bar.html}. Both of these commands
-will create any missing intervening directories.
-
-@subheading Other Parameters
-
-The @code{maxsize=} argument lets you set a maximum size for the file
-to be transferred. This may help to avoid surprises: transferring a
-100MB coredump when you were expecting to move a 10kB status file
-might take an awfully long time. The @code{blocksize=} argument
-controls how the file is sent over the network: larger blocksizes are
-slightly more efficient but also consume more memory on each end, and
-there is a hard-coded limit of about 640kB.
-
-The @code{mode=} argument allows you to control the access permissions
-of the target file, traditionally expressed as an octal integer. The
-most common value is probably 0755, which sets the ``x'' executable
-bit on the file (useful for shell scripts and the like). The default
-value for @code{mode=} is None, which means the permission bits will
-default to whatever the umask of the writing process is. The default
-umask tends to be fairly restrictive, but at least on the buildslave
-you can make it less restrictive with a --umask command-line option at
-creation time (@pxref{Buildslave Options}).
-
-@subheading Transfering Directories
-
-To transfer complete directories from the buildslave to the master, there
-is a BuildStep named @code{DirectoryUpload}. It works like @code{FileUpload},
-just for directories. However it does not support the @code{maxsize},
-@code{blocksize} and @code{mode} arguments. As an example, let's assume an
-generated project documentation, which consists of many files (like the output
-of doxygen or epydoc). We want to move the entire documentation to the
-buildmaster, into a @code{~/public_html/docs} directory. On the slave-side
-the directory can be found under @code{docs}:
-
-@example
-from buildbot.steps.shell import ShellCommand
-from buildbot.steps.transfer import DirectoryUpload
-
-f.addStep(ShellCommand(command=["make", "docs"]))
-f.addStep(DirectoryUpload(slavesrc="docs",
-				masterdest="~/public_html/docs"))
-@end example
-
-The DirectoryUpload step will create all necessary directories and
-transfers empty directories, too.
-
-@node Steps That Run on the Master
-@subsection Steps That Run on the Master
-
-Occasionally, it is useful to execute some task on the master, for example to
-create a directory, deploy a build result, or trigger some other centralized
-processing.  This is possible, in a limited fashion, with the
-@code{MasterShellCommand} step.
-
-This step operates similarly to a regular @code{ShellCommand}, but executes on
-the master, instead of the slave.  To be clear, the enclosing @code{Build}
-object must still have a slave object, just as for any other step -- only, in
-this step, the slave does not do anything.
-
-In this example, the step renames a tarball based on the day of the week.
-
-@example
-from buildbot.steps.transfer import FileUpload
-from buildbot.steps.master import MasterShellCommand
-
-f.addStep(FileUpload(slavesrc="widgetsoft.tar.gz",
-                     masterdest="/var/buildoutputs/widgetsoft-new.tar.gz"))
-f.addStep(MasterShellCommand(command="""
-    cd /var/buildoutputs;
-    mv widgetsoft-new.tar.gz widgetsoft-`date +%a`.tar.gz"""))
-@end example
-
-@node Triggering Schedulers
-@subsection Triggering Schedulers
-
-The counterpart to the Triggerable described in section
-@pxref{Triggerable Scheduler} is the Trigger BuildStep.
-
-@example
-from buildbot.steps.trigger import Trigger
-f.addStep(Trigger(schedulerNames=['build-prep'],
-                  waitForFinish=True,
-                  updateSourceStamp=True,
-                  set_properties=@{ 'quick' : False @},
-                  copy_properties=[ 'release_code_name' ]))
-@end example
-
-The @code{schedulerNames=} argument lists the Triggerables
-that should be triggered when this step is executed.  Note that
-it is possible, but not advisable, to create a cycle where a build
-continually triggers itself, because the schedulers are specified
-by name.
-
-If @code{waitForFinish} is True, then the step will not finish until
-all of the builds from the triggered schedulers have finished. If this
-argument is False (the default) or not given, then the buildstep
-succeeds immediately after triggering the schedulers.
-
-If @code{updateSourceStamp} is True (the default), then step updates
-the SourceStamp given to the Triggerables to include
-@code{got_revision} (the revision actually used in this build) as
-@code{revision} (the revision to use in the triggered builds). This is
-useful to ensure that all of the builds use exactly the same
-SourceStamp, even if other Changes have occurred while the build was
-running.
-
-Two parameters allow control of the properties that are passed to the triggered
-scheduler.  To simply copy properties verbatim, list them in the
-@code{copy_properties} parameter.  To set properties explicitly, use the more
-sophisticated @code{set_properties}, which takes a dictionary mapping property
-names to values.  You may use @code{WithProperties} here to dynamically
-construct new property values.
-
-@node Writing New BuildSteps
-@subsection Writing New BuildSteps
-
-While it is a good idea to keep your build process self-contained in
-the source code tree, sometimes it is convenient to put more
-intelligence into your Buildbot configuration. One way to do this is
-to write a custom BuildStep. Once written, this Step can be used in
-the @file{master.cfg} file.
-
-The best reason for writing a custom BuildStep is to better parse the
-results of the command being run. For example, a BuildStep that knows
-about JUnit could look at the logfiles to determine which tests had
-been run, how many passed and how many failed, and then report more
-detailed information than a simple @code{rc==0} -based ``good/bad''
-decision.
-
-@menu
-* Writing BuildStep Constructors::
-* BuildStep LogFiles::
-* Reading Logfiles::
-* Adding LogObservers::
-* BuildStep URLs::
-@end menu
-
-@node Writing BuildStep Constructors
-@subsubsection Writing BuildStep Constructors
-
-BuildStep classes have some extra equipment, because they are their own
-factories.  Consider the use of a BuildStep in @file{master.cfg}:
-
-@example
-f.addStep(MyStep(someopt="stuff", anotheropt=1))
-@end example
-
-This creates a single instance of class @code{MyStep}.  However, Buildbot needs
-a new object each time the step is executed.  this is accomplished by storing
-the information required to instantiate a new object in the @code{factory}
-attribute.  When the time comes to construct a new Build, BuildFactory consults
-this attribute (via @code{getStepFactory}) and instantiates a new step object.
-
-When writing a new step class, then, keep in mind are that you cannot do
-anything "interesting" in the constructor -- limit yourself to checking and
-storing arguments.  To ensure that these arguments are provided to any new
-objects, call @code{self.addFactoryArguments} with any keyword arguments your
-constructor needs.
-
-Keep a @code{**kwargs} argument on the end of your options, and pass that up to
-the parent class's constructor.
-
-The whole thing looks like this:
-
-@example
-class Frobinfy(LoggingBuildStep):
-    def __init__(self,
-            frob_what="frobee",
-            frob_how_many=None,
-            frob_how=None,
-            **kwargs)
-
-        # check
-        if frob_how_many is None:
-            raise TypeError("Frobinfy argument how_many is required")
-
-        # call parent
-        LoggingBuildStep.__init__(self, **kwargs)
-
-        # and record arguments for later
-        self.addFactoryArguments(
-            frob_what=frob_what,
-            frob_how_many=frob_how_many,
-            frob_how=frob_how)
-
-class FastFrobnify(Frobnify):
-    def __init__(self,
-            speed=5,
-            **kwargs)
-        Frobnify.__init__(self, **kwargs)
-        self.addFactoryArguments(
-            speed=speed)
-@end example
-
-@node BuildStep LogFiles
-@subsubsection BuildStep LogFiles
-
-Each BuildStep has a collection of ``logfiles''. Each one has a short
-name, like ``stdio'' or ``warnings''. Each LogFile contains an
-arbitrary amount of text, usually the contents of some output file
-generated during a build or test step, or a record of everything that
-was printed to stdout/stderr during the execution of some command.
-
-These LogFiles are stored to disk, so they can be retrieved later.
-
-Each can contain multiple ``channels'', generally limited to three
-basic ones: stdout, stderr, and ``headers''. For example, when a
-ShellCommand runs, it writes a few lines to the ``headers'' channel to
-indicate the exact argv strings being run, which directory the command
-is being executed in, and the contents of the current environment
-variables. Then, as the command runs, it adds a lot of ``stdout'' and
-``stderr'' messages. When the command finishes, a final ``header''
-line is added with the exit code of the process.
-
-Status display plugins can format these different channels in
-different ways. For example, the web page shows LogFiles as text/html,
-with header lines in blue text, stdout in black, and stderr in red. A
-different URL is available which provides a text/plain format, in
-which stdout and stderr are collapsed together, and header lines are
-stripped completely. This latter option makes it easy to save the
-results to a file and run @command{grep} or whatever against the
-output.
-
-Each BuildStep contains a mapping (implemented in a python dictionary)
-from LogFile name to the actual LogFile objects. Status plugins can
-get a list of LogFiles to display, for example, a list of HREF links
-that, when clicked, provide the full contents of the LogFile.
-
-@heading Using LogFiles in custom BuildSteps
-
-The most common way for a custom BuildStep to use a LogFile is to
-summarize the results of a ShellCommand (after the command has
-finished running). For example, a compile step with thousands of lines
-of output might want to create a summary of just the warning messages.
-If you were doing this from a shell, you would use something like:
-
-@example
-grep "warning:" output.log >warnings.log
-@end example
-
-In a custom BuildStep, you could instead create a ``warnings'' LogFile
-that contained the same text. To do this, you would add code to your
-@code{createSummary} method that pulls lines from the main output log
-and creates a new LogFile with the results:
-
-@example
-    def createSummary(self, log):
-        warnings = []
-        for line in log.readlines():
-            if "warning:" in line:
-                warnings.append()
-        self.addCompleteLog('warnings', "".join(warnings))
-@end example
-
-This example uses the @code{addCompleteLog} method, which creates a
-new LogFile, puts some text in it, and then ``closes'' it, meaning
-that no further contents will be added. This LogFile will appear in
-the HTML display under an HREF with the name ``warnings'', since that
-is the name of the LogFile.
-
-You can also use @code{addHTMLLog} to create a complete (closed)
-LogFile that contains HTML instead of plain text. The normal LogFile
-will be HTML-escaped if presented through a web page, but the HTML
-LogFile will not. At the moment this is only used to present a pretty
-HTML representation of an otherwise ugly exception traceback when
-something goes badly wrong during the BuildStep.
-
-In contrast, you might want to create a new LogFile at the beginning
-of the step, and add text to it as the command runs. You can create
-the LogFile and attach it to the build by calling @code{addLog}, which
-returns the LogFile object. You then add text to this LogFile by
-calling methods like @code{addStdout} and @code{addHeader}. When you
-are done, you must call the @code{finish} method so the LogFile can be
-closed. It may be useful to create and populate a LogFile like this
-from a LogObserver method @xref{Adding LogObservers}.
-
-The @code{logfiles=} argument to @code{ShellCommand} (see
-@pxref{ShellCommand}) creates new LogFiles and fills them in realtime
-by asking the buildslave to watch a actual file on disk. The
-buildslave will look for additions in the target file and report them
-back to the BuildStep. These additions will be added to the LogFile by
-calling @code{addStdout}. These secondary LogFiles can be used as the
-source of a LogObserver just like the normal ``stdio'' LogFile.
-
-@node Reading Logfiles
-@subsubsection Reading Logfiles
-
-Once a LogFile has been added to a BuildStep with @code{addLog()},
-@code{addCompleteLog()}, @code{addHTMLLog()}, or @code{logfiles=},
-your BuildStep can retrieve it by using @code{getLog()}:
-
-@example
-class MyBuildStep(ShellCommand):
-    logfiles = @{ "nodelog": "_test/node.log" @}
-
-    def evaluateCommand(self, cmd):
-        nodelog = self.getLog("nodelog")
-        if "STARTED" in nodelog.getText():
-            return SUCCESS
-        else:
-            return FAILURE
-@end example
-
-For a complete list of the methods you can call on a LogFile, please
-see the docstrings on the @code{IStatusLog} class in
-@file{buildbot/interfaces.py}.
-
-
-@node Adding LogObservers, BuildStep URLs, Reading Logfiles, Writing New BuildSteps
-@subsubsection Adding LogObservers
-
-@cindex LogObserver
-@cindex LogLineObserver
-
-Most shell commands emit messages to stdout or stderr as they operate,
-especially if you ask them nicely with a @code{--verbose} flag of some
-sort. They may also write text to a log file while they run. Your
-BuildStep can watch this output as it arrives, to keep track of how
-much progress the command has made. You can get a better measure of
-progress by counting the number of source files compiled or test cases
-run than by merely tracking the number of bytes that have been written
-to stdout. This improves the accuracy and the smoothness of the ETA
-display.
-
-To accomplish this, you will need to attach a @code{LogObserver} to
-one of the log channels, most commonly to the ``stdio'' channel but
-perhaps to another one which tracks a log file. This observer is given
-all text as it is emitted from the command, and has the opportunity to
-parse that output incrementally. Once the observer has decided that
-some event has occurred (like a source file being compiled), it can
-use the @code{setProgress} method to tell the BuildStep about the
-progress that this event represents.
-
-There are a number of pre-built @code{LogObserver} classes that you
-can choose from (defined in @code{buildbot.process.buildstep}, and of
-course you can subclass them to add further customization. The
-@code{LogLineObserver} class handles the grunt work of buffering and
-scanning for end-of-line delimiters, allowing your parser to operate
-on complete stdout/stderr lines. (Lines longer than a set maximum
-length are dropped; the maximum defaults to 16384 bytes, but you can
-change it by calling @code{setMaxLineLength()} on your
-@code{LogLineObserver} instance.  Use @code{sys.maxint} for effective
-infinity.)
-
-For example, let's take a look at the @code{TrialTestCaseCounter},
-which is used by the Trial step to count test cases as they are run.
-As Trial executes, it emits lines like the following:
-
-@example
-buildbot.test.test_config.ConfigTest.testDebugPassword ... [OK]
-buildbot.test.test_config.ConfigTest.testEmpty ... [OK]
-buildbot.test.test_config.ConfigTest.testIRC ... [FAIL]
-buildbot.test.test_config.ConfigTest.testLocks ... [OK]
-@end example
-
-When the tests are finished, trial emits a long line of ``======'' and
-then some lines which summarize the tests that failed. We want to
-avoid parsing these trailing lines, because their format is less
-well-defined than the ``[OK]'' lines.
-
-The parser class looks like this:
-
-@example
-from buildbot.process.buildstep import LogLineObserver
-
-class TrialTestCaseCounter(LogLineObserver):
-    _line_re = re.compile(r'^([\w\.]+) \.\.\. \[([^\]]+)\]$')
-    numTests = 0
-    finished = False
-
-    def outLineReceived(self, line):
-        if self.finished:
-            return
-        if line.startswith("=" * 40):
-            self.finished = True
-            return
-
-        m = self._line_re.search(line.strip())
-        if m:
-            testname, result = m.groups()
-            self.numTests += 1
-            self.step.setProgress('tests', self.numTests)
-@end example
-
-This parser only pays attention to stdout, since that's where trial
-writes the progress lines. It has a mode flag named @code{finished} to
-ignore everything after the ``===='' marker, and a scary-looking
-regular expression to match each line while hopefully ignoring other
-messages that might get displayed as the test runs.
-
-Each time it identifies a test has been completed, it increments its
-counter and delivers the new progress value to the step with
-@code{self.step.setProgress}. This class is specifically measuring
-progress along the ``tests'' metric, in units of test cases (as
-opposed to other kinds of progress like the ``output'' metric, which
-measures in units of bytes). The Progress-tracking code uses each
-progress metric separately to come up with an overall completion
-percentage and an ETA value.
-
-To connect this parser into the @code{Trial} BuildStep,
-@code{Trial.__init__} ends with the following clause:
-
-@example
-        # this counter will feed Progress along the 'test cases' metric
-        counter = TrialTestCaseCounter()
-        self.addLogObserver('stdio', counter)
-        self.progressMetrics += ('tests',)
-@end example
-
-This creates a TrialTestCaseCounter and tells the step that the
-counter wants to watch the ``stdio'' log. The observer is
-automatically given a reference to the step in its @code{.step}
-attribute.
-
-@subheading A Somewhat Whimsical Example
-
-Let's say that we've got some snazzy new unit-test framework called
-Framboozle. It's the hottest thing since sliced bread. It slices, it
-dices, it runs unit tests like there's no tomorrow. Plus if your unit
-tests fail, you can use its name for a Web 2.1 startup company, make
-millions of dollars, and hire engineers to fix the bugs for you, while
-you spend your afternoons lazily hang-gliding along a scenic pacific
-beach, blissfully unconcerned about the state of your
-tests.@footnote{framboozle.com is still available. Remember, I get 10%
-:).}
-
-To run a Framboozle-enabled test suite, you just run the 'framboozler'
-command from the top of your source code tree. The 'framboozler'
-command emits a bunch of stuff to stdout, but the most interesting bit
-is that it emits the line "FNURRRGH!" every time it finishes running a
-test case@footnote{Framboozle gets very excited about running unit
-tests.}. You'd like to have a test-case counting LogObserver that
-watches for these lines and counts them, because counting them will
-help the buildbot more accurately calculate how long the build will
-take, and this will let you know exactly how long you can sneak out of
-the office for your hang-gliding lessons without anyone noticing that
-you're gone.
-
-This will involve writing a new BuildStep (probably named
-"Framboozle") which inherits from ShellCommand. The BuildStep class
-definition itself will look something like this:
-
-@example
-# START
-from buildbot.steps.shell import ShellCommand
-from buildbot.process.buildstep import LogLineObserver
-
-class FNURRRGHCounter(LogLineObserver):
-    numTests = 0
-    def outLineReceived(self, line):
-        if "FNURRRGH!" in line:
-            self.numTests += 1
-            self.step.setProgress('tests', self.numTests)
-
-class Framboozle(ShellCommand):
-    command = ["framboozler"]
-
-    def __init__(self, **kwargs):
-        ShellCommand.__init__(self, **kwargs)   # always upcall!
-        counter = FNURRRGHCounter())
-        self.addLogObserver('stdio', counter)
-        self.progressMetrics += ('tests',)
-# FINISH
-@end example
-
-So that's the code that we want to wind up using. How do we actually
-deploy it?
-
-You have a couple of different options.
-
-Option 1: The simplest technique is to simply put this text
-(everything from START to FINISH) in your master.cfg file, somewhere
-before the BuildFactory definition where you actually use it in a
-clause like:
-
-@example
-f = BuildFactory()
-f.addStep(SVN(svnurl="stuff"))
-f.addStep(Framboozle())
-@end example
-
-Remember that master.cfg is secretly just a python program with one
-job: populating the BuildmasterConfig dictionary. And python programs
-are allowed to define as many classes as they like. So you can define
-classes and use them in the same file, just as long as the class is
-defined before some other code tries to use it.
-
-This is easy, and it keeps the point of definition very close to the
-point of use, and whoever replaces you after that unfortunate
-hang-gliding accident will appreciate being able to easily figure out
-what the heck this stupid "Framboozle" step is doing anyways. The
-downside is that every time you reload the config file, the Framboozle
-class will get redefined, which means that the buildmaster will think
-that you've reconfigured all the Builders that use it, even though
-nothing changed. Bleh.
-
-Option 2: Instead, we can put this code in a separate file, and import
-it into the master.cfg file just like we would the normal buildsteps
-like ShellCommand and SVN.
-
-Create a directory named ~/lib/python, put everything from START to
-FINISH in ~/lib/python/framboozle.py, and run your buildmaster using:
-
-@example
- PYTHONPATH=~/lib/python buildbot start MASTERDIR
-@end example
-
-or use the @file{Makefile.buildbot} to control the way
-@command{buildbot start} works. Or add something like this to
-something like your ~/.bashrc or ~/.bash_profile or ~/.cshrc:
-
-@example
- export PYTHONPATH=~/lib/python
-@end example
-
-Once we've done this, our master.cfg can look like:
-
-@example
-from framboozle import Framboozle
-f = BuildFactory()
-f.addStep(SVN(svnurl="stuff"))
-f.addStep(Framboozle())
-@end example
-
-or:
-
-@example
-import framboozle
-f = BuildFactory()
-f.addStep(SVN(svnurl="stuff"))
-f.addStep(framboozle.Framboozle())
-@end example
-
-(check out the python docs for details about how "import" and "from A
-import B" work).
-
-What we've done here is to tell python that every time it handles an
-"import" statement for some named module, it should look in our
-~/lib/python/ for that module before it looks anywhere else. After our
-directories, it will try in a bunch of standard directories too
-(including the one where buildbot is installed). By setting the
-PYTHONPATH environment variable, you can add directories to the front
-of this search list.
-
-Python knows that once it "import"s a file, it doesn't need to
-re-import it again. This means that reconfiguring the buildmaster
-(with "buildbot reconfig", for example) won't make it think the
-Framboozle class has changed every time, so the Builders that use it
-will not be spuriously restarted. On the other hand, you either have
-to start your buildmaster in a slightly weird way, or you have to
-modify your environment to set the PYTHONPATH variable.
-
-
-Option 3: Install this code into a standard python library directory
-
-Find out what your python's standard include path is by asking it:
-
-@example
-80:warner@@luther% python
-Python 2.4.4c0 (#2, Oct  2 2006, 00:57:46)
-[GCC 4.1.2 20060928 (prerelease) (Debian 4.1.1-15)] on linux2
-Type "help", "copyright", "credits" or "license" for more information.
->>> import sys
->>> import pprint
->>> pprint.pprint(sys.path)
-['',
- '/usr/lib/python24.zip',
- '/usr/lib/python2.4',
- '/usr/lib/python2.4/plat-linux2',
- '/usr/lib/python2.4/lib-tk',
- '/usr/lib/python2.4/lib-dynload',
- '/usr/local/lib/python2.4/site-packages',
- '/usr/lib/python2.4/site-packages',
- '/usr/lib/python2.4/site-packages/Numeric',
- '/var/lib/python-support/python2.4',
- '/usr/lib/site-python']
-@end example
-
-In this case, putting the code into
-/usr/local/lib/python2.4/site-packages/framboozle.py would work just
-fine. We can use the same master.cfg "import framboozle" statement as
-in Option 2. By putting it in a standard include directory (instead of
-the decidedly non-standard ~/lib/python), we don't even have to set
-PYTHONPATH to anything special. The downside is that you probably have
-to be root to write to one of those standard include directories.
-
-
-Option 4: Submit the code for inclusion in the Buildbot distribution
-
-Make a fork of buildbot on http://github.com/djmitche/buildbot or post a patch
-in a bug at http://buildbot.net.  In either case, post a note about your patch
-to the mailing list, so others can provide feedback and, eventually, commit it.
-
-@example
-from buildbot.steps import framboozle
-f = BuildFactory()
-f.addStep(SVN(svnurl="stuff"))
-f.addStep(framboozle.Framboozle())
-@end example
-
-And then you don't even have to install framboozle.py anywhere on your
-system, since it will ship with Buildbot. You don't have to be root,
-you don't have to set PYTHONPATH. But you do have to make a good case
-for Framboozle being worth going into the main distribution, you'll
-probably have to provide docs and some unit test cases, you'll need to
-figure out what kind of beer the author likes, and then you'll have to
-wait until the next release. But in some environments, all this is
-easier than getting root on your buildmaster box, so the tradeoffs may
-actually be worth it.
-
-
-
-Putting the code in master.cfg (1) makes it available to that
-buildmaster instance. Putting it in a file in a personal library
-directory (2) makes it available for any buildmasters you might be
-running. Putting it in a file in a system-wide shared library
-directory (3) makes it available for any buildmasters that anyone on
-that system might be running. Getting it into the buildbot's upstream
-repository (4) makes it available for any buildmasters that anyone in
-the world might be running. It's all a matter of how widely you want
-to deploy that new class.
-
-
-
-@node BuildStep URLs,  , Adding LogObservers, Writing New BuildSteps
-@subsubsection BuildStep URLs
-
-@cindex links
-@cindex BuildStep URLs
-@cindex addURL
-
-Each BuildStep has a collection of ``links''. Like its collection of
-LogFiles, each link has a name and a target URL. The web status page
-creates HREFs for each link in the same box as it does for LogFiles,
-except that the target of the link is the external URL instead of an
-internal link to a page that shows the contents of the LogFile.
-
-These external links can be used to point at build information hosted
-on other servers. For example, the test process might produce an
-intricate description of which tests passed and failed, or some sort
-of code coverage data in HTML form, or a PNG or GIF image with a graph
-of memory usage over time. The external link can provide an easy way
-for users to navigate from the buildbot's status page to these
-external web sites or file servers. Note that the step itself is
-responsible for insuring that there will be a document available at
-the given URL (perhaps by using @command{scp} to copy the HTML output
-to a @file{~/public_html/} directory on a remote web server). Calling
-@code{addURL} does not magically populate a web server.
-
-To set one of these links, the BuildStep should call the @code{addURL}
-method with the name of the link and the target URL. Multiple URLs can
-be set.
-
-In this example, we assume that the @command{make test} command causes
-a collection of HTML files to be created and put somewhere on the
-coverage.example.org web server, in a filename that incorporates the
-build number.
-
-@example
-class TestWithCodeCoverage(BuildStep):
-    command = ["make", "test",
-               WithProperties("buildnum=%s", "buildnumber")]
-
-    def createSummary(self, log):
-        buildnumber = self.getProperty("buildnumber")
-        url = "http://coverage.example.org/builds/%s.html" % buildnumber
-        self.addURL("coverage", url)
-@end example
-
-You might also want to extract the URL from some special message
-output by the build process itself:
-
-@example
-class TestWithCodeCoverage(BuildStep):
-    command = ["make", "test",
-               WithProperties("buildnum=%s", "buildnumber")]
-
-    def createSummary(self, log):
-        output = StringIO(log.getText())
-        for line in output.readlines():
-            if line.startswith("coverage-url:"):
-                url = line[len("coverage-url:"):].strip()
-                self.addURL("coverage", url)
-                return
-@end example
-
-Note that a build process which emits both stdout and stderr might
-cause this line to be split or interleaved between other lines. It
-might be necessary to restrict the getText() call to only stdout with
-something like this:
-
-@example
-        output = StringIO("".join([c[1]
-                                   for c in log.getChunks()
-                                   if c[0] == LOG_CHANNEL_STDOUT]))
-@end example
-
-Of course if the build is run under a PTY, then stdout and stderr will
-be merged before the buildbot ever sees them, so such interleaving
-will be unavoidable.
-
-
-@node Interlocks, Build Factories, Build Steps, Build Process
-@section Interlocks
-
-@cindex locks
-@slindex buildbot.locks.MasterLock
-@slindex buildbot.locks.SlaveLock
-@slindex buildbot.locks.LockAccess
-
-Until now, we assumed that a master can run builds at any slave whenever
-needed or desired.  Some times, you want to enforce additional constraints on
-builds. For reasons like limited network bandwidth, old slave machines, or a
-self-willed data base server, you may want to limit the number of builds (or
-build steps) that can access a resource.
-
-The mechanism used by Buildbot is known as the read/write lock.@footnote{See
-http://en.wikipedia.org/wiki/Read/write_lock_pattern for more information.} It
-allows either many readers or a single writer but not a combination of readers
-and writers. The general lock has been modified and extended for use in
-Buildbot. Firstly, the general lock allows an infinite number of readers. In
-Buildbot, we often want to put an upper limit on the number of readers, for
-example allowing two out of five possible builds at the same time. To do this,
-the lock counts the number of active readers. Secondly, the terms @emph{read
-mode} and @emph{write mode} are confusing in Buildbot context. They have been
-replaced by @emph{counting mode} (since the lock counts them) and @emph{exclusive
-mode}.  As a result of these changes, locks in Buildbot allow a number of
-builds (upto some fixed number) in counting mode, or they allow one build in
-exclusive mode.
-
-Often, not all slaves are equal. To allow for this situation, Buildbot allows
-to have a separate upper limit on the count for each slave. In this way, you
-can have at most 3 concurrent builds at a fast slave, 2 at a slightly older
-slave, and 1 at all other slaves.
-
-The final thing you can specify when you introduce a new lock is its scope.
-Some constraints are global -- they must be enforced over all slaves. Other
-constraints are local to each slave.  A @emph{master lock} is used for the
-global constraints. You can ensure for example that at most one build (of all
-builds running at all slaves) accesses the data base server. With a
-@emph{slave lock} you can add a limit local to each slave. With such a lock,
-you can for example enforce an upper limit to the number of active builds at a
-slave, like above.
-
-Time for a few examples. Below a master lock is defined to protect a data base,
-and a slave lock is created to limit the number of builds at each slave.
-
-@example
-from buildbot import locks
-
-db_lock = locks.MasterLock("database")
-build_lock = locks.SlaveLock("slave_builds",
-                             maxCount = 1,
-                             maxCountForSlave = @{ 'fast': 3, 'new': 2 @})
-@end example
-
-After importing locks from buildbot, @code{db_lock} is defined to be a master
-lock. The @code{"database"} string is used for uniquely identifying the lock.
-At the next line, a slave lock called @code{build_lock} is created. It is
-identified by the @code{"slave_builds"} string. Since the requirements of the
-lock are a bit more complicated, two optional arguments are also specified. The
-@code{maxCount} parameter sets the default limit for builds in counting mode to
-@code{1}. For the slave called @code{'fast'} however, we want to have at most
-three builds, and for the slave called @code{'new'} the upper limit is two
-builds running at the same time.
-
-The next step is using the locks in builds.  Buildbot allows a lock to be used
-during an entire build (from beginning to end), or only during a single build
-step. In the latter case, the lock is claimed for use just before the step
-starts, and released again when the step ends. To prevent
-deadlocks,@footnote{Deadlock is the situation where two or more slaves each
-hold a lock in exclusive mode, and in addition want to claim the lock held by
-the other slave exclusively as well. Since locks allow at most one exclusive
-user, both slaves will wait forever.} it is not possible to claim or release
-locks at other times.
-
-To use locks, you should add them with a @code{locks} argument.
-Each use of a lock is either in counting mode (that is, possibly shared with
-other builds) or in exclusive mode. A build or build step proceeds only when it
-has acquired all locks. If a build or step needs a lot of locks, it may be
-starved@footnote{Starving is the situation that only a few locks are available,
-and they are immediately grabbed by another build. As a result, it may take a
-long time before all locks needed by the starved build are free at the same
-time.} by other builds that need fewer locks.
-
-To illustrate use of locks, a few examples.
-
-@example
-from buildbot import locks
-from buildbot.steps import source, shell
-from buildbot.process import factory
-
-db_lock = locks.MasterLock("database")
-build_lock = locks.SlaveLock("slave_builds",
-                             maxCount = 1,
-                             maxCountForSlave = @{ 'fast': 3, 'new': 2 @})
-
-f = factory.BuildFactory()
-f.addStep(source.SVN(svnurl="http://example.org/svn/Trunk"))
-f.addStep(shell.ShellCommand(command="make all"))
-f.addStep(shell.ShellCommand(command="make test",
-                             locks=[db_lock.access('exclusive')]))
-
-b1 = @{'name': 'full1', 'slavename': 'fast',  'builddir': 'f1', 'factory': f,
-       'locks': [build_lock.access('counting')] @}
-
-b2 = @{'name': 'full2', 'slavename': 'new',   'builddir': 'f2', 'factory': f.
-       'locks': [build_lock.access('counting')] @}
-
-b3 = @{'name': 'full3', 'slavename': 'old',   'builddir': 'f3', 'factory': f.
-       'locks': [build_lock.access('counting')] @}
-
-b4 = @{'name': 'full4', 'slavename': 'other', 'builddir': 'f4', 'factory': f.
-       'locks': [build_lock.access('counting')] @}
-
-c['builders'] = [b1, b2, b3, b4]
-@end example
-
-Here we have four slaves @code{b1}, @code{b2}, @code{b3}, and @code{b4}. Each
-slave performs the same checkout, make, and test build step sequence.
-We want to enforce that at most one test step is executed between all slaves due
-to restrictions with the data base server. This is done by adding the
-@code{locks=} parameter with the third step. It takes a list of locks with their
-access mode. In this case only the @code{db_lock} is needed. The exclusive
-access mode is used to ensure there is at most one slave that executes the test
-step.
-
-In addition to exclusive accessing the data base, we also want slaves to stay
-responsive even under the load of a large number of builds being triggered.
-For this purpose, the slave lock called @code{build_lock} is defined. Since
-the restraint holds for entire builds, the lock is specified in the builder
-with @code{'locks': [build_lock.access('counting')]}.
-@node Build Factories,  , Interlocks, Build Process
-@section Build Factories
-
-
-Each Builder is equipped with a ``build factory'', which is
-responsible for producing the actual @code{Build} objects that perform
-each build. This factory is created in the configuration file, and
-attached to a Builder through the @code{factory} element of its
-dictionary.
-
-The standard @code{BuildFactory} object creates @code{Build} objects
-by default. These Builds will each execute a collection of BuildSteps
-in a fixed sequence. Each step can affect the results of the build,
-but in general there is little intelligence to tie the different steps
-together. You can create subclasses of @code{Build} to implement more
-sophisticated build processes, and then use a subclass of
-@code{BuildFactory} (or simply set the @code{buildClass} attribute) to
-create instances of your new Build subclass.
-
-
-@menu
-* BuildStep Objects::
-* BuildFactory::
-* Process-Specific build factories::
-@end menu
-
-@node BuildStep Objects, BuildFactory, Build Factories, Build Factories
-@subsection BuildStep Objects
-
-The steps used by these builds are all subclasses of @code{BuildStep}.
-The standard ones provided with Buildbot are documented later,
-@xref{Build Steps}. You can also write your own subclasses to use in
-builds.
-
-The basic behavior for a @code{BuildStep} is to:
-
-@itemize @bullet
-@item
-run for a while, then stop
-@item
-possibly invoke some RemoteCommands on the attached build slave
-@item
-possibly produce a set of log files
-@item
-finish with a status described by one of four values defined in
-buildbot.status.builder: SUCCESS, WARNINGS, FAILURE, SKIPPED
-@item
-provide a list of short strings to describe the step
-@item
-define a color (generally green, orange, or red) with which the
-step should be displayed
-@end itemize
-
-
-More sophisticated steps may produce additional information and
-provide it to later build steps, or store it in the factory to provide
-to later builds.
-
-
-@menu
-* BuildFactory Attributes::
-* Quick builds::
-@end menu
-
-@node BuildFactory, Process-Specific build factories, BuildStep Objects, Build Factories
-@subsection BuildFactory
-
-@bfindex buildbot.process.factory.BuildFactory
-@bfindex buildbot.process.factory.BasicBuildFactory
-@c TODO: what is BasicSVN anyway?
-@bfindex buildbot.process.factory.BasicSVN
-
-The default @code{BuildFactory}, provided in the
-@code{buildbot.process.factory} module, contains an internal list of
-``BuildStep specifications'': a list of @code{(step_class, kwargs)}
-tuples for each. These specification tuples are constructed when the
-config file is read, by asking the instances passed to @code{addStep}
-for their subclass and arguments.
-
-When asked to create a Build, the @code{BuildFactory} puts a copy of
-the list of step specifications into the new Build object. When the
-Build is actually started, these step specifications are used to
-create the actual set of BuildSteps, which are then executed one at a
-time. This serves to give each Build an independent copy of each step.
-For example, a build which consists of a CVS checkout followed by a
-@code{make build} would be constructed as follows:
-
-@example
-from buildbot.steps import source, shell
-from buildbot.process import factory
-
-f = factory.BuildFactory()
-f.addStep(source.CVS(cvsroot=CVSROOT, cvsmodule="project", mode="update"))
-f.addStep(shell.Compile(command=["make", "build"]))
-@end example
-
-(To support config files from buildbot-0.7.5 and earlier,
-@code{addStep} also accepts the @code{f.addStep(shell.Compile,
-command=["make","build"])} form, although its use is discouraged
-because then the @code{Compile} step doesn't get to validate or
-complain about its arguments until build time. The modern
-pass-by-instance approach allows this validation to occur while the
-config file is being loaded, where the admin has a better chance of
-noticing problems).
-
-It is also possible to pass a list of steps into the
-@code{BuildFactory} when it is created. Using @code{addStep} is
-usually simpler, but there are cases where is is more convenient to
-create the list of steps ahead of time.:
-
-@example
-from buildbot.steps import source, shell
-from buildbot.process import factory
-
-all_steps = [source.CVS(cvsroot=CVSROOT, cvsmodule="project", mode="update"),
-             shell.Compile(command=["make", "build"]),
-            ]
-f = factory.BuildFactory(all_steps)
-@end example
-
-
-Each step can affect the build process in the following ways:
-
-@itemize @bullet
-@item
-If the step's @code{haltOnFailure} attribute is True, then a failure
-in the step (i.e. if it completes with a result of FAILURE) will cause
-the whole build to be terminated immediately: no further steps will be
-executed, with the exception of steps with @code{alwaysRun} set to
-True. @code{haltOnFailure} is useful for setup steps upon which the
-rest of the build depends: if the CVS checkout or @code{./configure}
-process fails, there is no point in trying to compile or test the
-resulting tree.
-
-@item
-If the step's @code{alwaysRun} attribute is True, then it will always
-be run, regardless of if previous steps have failed. This is useful
-for cleanup steps that should always be run to return the build
-directory or build slave into a good state.
-
-@item
-If the @code{flunkOnFailure} or @code{flunkOnWarnings} flag is set,
-then a result of FAILURE or WARNINGS will mark the build as a whole as
-FAILED. However, the remaining steps will still be executed. This is
-appropriate for things like multiple testing steps: a failure in any
-one of them will indicate that the build has failed, however it is
-still useful to run them all to completion.
-
-@item
-Similarly, if the @code{warnOnFailure} or @code{warnOnWarnings} flag
-is set, then a result of FAILURE or WARNINGS will mark the build as
-having WARNINGS, and the remaining steps will still be executed. This
-may be appropriate for certain kinds of optional build or test steps.
-For example, a failure experienced while building documentation files
-should be made visible with a WARNINGS result but not be serious
-enough to warrant marking the whole build with a FAILURE.
-
-@end itemize
-
-In addition, each Step produces its own results, may create logfiles,
-etc. However only the flags described above have any effect on the
-build as a whole.
-
-The pre-defined BuildSteps like @code{CVS} and @code{Compile} have
-reasonably appropriate flags set on them already. For example, without
-a source tree there is no point in continuing the build, so the
-@code{CVS} class has the @code{haltOnFailure} flag set to True. Look
-in @file{buildbot/steps/*.py} to see how the other Steps are
-marked.
-
-Each Step is created with an additional @code{workdir} argument that
-indicates where its actions should take place. This is specified as a
-subdirectory of the slave builder's base directory, with a default
-value of @code{build}. This is only implemented as a step argument (as
-opposed to simply being a part of the base directory) because the
-CVS/SVN steps need to perform their checkouts from the parent
-directory.
-
-@menu
-* BuildFactory Attributes::
-* Quick builds::
-@end menu
-
-@node BuildFactory Attributes, Quick builds, BuildFactory, BuildFactory
-@subsubsection BuildFactory Attributes
-
-Some attributes from the BuildFactory are copied into each Build.
-
-@cindex treeStableTimer
-
-@table @code
-@item useProgress
-(defaults to True): if True, the buildmaster keeps track of how long
-each step takes, so it can provide estimates of how long future builds
-will take. If builds are not expected to take a consistent amount of
-time (such as incremental builds in which a random set of files are
-recompiled or tested each time), this should be set to False to
-inhibit progress-tracking.
-
-@end table
-
-
-@node Quick builds,  , BuildFactory Attributes, BuildFactory
-@subsubsection Quick builds
-
-@bfindex buildbot.process.factory.QuickBuildFactory
-
-The difference between a ``full build'' and a ``quick build'' is that
-quick builds are generally done incrementally, starting with the tree
-where the previous build was performed. That simply means that the
-source-checkout step should be given a @code{mode='update'} flag, to
-do the source update in-place.
-
-In addition to that, the @code{useProgress} flag should be set to
-False. Incremental builds will (or at least the ought to) compile as
-few files as necessary, so they will take an unpredictable amount of
-time to run. Therefore it would be misleading to claim to predict how
-long the build will take.
-
-
-@node Process-Specific build factories,  , BuildFactory, Build Factories
-@subsection Process-Specific build factories
-
-Many projects use one of a few popular build frameworks to simplify
-the creation and maintenance of Makefiles or other compilation
-structures. Buildbot provides several pre-configured BuildFactory
-subclasses which let you build these projects with a minimum of fuss.
-
-@menu
-* GNUAutoconf::
-* CPAN::
-* Python distutils::
-* Python/Twisted/trial projects::
-@end menu
-
-@node GNUAutoconf, CPAN, Process-Specific build factories, Process-Specific build factories
-@subsubsection GNUAutoconf
-
-@bfindex buildbot.process.factory.GNUAutoconf
-
-@uref{http://www.gnu.org/software/autoconf/, GNU Autoconf} is a
-software portability tool, intended to make it possible to write
-programs in C (and other languages) which will run on a variety of
-UNIX-like systems. Most GNU software is built using autoconf. It is
-frequently used in combination with GNU automake. These tools both
-encourage a build process which usually looks like this:
-
-@example
-% CONFIG_ENV=foo ./configure --with-flags
-% make all
-% make check
-# make install
-@end example
-
-(except of course the Buildbot always skips the @code{make install}
-part).
-
-The Buildbot's @code{buildbot.process.factory.GNUAutoconf} factory is
-designed to build projects which use GNU autoconf and/or automake. The
-configuration environment variables, the configure flags, and command
-lines used for the compile and test are all configurable, in general
-the default values will be suitable.
-
-Example:
-
-@example
-# use the s() convenience function defined earlier
-f = factory.GNUAutoconf(source=s(source.SVN, svnurl=URL, mode="copy"),
-                        flags=["--disable-nls"])
-@end example
-
-Required Arguments:
-
-@table @code
-@item source
-This argument must be a step specification tuple that provides a
-BuildStep to generate the source tree.
-@end table
-
-Optional Arguments:
-
-@table @code
-@item configure
-The command used to configure the tree. Defaults to
-@code{./configure}. Accepts either a string or a list of shell argv
-elements.
-
-@item configureEnv
-The environment used for the initial configuration step. This accepts
-a dictionary which will be merged into the buildslave's normal
-environment. This is commonly used to provide things like
-@code{CFLAGS="-O2 -g"} (to turn off debug symbols during the compile).
-Defaults to an empty dictionary.
-
-@item configureFlags
-A list of flags to be appended to the argument list of the configure
-command. This is commonly used to enable or disable specific features
-of the autoconf-controlled package, like @code{["--without-x"]} to
-disable windowing support. Defaults to an empty list.
-
-@item compile
-this is a shell command or list of argv values which is used to
-actually compile the tree. It defaults to @code{make all}. If set to
-None, the compile step is skipped.
-
-@item test
-this is a shell command or list of argv values which is used to run
-the tree's self-tests. It defaults to @code{make check}. If set to
-None, the test step is skipped.
-
-@end table
-
-
-@node CPAN, Python distutils, GNUAutoconf, Process-Specific build factories
-@subsubsection CPAN
-
-@bfindex buildbot.process.factory.CPAN
-
-Most Perl modules available from the @uref{http://www.cpan.org/, CPAN}
-archive use the @code{MakeMaker} module to provide configuration,
-build, and test services. The standard build routine for these modules
-looks like:
-
-@example
-% perl Makefile.PL
-% make
-% make test
-# make install
-@end example
-
-(except again Buildbot skips the install step)
-
-Buildbot provides a @code{CPAN} factory to compile and test these
-projects.
-
-
-Arguments:
-@table @code
-@item source
-(required): A step specification tuple, like that used by GNUAutoconf.
-
-@item perl
-A string which specifies the @code{perl} executable to use. Defaults
-to just @code{perl}.
-
-@end table
-
-
-@node Python distutils, Python/Twisted/trial projects, CPAN, Process-Specific build factories
-@subsubsection Python distutils
-
-@bfindex buildbot.process.factory.Distutils
-
-Most Python modules use the @code{distutils} package to provide
-configuration and build services. The standard build process looks
-like:
-
-@example
-% python ./setup.py build
-% python ./setup.py install
-@end example
-
-Unfortunately, although Python provides a standard unit-test framework
-named @code{unittest}, to the best of my knowledge @code{distutils}
-does not provide a standardized target to run such unit tests. (Please
-let me know if I'm wrong, and I will update this factory.)
-
-The @code{Distutils} factory provides support for running the build
-part of this process. It accepts the same @code{source=} parameter as
-the other build factories.
-
-
-Arguments:
-@table @code
-@item source
-(required): A step specification tuple, like that used by GNUAutoconf.
-
-@item python
-A string which specifies the @code{python} executable to use. Defaults
-to just @code{python}.
-
-@item test
-Provides a shell command which runs unit tests. This accepts either a
-string or a list. The default value is None, which disables the test
-step (since there is no common default command to run unit tests in
-distutils modules).
-
-@end table
-
-
-@node Python/Twisted/trial projects,  , Python distutils, Process-Specific build factories
-@subsubsection Python/Twisted/trial projects
-
-@bfindex buildbot.process.factory.Trial
-@c TODO: document these steps better
-@bsindex buildbot.steps.python_twisted.HLint
-@bsindex buildbot.steps.python_twisted.Trial
-@bsindex buildbot.steps.python_twisted.ProcessDocs
-@bsindex buildbot.steps.python_twisted.BuildDebs
-@bsindex buildbot.steps.python_twisted.RemovePYCs
-
-Twisted provides a unit test tool named @code{trial} which provides a
-few improvements over Python's built-in @code{unittest} module. Many
-python projects which use Twisted for their networking or application
-services also use trial for their unit tests. These modules are
-usually built and tested with something like the following:
-
-@example
-% python ./setup.py build
-% PYTHONPATH=build/lib.linux-i686-2.3 trial -v PROJECTNAME.test
-% python ./setup.py install
-@end example
-
-Unfortunately, the @file{build/lib} directory into which the
-built/copied .py files are placed is actually architecture-dependent,
-and I do not yet know of a simple way to calculate its value. For many
-projects it is sufficient to import their libraries ``in place'' from
-the tree's base directory (@code{PYTHONPATH=.}).
-
-In addition, the @var{PROJECTNAME} value where the test files are
-located is project-dependent: it is usually just the project's
-top-level library directory, as common practice suggests the unit test
-files are put in the @code{test} sub-module. This value cannot be
-guessed, the @code{Trial} class must be told where to find the test
-files.
-
-The @code{Trial} class provides support for building and testing
-projects which use distutils and trial. If the test module name is
-specified, trial will be invoked. The library path used for testing
-can also be set.
-
-One advantage of trial is that the Buildbot happens to know how to
-parse trial output, letting it identify which tests passed and which
-ones failed. The Buildbot can then provide fine-grained reports about
-how many tests have failed, when individual tests fail when they had
-been passing previously, etc.
-
-Another feature of trial is that you can give it a series of source
-.py files, and it will search them for special @code{test-case-name}
-tags that indicate which test cases provide coverage for that file.
-Trial can then run just the appropriate tests. This is useful for
-quick builds, where you want to only run the test cases that cover the
-changed functionality.
-
-Arguments:
-@table @code
-@item testpath
-Provides a directory to add to @code{PYTHONPATH} when running the unit
-tests, if tests are being run. Defaults to @code{.} to include the
-project files in-place. The generated build library is frequently
-architecture-dependent, but may simply be @file{build/lib} for
-pure-python modules.
-
-@item python
-which python executable to use. This list will form the start of
-the argv array that will launch trial. If you use this,
-you should set @code{trial} to an explicit path (like
-@code{/usr/bin/trial} or @code{./bin/trial}). The parameter defaults to @code{None}, which
-leaves it out entirely (running @code{trial args} instead of
-@code{python ./bin/trial args}). Likely values are @code{['python']},
-@code{['python2.2']}, or @code{['python', '-Wall']}.
-
-@item trial
-provides the name of the @code{trial} command. It is occasionally
-useful to use an alternate executable, such as @code{trial2.2} which
-might run the tests under an older version of Python. Defaults to
-@code{trial}.
-
-@item trialMode
-a list of arguments to pass to trial, specifically to set the reporting mode.
-This defaults to @code{['--reporter=bwverbose']}, which only works for
-Twisted-2.1.0 and later.
-
-@item trialArgs
-a list of arguments to pass to trial, available to turn on any extra flags you
-like. Defaults to @code{[]}.
-
-@item tests
-Provides a module name or names which contain the unit tests for this
-project. Accepts a string, typically @code{PROJECTNAME.test}, or a
-list of strings. Defaults to None, indicating that no tests should be
-run. You must either set this or @code{testChanges}.
-
-@item testChanges
-if True, ignore the @code{tests} parameter and instead ask the Build for all
-the files that make up the Changes going into this build. Pass these filenames
-to trial and ask it to look for test-case-name tags, running just the tests
-necessary to cover the changes.
-
-@item recurse
-If @code{True}, tells Trial (with the @code{--recurse} argument) to look in all
-subdirectories for additional test cases.
-
-@item reactor
-which reactor to use, like 'gtk' or 'java'. If not provided, the Twisted's
-usual platform-dependent default is used.
-
-@item randomly
-If @code{True}, tells Trial (with the @code{--random=0} argument) to
-run the test cases in random order, which sometimes catches subtle
-inter-test dependency bugs. Defaults to @code{False}.
-@end table
-
-The step can also take any of the @code{ShellCommand} arguments, e.g.,
-@code{haltOnFailure}.
-
-Unless one of @code{tests} or @code{testChanges} are set, the step will
-generate an exception.
-
-@node Status Delivery, Command-line tool, Build Process, Top
-@chapter Status Delivery
-
-More details are available in the docstrings for each class, use a
-command like @code{pydoc buildbot.status.html.WebStatus} to see them.
-Most status delivery objects take a @code{categories=} argument, which
-can contain a list of ``category'' names: in this case, it will only
-show status for Builders that are in one of the named categories.
-
-(implementor's note: each of these objects should be a
-service.MultiService which will be attached to the BuildMaster object
-when the configuration is processed. They should use
-@code{self.parent.getStatus()} to get access to the top-level IStatus
-object, either inside @code{startService} or later. They may call
-@code{status.subscribe()} in @code{startService} to receive
-notifications of builder events, in which case they must define
-@code{builderAdded} and related methods. See the docstrings in
-@file{buildbot/interfaces.py} for full details.)
-
-@menu
-* WebStatus::
-* MailNotifier::
-* IRC Bot::
-* PBListener::
-* Writing New Status Plugins::
-@end menu
-
-@c @node Email Delivery,  , Status Delivery, Status Delivery
-@c @subsection Email Delivery
-
-@c DOCUMENT THIS
-
-
-@node WebStatus, MailNotifier, Status Delivery, Status Delivery
-@section WebStatus
-
-@cindex WebStatus
-@stindex buildbot.status.web.baseweb.WebStatus
-
-The @code{buildbot.status.html.WebStatus} status target runs a small
-web server inside the buildmaster. You can point a browser at this web
-server and retrieve information about every build the buildbot knows
-about, as well as find out what the buildbot is currently working on.
-
-The first page you will see is the ``Welcome Page'', which contains
-links to all the other useful pages. This page is simply served from
-the @file{public_html/index.html} file in the buildmaster's base
-directory, where it is created by the @command{buildbot create-master}
-command along with the rest of the buildmaster.
-
-The most complex resource provided by @code{WebStatus} is the
-``Waterfall Display'', which shows a time-based chart of events. This
-somewhat-busy display provides detailed information about all steps of
-all recent builds, and provides hyperlinks to look at individual build
-logs and source changes. By simply reloading this page on a regular
-basis, you will see a complete description of everything the buildbot
-is currently working on.
-
-A similar, but more developer-oriented display is the "Grid" display.  This
-arranges builds by SourceStamp (horizontal axis) and builder (vertical axis),
-and can provide quick information as to which revisions are passing or failing
-on which builders.
-
-There are also pages with more specialized information. For example,
-there is a page which shows the last 20 builds performed by the
-buildbot, one line each. Each line is a link to detailed information
-about that build. By adding query arguments to the URL used to reach
-this page, you can narrow the display to builds that involved certain
-branches, or which ran on certain Builders. These pages are described
-in great detail below.
-
-
-When the buildmaster is created, a subdirectory named
-@file{public_html/} is created in its base directory. By default, @code{WebStatus}
-will serve files from this directory: for example, when a user points
-their browser at the buildbot's @code{WebStatus} URL, they will see
-the contents of the @file{public_html/index.html} file. Likewise,
-@file{public_html/robots.txt}, @file{public_html/buildbot.css}, and
-@file{public_html/favicon.ico} are all useful things to have in there.
-The first time a buildmaster is created, the @file{public_html}
-directory is populated with some sample files, which you will probably
-want to customize for your own project. These files are all static:
-the buildbot does not modify them in any way as it serves them to HTTP
-clients.
-
-@example
-from buildbot.status.html import WebStatus
-c['status'].append(WebStatus(8080))
-@end example
-
-Note that the initial robots.txt file has Disallow lines for all of
-the dynamically-generated buildbot pages, to discourage web spiders
-and search engines from consuming a lot of CPU time as they crawl
-through the entire history of your buildbot. If you are running the
-buildbot behind a reverse proxy, you'll probably need to put the
-robots.txt file somewhere else (at the top level of the parent web
-server), and replace the URL prefixes in it with more suitable values.
-
-If you would like to use an alternative root directory, add the
-@code{public_html=..} option to the @code{WebStatus} creation:
-
-@example
-c['status'].append(WebStatus(8080, public_html="/var/www/buildbot"))
-@end example
-
-In addition, if you are familiar with twisted.web @emph{Resource
-Trees}, you can write code to add additional pages at places inside
-this web space. Just use @code{webstatus.putChild} to place these
-resources.
-
-The following section describes the special URLs and the status views
-they provide.
-
-
-@menu
-* Buildbot Web Resources::
-* WebStatus Configuration Parameters::
-* XMLRPC server::
-@end menu
-
-@node Buildbot Web Resources
-@subsection Buildbot Web Resources
-
-Certain URLs are ``magic'', and the pages they serve are created by
-code in various classes in the @file{buildbot.status.web} package
-instead of being read from disk. The most common way to access these
-pages is for the buildmaster admin to write or modify the
-@file{index.html} page to contain links to them. Of course other
-project web pages can contain links to these buildbot pages as well.
-
-Many pages can be modified by adding query arguments to the URL. For
-example, a page which shows the results of the most recent build
-normally does this for all builders at once. But by appending
-``?builder=i386'' to the end of the URL, the page will show only the
-results for the ``i386'' builder. When used in this way, you can add
-multiple ``builder='' arguments to see multiple builders. Remembering
-that URL query arguments are separated @emph{from each other} with
-ampersands, a URL that ends in ``?builder=i386&builder=ppc'' would
-show builds for just those two Builders.
-
-The @code{branch=} query argument can be used on some pages. This
-filters the information displayed by that page down to only the builds
-or changes which involved the given branch. Use @code{branch=trunk} to
-reference the trunk: if you aren't intentionally using branches,
-you're probably using trunk. Multiple @code{branch=} arguments can be
-used to examine multiple branches at once (so appending
-@code{?branch=foo&branch=bar} to the URL will show builds involving
-either branch). No @code{branch=} arguments means to show builds and
-changes for all branches.
-
-Some pages may include the Builder name or the build number in the
-main part of the URL itself. For example, a page that describes Build
-#7 of the ``i386'' builder would live at @file{/builders/i386/builds/7}.
-
-The table below lists all of the internal pages and the URLs that can
-be used to access them.
-
-@table @code
-
-@item /waterfall
-
-This provides a chronologically-oriented display of the activity of
-all builders. It is the same display used by the Waterfall display.
-
-By adding one or more ``builder='' query arguments, the Waterfall is
-restricted to only showing information about the given Builders. By
-adding one or more ``branch='' query arguments, the display is
-restricted to showing information about the given branches. In
-addition, adding one or more ``category='' query arguments to the URL
-will limit the display to Builders that were defined with one of the
-given categories.
-
-A 'show_events=true' query argument causes the display to include
-non-Build events, like slaves attaching and detaching, as well as
-reconfiguration events. 'show_events=false' hides these events. The
-default is to show them.
-
-By adding the 'failures_only=true' query argument, the Waterfall is
-restricted to only showing information about the builders that
-are currently failing. A builder is considered failing if the
-last finished build was not successful, a step in the current
-build(s) is failing, or if the builder is offline.
-
-The @code{last_time=}, @code{first_time=}, and @code{show_time=}
-arguments will control what interval of time is displayed. The default
-is to show the latest events, but these can be used to look at earlier
-periods in history. The @code{num_events=} argument also provides a
-limit on the size of the displayed page.
-
-The Waterfall has references to resources many of the other portions
-of the URL space: @file{/builders} for access to individual builds,
-@file{/changes} for access to information about source code changes,
-etc.
-
-@item /grid
-
-This provides a chronologically oriented display of builders, by
-revision.  The builders are listed down the left side of the page,
-and the revisions are listed across the top.
-
-By adding one ore more ``category='' arguments the grid will be
-restricted to revisions in those categories.
-
-A ``width=N'' argument will limit the number of revisions shown to N,
-defaulting to 5.
-
-A ``branch=BRANCHNAME'' argument will limit the grid to revisions on
-branch BRANCHNAME.
-
-@item /tgrid
-
-The Transposed Grid is similar to the standard grid, but, as the name
-implies, transposes the grid: the revisions are listed down the left side
-of the page, and the build hosts are listed across the top.  It accepts
-the same query arguments. The exception being that instead of ``width''
-the argument is named ``length.''
-
-@item /console
-
-EXPERIMENTAL: This provides a developer-oriented display of the the last
-changes and how they affected the builders.
-
-It allows a developer to quickly see the status of each builder for the
-first build including his or her change. A green box means that the change
-succeeded for all the steps for a given builder. A red box means that
-the changed introduced a new regression on a builder. An orange box
-means that at least one of the test failed, but it was also failing
-in the previous build, so it is not possible to see if there was any
-regressions from this change. Finally a yellow box means that the test
-is in progress.
-
-By adding one or more ``builder='' query arguments, the Console view is
-restricted to only showing information about the given Builders. By
-adding one or more ``branch='' query arguments, the display is
-restricted to showing information about the given branches. In
-addition, adding one or more ``category='' query arguments to the URL
-will limit the display to Builders that were defined with one of the
-given categories.
-
-By adding one or more ``name='' query arguments to the URL, the console view is
-restricted to only showing changes made by the given users.
-
-NOTE: To use this page, your buildbot.css file in public_html
-must be the one found in buildbot/status/web/extended.css.
-
-The console view is still in development. At this moment it supports
-only the source control managers that have an integer based revision id,
-like svn. It also has some issues with displaying multiple braches at the
-same time. If you do have multiple branches, you should use the
-``branch='' query argument.  The @code{order_console_by_time} option may help
-with non-integer VCs:
-
-@example
-w = html.WebStatus(http_port=8080, order_console_by_time=True)
-@end example
-
-@item /rss
-
-This provides a rss feed summarizing all failed builds. The same
-query-arguments used by 'waterfall' can be added to filter the
-feed output.
-
-@item /atom
-
-This provides an atom feed summarizing all failed builds. The same
-query-arguments used by 'waterfall' can be added to filter the feed
-output.
-
-@item /json
-
-This view provides quick access to Buildbot status information in a form that
-is easiliy digested from other programs, including JavaScript.  See
-@code{/json/help} for detailed interactive documentation of the output formats
-for this view.
-
-@item /buildstatus?builder=$BUILDERNAME&number=$BUILDNUM
-
-This displays a waterfall-like chronologically-oriented view of all the
-steps for a given build number on a given builder.
-
-@item /builders/$BUILDERNAME
-
-This describes the given Builder, and provides buttons to force a
-build.  A @code{numbuilds=} argument will control how many build lines
-are displayed (5 by default).
-
-@item /builders/$BUILDERNAME/builds/$BUILDNUM
-
-This describes a specific Build.
-
-@item /builders/$BUILDERNAME/builds/$BUILDNUM/steps/$STEPNAME
-
-This describes a specific BuildStep.
-
-@item /builders/$BUILDERNAME/builds/$BUILDNUM/steps/$STEPNAME/logs/$LOGNAME
-
-This provides an HTML representation of a specific logfile.
-
-@item /builders/$BUILDERNAME/builds/$BUILDNUM/steps/$STEPNAME/logs/$LOGNAME/text
-
-This returns the logfile as plain text, without any HTML coloring
-markup. It also removes the ``headers'', which are the lines that
-describe what command was run and what the environment variable
-settings were like. This maybe be useful for saving to disk and
-feeding to tools like 'grep'.
-
-@item /changes
-
-This provides a brief description of the ChangeSource in use
-(@pxref{Change Sources}).
-
-@item /changes/NN
-
-This shows detailed information about the numbered Change: who was the
-author, what files were changed, what revision number was represented,
-etc.
-
-@item /buildslaves
-
-This summarizes each BuildSlave, including which Builders are
-configured to use it, whether the buildslave is currently connected or
-not, and host information retrieved from the buildslave itself.
-
-@item /one_line_per_build
-
-This page shows one line of text for each build, merging information
-from all Builders@footnote{Apparently this is the same way
-http://buildd.debian.org displays build status}. Each line specifies
-the name of the Builder, the number of the Build, what revision it
-used, and a summary of the results. Successful builds are in green,
-while failing builds are in red. The date and time of the build are
-added to the right-hand edge of the line. The lines are ordered by
-build finish timestamp.
-
-One or more @code{builder=} or @code{branch=} arguments can be used to
-restrict the list. In addition, a @code{numbuilds=} argument will
-control how many lines are displayed (20 by default).
-
-@item /builders
-
-This page shows a small table, with one box for each Builder,
-containing the results of the most recent Build. It does not show the
-individual steps, or the current status. This is a simple summary of
-buildbot status: if this page is green, then all tests are passing.
-
-As with @code{/one_line_per_build}, this page will also honor
-@code{builder=} and @code{branch=} arguments.
-
-@item /about
-
-This page gives a brief summary of the Buildbot itself: software
-version, versions of some libraries that the Buildbot depends upon,
-etc. It also contains a link to the buildbot.net home page.
-
-@end table
-
-There are also a set of web-status resources that are intended for use
-by other programs, rather than humans.
-
-@table @code
-
-@item /xmlrpc
-
-This runs an XML-RPC server which can be used to query status
-information about various builds. See @ref{XMLRPC server} for more
-details.
-
-@end table
-
-@node WebStatus Configuration Parameters
-@subsection WebStatus Configuration Parameters
-
-@heading HTTP Connection
-
-The most common way to run a @code{WebStatus} is on a regular TCP
-port. To do this, just pass in the TCP port number when you create the
-@code{WebStatus} instance; this is called the @code{http_port} argument:
-
-@example
-from buildbot.status.html import WebStatus
-c['status'].append(http_port=WebStatus(http_port=8080))
-@end example
-
-The @code{http_port} argument is actually a ``strports specification'' for the
-port that the web server should listen on. This can be a simple port number, or
-a string like @code{http_port="tcp:8080:interface=127.0.0.1"} (to limit
-connections to the loopback interface, and therefore to clients running on the
-same host)@footnote{It may even be possible to provide SSL access by using a
-specification like @code{"ssl:12345:privateKey=mykey.pen:certKey=cert.pem"},
-but this is completely untested}.
-
-If instead (or in addition) you provide the @code{distrib_port}
-argument, a twisted.web distributed server will be started either on a
-TCP port (if @code{distrib_port} is like @code{"tcp:12345"}) or more
-likely on a UNIX socket (if @code{distrib_port} is like
-@code{"unix:/path/to/socket"}).
-
-The @code{public_html} option gives the path to a regular directory of HTML
-files that will be displayed alongside the various built-in URLs buildbot
-supplies.  This is most often used to supply CSS files (@code{/buildbot.css})
-and a top-level navigational file (@code{/index.html}), but can also serve any
-other files required - even build results!
-
-@heading Authorization
-
-The buildbot web status is, by default, read-only.  It displays lots of
-information, but users are not allowed to affect the operation of the
-buildmaster.  However, there are a number of supported activities that can
-be enabled, and Buildbot can also perform rudimentary username/password
-authentication.  The actions are:
-
-@table @code
-
-@item forceBuild
-
-force a particular builder to begin building, optionally with a specific revision, branch, etc.
-
-@item forceAllBuilds
-
-force @i{all} builders to start building
-
-@item pingBuilder
-
-"ping" a builder's buildslaves to check that they are alive
-
-@item gracefulShutdown
-
-gracefully shut down a slave when it is finished with its current build
-
-@item stopBuild
-
-stop a running build
-
-@item stopAllBuilds
-
-stop all running builds
-
-@item cancelPendingBuild
-
-cancel a build that has not yet started
-
-@end table
-
-For each of these actions, you can configure buildbot to never allow the
-action, always allow the action, allow the action to any authenticated user, or
-check with a function of your creation to determine whether the action is OK.
-
-This is all configured with the @code{Authz} class:
-
-@example
-from buildbot.status.html import WebStatus
-from buildbot.status.web.authz import Authz
-authz = Authz(
-    forceBuild=True,
-    stopBuild=True)
-c['status'].append(http_port=WebStatus(http_port=8080, authz=authz))
-@end example
-
-Each of the actions listed above is an option to @code{Authz}.  You can specify
-@code{False} (the default) to prohibit that action or @code{True} to enable it.
-
-@heading Authentication
-
-If you do not wish to allow strangers to perform actions, but do want
-developers to have such access, you will need to add some authentication
-support.  Pass an instance of @code{status.web.auth.IAuth} as a @code{auth}
-keyword argument to @code{Authz}, and specify the action as @code{"auth"}.
-
-@example
-from buildbot.status.html import WebStatus
-from buildbot.status.web.authz import Authz
-from buildbot.status.web.auth import BasicAuth
-users = [('bob', 'secret-pass'), ('jill', 'super-pass')]
-authz = Authz(auth=BasicAuth(users),
-    forceBuild='auth', # only authenticated users
-    pingBuilder=True, # but anyone can do this
-)
-c['status'].append(WebStatus(http_port=8080, authz=authz))
-# or
-from buildbot.status.web.auth import HTPasswdAuth
-auth = (HTPasswdAuth('/path/to/htpasswd'))
-@end example
-
-The class @code{BasicAuth} implements a basic authentication mechanism using a
-list of user/password tuples provided from the configuration file.  The class
-@code{HTPasswdAuth} implements an authentication against an @file{.htpasswd}
-file.
-
-If you need still-more flexibility, pass a function for the authentication
-action.  That function will be called with an authenticated username and some
-action-specific arguments, and should return true if the action is authorized.
-
-@example
-def canForceBuild(username, builder_status):
-    if builder_status.getName() == 'smoketest':
-        return True # any authenticated user can run smoketest
-    elif username == 'releng':
-        return True # releng can force whatever they want
-    else:
-        return False # otherwise, no way.
-
-authz = Authz(auth=BasicAuth(users),
-    forceBuild=canForceBuild)
-@end example
-
-The @code{forceBuild} and @code{pingBuilder} actions both supply a
-BuilderStatus object.  The @code{stopBuild} action supplies a BuildStatus
-object.  The @code{cancelPendingBuild} action supplies a BuildRequest.  The
-remainder do not supply any extra arguments.
-
-@heading Miscellaneous Options
-
-The @code{changecommentlink} argument can be used to create links to
-ticket-ids from change comments (i.e. #123). The argument should
-be a tuple of three strings where the first element is a regex that
-searches for strings (with match groups), the second is a replace-string
-that, when substituted with \1 etc, yields the URL and the third
-is the title attribute of the link.
-(The @code{<a href="" title=""></a>} is added by the system.)
-So, for Trac tickets (#42, etc): 
-@code{changecommentlink(r"#(\d+)", r"http://buildbot.net/trac/ticket/\1", r"Ticket \g<0>")} .
-
-The @code{revlink} is similarly used to create links from revision
-ids to a web-view of your source control system. The Use %s to insert
-the revision id in the url. I.e. for Buildbot on github: 
-@code{revlink='http://github.com/djmitche/buildbot/tree/%s'}
-(The revision id will be URL encoded before inserted in the replacement string)
-
-@heading Display-Specific Options
-
-The @code{order_console_by_time} option affects the rendering of the console;
-see the description of the console above.
-
-The @code{numbuilds} option determines the number of builds that most status
-displays will show.  It can usually be overriden in the URL, e.g.,
-@code{?numbuilds=13}.
-
-The @code{num_events} option gives the default number of events that the
-waterfall will display.  The @code{num_events_max} gives the maximum number of
-events displayed, even if the web browser requests more.
-
-@node XMLRPC server
-@subsection XMLRPC server
-
-When using WebStatus, the buildbot runs an XML-RPC server at
-@file{/xmlrpc} that can be used by other programs to query build
-status. The following table lists the methods that can be invoked
-using this interface.
-
-@table @code
-@item getAllBuildsInInterval(start, stop)
-
-Return a list of builds that have completed after the 'start'
-timestamp and before the 'stop' timestamp. This looks at all Builders.
-
-The timestamps are integers, interpreted as standard unix timestamps
-(seconds since epoch).
-
-Each Build is returned as a tuple in the form: @code{(buildername,
-buildnumber, build_end, branchname, revision, results, text)}
-
-The buildnumber is an integer. 'build_end' is an integer (seconds
-since epoch) specifying when the build finished.
-
-The branchname is a string, which may be an empty string to indicate
-None (i.e. the default branch). The revision is a string whose meaning
-is specific to the VC system in use, and comes from the 'got_revision'
-build property. The results are expressed as a string, one of
-('success', 'warnings', 'failure', 'exception'). The text is a list of
-short strings that ought to be joined by spaces and include slightly
-more data about the results of the build.
-
-@item getBuild(builder_name, build_number)
-
-Return information about a specific build.
-
-This returns a dictionary (aka ``struct'' in XMLRPC terms) with
-complete information about the build. It does not include the contents
-of the log files, but it has just about everything else.
-
-@end table
-
-@node MailNotifier, IRC Bot, WebStatus, Status Delivery
-@section MailNotifier
-
-@cindex email
-@cindex mail
-@stindex buildbot.status.mail.MailNotifier
-=======
->>>>>>> abb32cff
 
 * Index of Useful Classes::
 * Index of master.cfg keys::
