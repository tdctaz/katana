# -*- test-case-name: buildbot.test.test_run -*-

import os
import signal
import time
import warnings

from zope.interface import implements
from twisted.python import log, components
from twisted.python.failure import Failure
from twisted.internet import defer, reactor
from twisted.spread import pb
from twisted.cred import portal, checkers
from twisted.application import service, strports, internet

import buildbot
# sibling imports
from buildbot.util import now, safeTranslate
from buildbot.pbutil import NewCredPerspective
from buildbot.process.builder import Builder, IDLE
from buildbot.status.builder import Status, BuildSetStatus
from buildbot.changes.changes import Change
from buildbot.changes.manager import ChangeManager
from buildbot.buildslave import BuildSlave
from buildbot import interfaces, locks
from buildbot.process.properties import Properties
from buildbot.config import BuilderConfig
from buildbot.process.builder import BuilderControl
from buildbot.db import open_db, DB
from buildbot.schedulers.manager import SchedulerManager
from buildbot.loop import DelegateLoop

########################################

class BotMaster(service.MultiService):

    """This is the master-side service which manages remote buildbot slaves.
    It provides them with BuildSlaves, and distributes file change
    notification messages to them.
    """

    debug = 0

    def __init__(self):
        service.MultiService.__init__(self)
        self.builders = {}
        self.builderNames = []
        # builders maps Builder names to instances of bb.p.builder.Builder,
        # which is the master-side object that defines and controls a build.
        # They are added by calling botmaster.addBuilder() from the startup
        # code.

        # self.slaves contains a ready BuildSlave instance for each
        # potential buildslave, i.e. all the ones listed in the config file.
        # If the slave is connected, self.slaves[slavename].slave will
        # contain a RemoteReference to their Bot instance. If it is not
        # connected, that attribute will hold None.
        self.slaves = {} # maps slavename to BuildSlave
        self.statusClientService = None
        self.watchers = {}

        # self.locks holds the real Lock instances
        self.locks = {}

        # self.mergeRequests is the callable override for merging build
        # requests
        self.mergeRequests = None

        # self.prioritizeBuilders is the callable override for builder order
        # traversal
        self.prioritizeBuilders = None

        self.loop = DelegateLoop(self._get_processors)
        self.loop.setServiceParent(self)

    def setMasterName(self, name, incarnation):
        self.master_name = name
        self.master_incarnation = incarnation

    def _sortfunc(self, b1, b2):
        t1 = b1.getOldestRequestTime()
        t2 = b2.getOldestRequestTime()
        # If t1 or t2 is None, then there are no build requests,
        # so sort it at the end
        if t1 is None:
            return 1
        if t2 is None:
            return -1
        return cmp(t1, t2)

    def _sort_builders(self, parent, builders):
        return sorted(builders, self._sortfunc)

    def _get_processors(self):
        builders = self.builders.values()
        sorter = self.prioritizeBuilders or self._sort_builders
        try:
            builders = sorter(self.parent, builders)
        except:
            log.msg("Exception prioritizing builders")
            log.err(Failure())
            # leave them in the original order
        return [b.run for b in builders]

    def trigger_add_buildrequest(self, category, *brids):
        # a buildrequest has been added or resubmitted
        self.loop.trigger()
    def triggerNewBuildCheck(self):
        # called when a build finishes, or a slave attaches
        self.loop.trigger()

    # these four are convenience functions for testing

    def waitUntilBuilderAttached(self, name):
        b = self.builders[name]
        #if b.slaves:
        #    return defer.succeed(None)
        d = defer.Deferred()
        b.watchers['attach'].append(d)
        return d

    def waitUntilBuilderDetached(self, name):
        b = self.builders.get(name)
        if not b or not b.slaves:
            return defer.succeed(None)
        d = defer.Deferred()
        b.watchers['detach'].append(d)
        return d

    def waitUntilBuilderFullyDetached(self, name):
        b = self.builders.get(name)
        # TODO: this looks too deeply inside the Builder object
        if not b or not b.slaves:
            return defer.succeed(None)
        d = defer.Deferred()
        b.watchers['detach_all'].append(d)
        return d

    def waitUntilBuilderIdle(self, name):
        b = self.builders[name]
        # TODO: this looks way too deeply inside the Builder object
        for sb in b.slaves:
            if sb.state != IDLE:
                d = defer.Deferred()
                b.watchers['idle'].append(d)
                return d
        return defer.succeed(None)

    def loadConfig_Slaves(self, new_slaves):
        old_slaves = [c for c in list(self)
                      if interfaces.IBuildSlave.providedBy(c)]

        # identify added/removed slaves. For each slave we construct a tuple
        # of (name, password, class), and we consider the slave to be already
        # present if the tuples match. (we include the class to make sure
        # that BuildSlave(name,pw) is different than
        # SubclassOfBuildSlave(name,pw) ). If the password or class has
        # changed, we will remove the old version of the slave and replace it
        # with a new one. If anything else has changed, we just update the
        # old BuildSlave instance in place. If the name has changed, of
        # course, it looks exactly the same as deleting one slave and adding
        # an unrelated one.
        old_t = {}
        for s in old_slaves:
            old_t[(s.slavename, s.password, s.__class__)] = s
        new_t = {}
        for s in new_slaves:
            new_t[(s.slavename, s.password, s.__class__)] = s
        removed = [old_t[t]
                   for t in old_t
                   if t not in new_t]
        added = [new_t[t]
                 for t in new_t
                 if t not in old_t]
        remaining_t = [t
                       for t in new_t
                       if t in old_t]
        # removeSlave will hang up on the old bot
        dl = []
        for s in removed:
            dl.append(self.removeSlave(s))
        d = defer.DeferredList(dl, fireOnOneErrback=True)
        def _add(res):
            for s in added:
                self.addSlave(s)
            for t in remaining_t:
                old_t[t].update(new_t[t])
        d.addCallback(_add)
        return d

    def addSlave(self, s):
        s.setServiceParent(self)
        s.setBotmaster(self)
        self.slaves[s.slavename] = s

    def removeSlave(self, s):
        # TODO: technically, disownServiceParent could return a Deferred
        s.disownServiceParent()
        d = self.slaves[s.slavename].disconnect()
        del self.slaves[s.slavename]
        return d

    def slaveLost(self, bot):
        for name, b in self.builders.items():
            if bot.slavename in b.slavenames:
                b.detached(bot)

    def getBuildersForSlave(self, slavename):
        return [b
                for b in self.builders.values()
                if slavename in b.slavenames]

    def getBuildernames(self):
        return self.builderNames

    def getBuilders(self):
        allBuilders = [self.builders[name] for name in self.builderNames]
        return allBuilders

    def setBuilders(self, builders):
        # TODO: remove self.builders and just use the Service hierarchy to
        # keep track of active builders. We could keep self.builderNames to
        # retain ordering, if it seems important.
        self.builders = {}
        self.builderNames = []
        d = defer.DeferredList([b.disownServiceParent() for b in list(self)
                                if isinstance(b, Builder)],
                               fireOnOneErrback=True)
        def _add(ign):
            log.msg("setBuilders._add: %s %s" % (list(self), builders))
            for b in builders:
                for slavename in b.slavenames:
                    # this is actually validated earlier
                    assert slavename in self.slaves
                self.builders[b.name] = b
                self.builderNames.append(b.name)
                b.setBotmaster(self)
                b.setServiceParent(self)
        d.addCallback(_add)
        d.addCallback(lambda ign: self._updateAllSlaves())
        return d

    def _updateAllSlaves(self):
        """Notify all buildslaves about changes in their Builders."""
        dl = [s.updateSlave() for s in self.slaves.values()]
        return defer.DeferredList(dl)

    def shouldMergeRequests(self, builder, req1, req2):
        """Determine whether two BuildRequests should be merged for
        the given builder.

        """
        if self.mergeRequests is not None:
            return self.mergeRequests(builder, req1, req2)
        return req1.canBeMergedWith(req2)

    def getPerspective(self, slavename):
        return self.slaves[slavename]

    def shutdownSlaves(self):
        # TODO: make this into a bot method rather than a builder method
        for b in self.slaves.values():
            b.shutdownSlave()

    def stopService(self):
        for b in self.builders.values():
            b.builder_status.addPointEvent(["master", "shutdown"])
            b.builder_status.saveYourself()
        return service.MultiService.stopService(self)

    def getLockByID(self, lockid):
        """Convert a Lock identifier into an actual Lock instance.
        @param lockid: a locks.MasterLock or locks.SlaveLock instance
        @return: a locks.RealMasterLock or locks.RealSlaveLock instance
        """
        assert isinstance(lockid, (locks.MasterLock, locks.SlaveLock))
        if not lockid in self.locks:
            self.locks[lockid] = lockid.lockClass(lockid)
        # if the master.cfg file has changed maxCount= on the lock, the next
        # time a build is started, they'll get a new RealLock instance. Note
        # that this requires that MasterLock and SlaveLock (marker) instances
        # be hashable and that they should compare properly.
        return self.locks[lockid]

########################################



class DebugPerspective(NewCredPerspective):
    def attached(self, mind):
        return self
    def detached(self, mind):
        pass

    def perspective_pingBuilder(self, buildername):
        c = interfaces.IControl(self.master)
        bc = c.getBuilder(buildername)
        bc.ping()

    def perspective_fakeChange(self, file, revision=None, who="fakeUser",
                               branch=None):
        change = Change(who, [file], "some fake comments\n",
                        branch=branch, revision=revision)
        c = interfaces.IControl(self.master)
        c.addChange(change)

    def perspective_setCurrentState(self, buildername, state):
        builder = self.botmaster.builders.get(buildername)
        if not builder: return
        if state == "offline":
            builder.statusbag.currentlyOffline()
        if state == "idle":
            builder.statusbag.currentlyIdle()
        if state == "waiting":
            builder.statusbag.currentlyWaiting(now()+10)
        if state == "building":
            builder.statusbag.currentlyBuilding(None)
    def perspective_reload(self):
        print "doing reload of the config file"
        self.master.loadTheConfigFile()
    def perspective_pokeIRC(self):
        print "saying something on IRC"
        from buildbot.status import words
        for s in self.master:
            if isinstance(s, words.IRC):
                bot = s.f
                for channel in bot.channels:
                    print " channel", channel
                    bot.p.msg(channel, "Ow, quit it")

    def perspective_print(self, msg):
        print "debug", msg

class Dispatcher:
    implements(portal.IRealm)

    def __init__(self):
        self.names = {}

    def register(self, name, afactory):
        self.names[name] = afactory
    def unregister(self, name):
        del self.names[name]

    def requestAvatar(self, avatarID, mind, interface):
        assert interface == pb.IPerspective
        afactory = self.names.get(avatarID)
        if afactory:
            p = afactory.getPerspective()
        elif avatarID == "debug":
            p = DebugPerspective()
            p.master = self.master
            p.botmaster = self.botmaster
        elif avatarID == "statusClient":
            p = self.statusClientService.getPerspective()
        else:
            # it must be one of the buildslaves: no other names will make it
            # past the checker
            p = self.botmaster.getPerspective(avatarID)

        if not p:
            raise ValueError("no perspective for '%s'" % avatarID)

        d = defer.maybeDeferred(p.attached, mind)
        d.addCallback(self._avatarAttached, mind)
        return d

    def _avatarAttached(self, p, mind):
        return (pb.IPerspective, p, lambda p=p,mind=mind: p.detached(mind))

########################################

# service hierarchy:
#  BuildMaster
#   BotMaster
#   ChangeManager
#    all IChangeSource objects
#   StatusClientService
#   TCPClient(self.ircFactory)
#   TCPServer(self.slaveFactory) -> dispatcher.requestAvatar
#   TCPServer(self.site)
#   UNIXServer(ResourcePublisher(self.site))

class BuildMaster(service.MultiService):
    debug = 0
    manhole = None
    debugPassword = None
    projectName = "(unspecified)"
    projectURL = None
    buildbotURL = None
    change_svc = None
    properties = Properties()

    def __init__(self, basedir, configFileName="master.cfg", db=None):
        service.MultiService.__init__(self)
        self.setName("buildmaster")
        self.basedir = basedir
        self.configFileName = configFileName

        # the dispatcher is the realm in which all inbound connections are
        # looked up: slave builders, change notifications, status clients, and
        # the debug port
        dispatcher = Dispatcher()
        dispatcher.master = self
        self.dispatcher = dispatcher
        self.checker = checkers.InMemoryUsernamePasswordDatabaseDontUse()
        # the checker starts with no user/passwd pairs: they are added later
        p = portal.Portal(dispatcher)
        p.registerChecker(self.checker)
        self.slaveFactory = pb.PBServerFactory(p)
        self.slaveFactory.unsafeTracebacks = True # let them see exceptions

        self.slavePortnum = None
        self.slavePort = None

        self.change_svc = ChangeManager()
        self.change_svc.setServiceParent(self)
        self.dispatcher.changemaster = self.change_svc

        try:
            hostname = os.uname()[1] # only on unix
        except AttributeError:
            hostname = "?"
        self.master_name = "%s:%s" % (hostname, os.path.abspath(self.basedir))
        self.master_incarnation = "pid%d-boot%d" % (os.getpid(), time.time())

        self.botmaster = BotMaster()
        self.botmaster.setName("botmaster")
        self.botmaster.setMasterName(self.master_name, self.master_incarnation)
        self.botmaster.setServiceParent(self)
        self.dispatcher.botmaster = self.botmaster

<<<<<<< HEAD
        sm = SchedulerManager(self, self.db, self.change_svc)
        self.db.subscribe_to("add-change", sm.trigger_add_change)
        self.db.subscribe_to("modify-buildset", sm.trigger_modify_buildset)
        self.scheduler_manager = sm
        sm.setServiceParent(self)
        # TODO: this will turn into a config knob somehow. Set it if you are
        # using multiple buildmasters that share a common database, such that
        # the masters need to discover what each other is doing by polling
        # the database. TODO: this will turn into the DBNotificationServer.
        just_poll = False
        if just_poll:
            # it'd be nice if TimerService let us set now=False
            t1 = internet.TimerService(30, sm.trigger)
            t1.setServiceParent(self)
            t2 = internet.TimerService(30, self.botmaster.loop.trigger)
            t2.setServiceParent(self)
        # adding schedulers (like when loadConfig happens) will trigger the
        # scheduler loop at least once, which we need to jump-start things
        # like Periodic.

        self.status = Status(self.botmaster, self.db, self.basedir)
=======
        self.status = Status(self.botmaster, self.basedir)
>>>>>>> 20e1bf18
        self.statusTargets = []

        self.db = None
        self.db_url = None
        if db:
            self.loadDatabase(db)

        self.readConfig = False

    def startService(self):
        service.MultiService.startService(self)
        if not self.readConfig:
            # TODO: consider catching exceptions during this call to
            # loadTheConfigFile and bailing (reactor.stop) if it fails,
            # since without a config file we can't do anything except reload
            # the config file, and it would be nice for the user to discover
            # this quickly.
            self.loadTheConfigFile()
        if hasattr(signal, "SIGHUP"):
            signal.signal(signal.SIGHUP, self._handleSIGHUP)
        for b in self.botmaster.builders.values():
            b.builder_status.addPointEvent(["master", "started"])
            b.builder_status.saveYourself()

    def _handleSIGHUP(self, *args):
        reactor.callLater(0, self.loadTheConfigFile)

    def getStatus(self):
        """
        @rtype: L{buildbot.status.builder.Status}
        """
        return self.status

    def loadTheConfigFile(self, configFile=None):
        if not configFile:
            configFile = os.path.join(self.basedir, self.configFileName)

        log.msg("Creating BuildMaster -- buildbot.version: %s" % buildbot.version)
        log.msg("loading configuration from %s" % configFile)
        configFile = os.path.expanduser(configFile)

        try:
            f = open(configFile, "r")
        except IOError, e:
            log.msg("unable to open config file '%s'" % configFile)
            log.msg("leaving old configuration in place")
            log.err(e)
            return

        try:
            d = self.loadConfig(f)
        except:
            log.msg("error during loadConfig")
            log.err()
            log.msg("The new config file is unusable, so I'll ignore it.")
            log.msg("I will keep using the previous config file instead.")
        f.close()
        return d # for unit tests

    def loadConfig(self, f, check_synchronously_only=False):
        """Internal function to load a specific configuration file. Any
        errors in the file will be signalled by raising an exception.

        If check_synchronously_only=True, I will return (with None)
        synchronously, after checking the config file for sanity, or raise an
        exception. I may also emit some DeprecationWarnings.

        If check_synchronously_only=False, I will return a Deferred that
        fires (with None) when the configuration changes have been completed.
        This may involve a round-trip to each buildslave that was involved."""

        localDict = {'basedir': os.path.expanduser(self.basedir)}
        try:
            exec f in localDict
        except:
            log.msg("error while parsing config file")
            raise

        try:
            config = localDict['BuildmasterConfig']
        except KeyError:
            log.err("missing config dictionary")
            log.err("config file must define BuildmasterConfig")
            raise

        known_keys = ("bots", "slaves",
                      "sources", "change_source",
                      "schedulers", "builders", "mergeRequests",
                      "slavePortnum", "debugPassword", "logCompressionLimit",
                      "manhole", "status", "projectName", "projectURL",
                      "buildbotURL", "properties", "prioritizeBuilders",
                      "eventHorizon", "buildCacheSize", "logHorizon", "buildHorizon",
                      "changeHorizon", "logMaxSize", "logMaxTailSize",
                      "logCompressionMethod", "db_url",
                      )
        for k in config.keys():
            if k not in known_keys:
                log.msg("unknown key '%s' defined in config dictionary" % k)

        try:
            # required
            schedulers = config['schedulers']
            builders = config['builders']
            slavePortnum = config['slavePortnum']
            #slaves = config['slaves']
            #change_source = config['change_source']

            # optional
            db_url = config.get("db_url", "sqlite:///state.sqlite")
            debugPassword = config.get('debugPassword')
            manhole = config.get('manhole')
            status = config.get('status', [])
            projectName = config.get('projectName')
            projectURL = config.get('projectURL')
            buildbotURL = config.get('buildbotURL')
            properties = config.get('properties', {})
            buildCacheSize = config.get('buildCacheSize', None)
            eventHorizon = config.get('eventHorizon', 50)
            logHorizon = config.get('logHorizon', None)
            buildHorizon = config.get('buildHorizon', None)
            logCompressionLimit = config.get('logCompressionLimit', 4*1024)
            if logCompressionLimit is not None and not \
                    isinstance(logCompressionLimit, int):
                raise ValueError("logCompressionLimit needs to be bool or int")
            logCompressionMethod = config.get('logCompressionMethod', "bz2")
            if logCompressionMethod not in ('bz2', 'gz'):
                raise ValueError("logCompressionMethod needs to be 'bz2', or 'gz'")
            logMaxSize = config.get('logMaxSize')
            if logMaxSize is not None and not \
                    isinstance(logMaxSize, int):
                raise ValueError("logMaxSize needs to be None or int")
            logMaxTailSize = config.get('logMaxTailSize')
            if logMaxTailSize is not None and not \
                    isinstance(logMaxTailSize, int):
                raise ValueError("logMaxTailSize needs to be None or int")
            mergeRequests = config.get('mergeRequests')
            if mergeRequests is not None and not callable(mergeRequests):
                raise ValueError("mergeRequests must be a callable")
            prioritizeBuilders = config.get('prioritizeBuilders')
            if prioritizeBuilders is not None and not callable(prioritizeBuilders):
                raise ValueError("prioritizeBuilders must be callable")
            changeHorizon = config.get("changeHorizon")
            if changeHorizon is not None and not isinstance(changeHorizon, int):
                raise ValueError("changeHorizon needs to be an int")

        except KeyError:
            log.msg("config dictionary is missing a required parameter")
            log.msg("leaving old configuration in place")
            raise

        #if "bots" in config:
        #    raise KeyError("c['bots'] is no longer accepted")

        slaves = config.get('slaves', [])
        if "bots" in config:
            m = ("c['bots'] is deprecated as of 0.7.6 and will be "
                 "removed by 0.8.0 . Please use c['slaves'] instead.")
            log.msg(m)
            warnings.warn(m, DeprecationWarning)
            for name, passwd in config['bots']:
                slaves.append(BuildSlave(name, passwd))

        if "bots" not in config and "slaves" not in config:
            log.msg("config dictionary must have either 'bots' or 'slaves'")
            log.msg("leaving old configuration in place")
            raise KeyError("must have either 'bots' or 'slaves'")

        #if "sources" in config:
        #    raise KeyError("c['sources'] is no longer accepted")

        if changeHorizon is not None:
            self.change_svc.changeHorizon = changeHorizon

        change_source = config.get('change_source', [])
        if isinstance(change_source, (list, tuple)):
            change_sources = change_source
        else:
            change_sources = [change_source]
        if "sources" in config:
            m = ("c['sources'] is deprecated as of 0.7.6 and will be "
                 "removed by 0.8.0 . Please use c['change_source'] instead.")
            log.msg(m)
            warnings.warn(m, DeprecationWarning)
            for s in config['sources']:
                change_sources.append(s)

        # do some validation first
        for s in slaves:
            assert interfaces.IBuildSlave.providedBy(s)
            if s.slavename in ("debug", "change", "status"):
                raise KeyError(
                    "reserved name '%s' used for a bot" % s.slavename)
        if config.has_key('interlocks'):
            raise KeyError("c['interlocks'] is no longer accepted")
        assert self.db_url is None or db_url == self.db_url, \
                "Cannot change db_url after master has started"

        assert isinstance(change_sources, (list, tuple))
        for s in change_sources:
            assert interfaces.IChangeSource(s, None)
        # this assertion catches c['schedulers'] = Scheduler(), since
        # Schedulers are service.MultiServices and thus iterable.
        errmsg = "c['schedulers'] must be a list of Scheduler instances"
        assert isinstance(schedulers, (list, tuple)), errmsg
        for s in schedulers:
            assert interfaces.IScheduler(s, None), errmsg
        assert isinstance(status, (list, tuple))
        for s in status:
            assert interfaces.IStatusReceiver(s, None)

        slavenames = [s.slavename for s in slaves]
        buildernames = []
        dirnames = []

        # convert builders from objects to config dictionaries
        builders_dicts = []
        for b in builders:
            if isinstance(b, BuilderConfig):
                builders_dicts.append(b.getConfigDict())
            elif type(b) is dict:
                builders_dicts.append(b)
            else:
                raise ValueError("builder %s is not a BuilderConfig object (or a dict)" % b)
        builders = builders_dicts

        for b in builders:
            if b.has_key('slavename') and b['slavename'] not in slavenames:
                raise ValueError("builder %s uses undefined slave %s" \
                                 % (b['name'], b['slavename']))
            for n in b.get('slavenames', []):
                if n not in slavenames:
                    raise ValueError("builder %s uses undefined slave %s" \
                                     % (b['name'], n))
            if b['name'] in buildernames:
                raise ValueError("duplicate builder name %s"
                                 % b['name'])
            buildernames.append(b['name'])

            # sanity check name (BuilderConfig does this too)
            if b['name'].startswith("_"):
                errmsg = ("builder names must not start with an "
                          "underscore: " + b['name'])
                log.err(errmsg)
                raise ValueError(errmsg)

            # Fix the dictionnary with default values, in case this wasn't
            # specified with a BuilderConfig object (which sets the same defaults)
            b.setdefault('builddir', safeTranslate(b['name']))
            b.setdefault('slavebuilddir', b['builddir'])
            b.setdefault('buildHorizon', buildHorizon)
            b.setdefault('logHorizon', logHorizon)
            b.setdefault('eventHorizon', eventHorizon)
            if b['builddir'] in dirnames:
                raise ValueError("builder %s reuses builddir %s"
                                 % (b['name'], b['builddir']))
            dirnames.append(b['builddir'])

        unscheduled_buildernames = buildernames[:]
        schedulernames = []
        for s in schedulers:
            for b in s.listBuilderNames():
                assert b in buildernames, \
                       "%s uses unknown builder %s" % (s, b)
                if b in unscheduled_buildernames:
                    unscheduled_buildernames.remove(b)

            if s.name in schedulernames:
                msg = ("Schedulers must have unique names, but "
                       "'%s' was a duplicate" % (s.name,))
                raise ValueError(msg)
            schedulernames.append(s.name)

        if unscheduled_buildernames:
            log.msg("Warning: some Builders have no Schedulers to drive them:"
                    " %s" % (unscheduled_buildernames,))

        # assert that all locks used by the Builds and their Steps are
        # uniquely named.
        lock_dict = {}
        for b in builders:
            for l in b.get('locks', []):
                if isinstance(l, locks.LockAccess): # User specified access to the lock
                    l = l.lockid
                if lock_dict.has_key(l.name):
                    if lock_dict[l.name] is not l:
                        raise ValueError("Two different locks (%s and %s) "
                                         "share the name %s"
                                         % (l, lock_dict[l.name], l.name))
                else:
                    lock_dict[l.name] = l
            # TODO: this will break with any BuildFactory that doesn't use a
            # .steps list, but I think the verification step is more
            # important.
            for s in b['factory'].steps:
                for l in s[1].get('locks', []):
                    if isinstance(l, locks.LockAccess): # User specified access to the lock
                        l = l.lockid
                    if lock_dict.has_key(l.name):
                        if lock_dict[l.name] is not l:
                            raise ValueError("Two different locks (%s and %s)"
                                             " share the name %s"
                                             % (l, lock_dict[l.name], l.name))
                    else:
                        lock_dict[l.name] = l

        if not isinstance(properties, dict):
            raise ValueError("c['properties'] must be a dictionary")

        # slavePortnum supposed to be a strports specification
        if type(slavePortnum) is int:
            slavePortnum = "tcp:%d" % slavePortnum

        if check_synchronously_only:
            return
        # now we're committed to implementing the new configuration, so do
        # it atomically
        # TODO: actually, this is spread across a couple of Deferreds, so it
        # really isn't atomic.

        d = defer.succeed(None)

        self.projectName = projectName
        self.projectURL = projectURL
        self.buildbotURL = buildbotURL

        self.properties = Properties()
        self.properties.update(properties, self.configFileName)

        self.status.logCompressionLimit = logCompressionLimit
        self.status.logCompressionMethod = logCompressionMethod
        self.status.logMaxSize = logMaxSize
        self.status.logMaxTailSize = logMaxTailSize
        # Update any of our existing builders with the current log parameters.
        # This is required so that the new value is picked up after a
        # reconfig.
        for builder in self.botmaster.builders.values():
            builder.builder_status.setLogCompressionLimit(logCompressionLimit)
            builder.builder_status.setLogCompressionMethod(logCompressionMethod)
            builder.builder_status.setLogMaxSize(logMaxSize)
            builder.builder_status.setLogMaxTailSize(logMaxTailSize)

        if mergeRequests is not None:
            self.botmaster.mergeRequests = mergeRequests
        if prioritizeBuilders is not None:
            self.botmaster.prioritizeBuilders = prioritizeBuilders

        self.buildCacheSize = buildCacheSize
        self.eventHorizon = eventHorizon
        self.logHorizon = logHorizon
        self.buildHorizon = buildHorizon

        # Set up the database
        d.addCallback(lambda res: self.loadConfig_Database(db_url))

        # self.slaves: Disconnect any that were attached and removed from the
        # list. Update self.checker with the new list of passwords, including
        # debug/change/status.
        d.addCallback(lambda res: self.loadConfig_Slaves(slaves))

        # self.debugPassword
        if debugPassword:
            self.checker.addUser("debug", debugPassword)
            self.debugPassword = debugPassword

        # self.manhole
        if manhole != self.manhole:
            # changing
            if self.manhole:
                # disownServiceParent may return a Deferred
                d.addCallback(lambda res: self.manhole.disownServiceParent())
                def _remove(res):
                    self.manhole = None
                    return res
                d.addCallback(_remove)
            if manhole:
                def _add(res):
                    self.manhole = manhole
                    manhole.setServiceParent(self)
                d.addCallback(_add)

        # add/remove self.botmaster.builders to match builders. The
        # botmaster will handle startup/shutdown issues.
        d.addCallback(lambda res: self.loadConfig_Builders(builders))

        d.addCallback(lambda res: self.loadConfig_status(status))

        # Schedulers are added after Builders in case they start right away
        d.addCallback(lambda res:
                      self.scheduler_manager.updateSchedulers(schedulers))
        # and Sources go after Schedulers for the same reason
        d.addCallback(lambda res: self.loadConfig_Sources(change_sources))

        # self.slavePort
        if self.slavePortnum != slavePortnum:
            if self.slavePort:
                def closeSlavePort(res):
                    d1 = self.slavePort.disownServiceParent()
                    self.slavePort = None
                    return d1
                d.addCallback(closeSlavePort)
            if slavePortnum is not None:
                def openSlavePort(res):
                    self.slavePort = strports.service(slavePortnum,
                                                      self.slaveFactory)
                    self.slavePort.setServiceParent(self)
                d.addCallback(openSlavePort)
                log.msg("BuildMaster listening on port %s" % slavePortnum)
            self.slavePortnum = slavePortnum

        log.msg("configuration update started")
        def _done(res):
            self.readConfig = True
            log.msg("configuration update complete")
        d.addCallback(_done)
        d.addCallback(lambda res: self.botmaster.triggerNewBuildCheck())
        d.addErrback(log.err)
        return d

    def loadDatabase(self, db_spec):
        if self.db:
            return
        self.db = open_db(db_spec)

        self.botmaster.db = self.db
        self.status.setDB(self.db)

        self.db.subscribe_to("add-buildrequest",
                             self.botmaster.trigger_add_buildrequest)

        sm = SchedulerManager(self, self.db, self.change_svc)
        self.db.subscribe_to("add-change", sm.trigger_add_change)
        self.db.subscribe_to("modify-buildset", sm.trigger_modify_buildset)

        self.scheduler_manager = sm
        sm.setServiceParent(self)
        # it'd be nice if TimerService let us set now=False
        t = internet.TimerService(30, sm.trigger)
        t.setServiceParent(self)
        # should we try to remove this? Periodic() requires at least one kick

    def loadConfig_Database(self, db_url):
        self.db_url = db_url
        db_spec = DB.from_url(db_url, self.basedir)
        self.loadDatabase(db_spec)

    def loadConfig_Slaves(self, new_slaves):
        # set up the Checker with the names and passwords of all valid bots
        self.checker.users = {} # violates abstraction, oh well
        for s in new_slaves:
            self.checker.addUser(s.slavename, s.password)
        self.checker.addUser("change", "changepw")
        # let the BotMaster take care of the rest
        return self.botmaster.loadConfig_Slaves(new_slaves)

    def loadConfig_Sources(self, sources):
        if not sources:
            log.msg("warning: no ChangeSources specified in c['change_source']")
        # shut down any that were removed, start any that were added
        deleted_sources = [s for s in self.change_svc if s not in sources]
        added_sources = [s for s in sources if s not in self.change_svc]
        log.msg("adding %d new changesources, removing %d" %
                (len(added_sources), len(deleted_sources)))
        dl = [self.change_svc.removeSource(s) for s in deleted_sources]
        def addNewOnes(res):
            [self.change_svc.addSource(s) for s in added_sources]
        d = defer.DeferredList(dl, fireOnOneErrback=1, consumeErrors=0)
        d.addCallback(addNewOnes)
        return d

    def allSchedulers(self):
        return list(self.scheduler_manager)

    def loadConfig_Builders(self, newBuilderData):
        somethingChanged = False
        newList = {}
        newBuilderNames = []
        allBuilders = self.botmaster.builders.copy()
        for data in newBuilderData:
            name = data['name']
            newList[name] = data
            newBuilderNames.append(name)

        # identify all that were removed
        for oldname in self.botmaster.getBuildernames():
            if oldname not in newList:
                log.msg("removing old builder %s" % oldname)
                del allBuilders[oldname]
                somethingChanged = True
                # announce the change
                self.status.builderRemoved(oldname)

        # everything in newList is either unchanged, changed, or new
        for name, data in newList.items():
            old = self.botmaster.builders.get(name)
            basedir = data['builddir']
            #name, slave, builddir, factory = data
            if not old: # new
                # category added after 0.6.2
                category = data.get('category', None)
                log.msg("adding new builder %s for category %s" %
                        (name, category))
                statusbag = self.status.builderAdded(name, basedir, category)
                builder = Builder(data, statusbag)
                allBuilders[name] = builder
                somethingChanged = True
            elif old.compareToSetup(data):
                # changed: try to minimize the disruption and only modify the
                # pieces that really changed
                diffs = old.compareToSetup(data)
                log.msg("updating builder %s: %s" % (name, "\n".join(diffs)))

                statusbag = old.builder_status
                statusbag.saveYourself() # seems like a good idea
                # TODO: if the basedir was changed, we probably need to make
                # a new statusbag
                new_builder = Builder(data, statusbag)
                new_builder.consumeTheSoulOfYourPredecessor(old)
                # that migrates any retained slavebuilders too

                # point out that the builder was updated. On the Waterfall,
                # this will appear just after any currently-running builds.
                statusbag.addPointEvent(["config", "updated"])

                allBuilders[name] = new_builder
                somethingChanged = True
            else:
                # unchanged: leave it alone
                log.msg("builder %s is unchanged" % name)
                pass

        # regardless of whether anything changed, get each builder status
        # to update its config
        for builder in allBuilders.values():
            builder.builder_status.reconfigFromBuildmaster(self)

        # and then tell the botmaster if anything's changed
        if somethingChanged:
            sortedAllBuilders = [allBuilders[name] for name in newBuilderNames]
            d = self.botmaster.setBuilders(sortedAllBuilders)
            return d
        return None

    def loadConfig_status(self, status):
        dl = []

        # remove old ones
        for s in self.statusTargets[:]:
            if not s in status:
                log.msg("removing IStatusReceiver", s)
                d = defer.maybeDeferred(s.disownServiceParent)
                dl.append(d)
                self.statusTargets.remove(s)
        # after those are finished going away, add new ones
        def addNewOnes(res):
            for s in status:
                if not s in self.statusTargets:
                    log.msg("adding IStatusReceiver", s)
                    s.setServiceParent(self)
                    self.statusTargets.append(s)
        d = defer.DeferredList(dl, fireOnOneErrback=1)
        d.addCallback(addNewOnes)
        return d


    def addChange(self, change):
        self.db.addChangeToDatabase(change)
        self.status.changeAdded(change)

    def triggerSlaveManager(self):
        self.botmaster.triggerNewBuildCheck()

    def submitBuildSet(self, builderNames, ss, reason, props=None, now=False):
        # determine the set of Builders to use
        for name in builderNames:
            b = self.botmaster.builders.get(name)
            if not b:
                raise KeyError("no such builder named '%s'" % name)
            if now and not b.slaves:
                raise interfaces.NoSlaveError
        if props is None:
            props = Properties()
        bsid = self.db.runInteractionNow(self._txn_submitBuildSet,
                                         builderNames, ss, reason, props)
        return BuildSetStatus(bsid, self.status, self.db)

    def _txn_submitBuildSet(self, t, builderNames, ss, reason, props):
        ssid = self.db.get_sourcestampid(ss, t)
        bsid = self.db.create_buildset(ssid, reason, props, builderNames, t)
        return bsid


class Control:
    implements(interfaces.IControl)

    def __init__(self, master):
        self.master = master

    def addChange(self, change):
        self.master.addChange(change)

    def submitBuildSet(self, builderNames, ss, reason, props=None, now=False):
        return self.master.submitBuildSet(builderNames, ss, reason, props, now)

    def getBuilder(self, name):
        b = self.master.botmaster.builders[name]
        return BuilderControl(b, self)

components.registerAdapter(Control, BuildMaster, interfaces.IControl)<|MERGE_RESOLUTION|>--- conflicted
+++ resolved
@@ -430,31 +430,7 @@
         self.botmaster.setServiceParent(self)
         self.dispatcher.botmaster = self.botmaster
 
-<<<<<<< HEAD
-        sm = SchedulerManager(self, self.db, self.change_svc)
-        self.db.subscribe_to("add-change", sm.trigger_add_change)
-        self.db.subscribe_to("modify-buildset", sm.trigger_modify_buildset)
-        self.scheduler_manager = sm
-        sm.setServiceParent(self)
-        # TODO: this will turn into a config knob somehow. Set it if you are
-        # using multiple buildmasters that share a common database, such that
-        # the masters need to discover what each other is doing by polling
-        # the database. TODO: this will turn into the DBNotificationServer.
-        just_poll = False
-        if just_poll:
-            # it'd be nice if TimerService let us set now=False
-            t1 = internet.TimerService(30, sm.trigger)
-            t1.setServiceParent(self)
-            t2 = internet.TimerService(30, self.botmaster.loop.trigger)
-            t2.setServiceParent(self)
-        # adding schedulers (like when loadConfig happens) will trigger the
-        # scheduler loop at least once, which we need to jump-start things
-        # like Periodic.
-
-        self.status = Status(self.botmaster, self.db, self.basedir)
-=======
         self.status = Status(self.botmaster, self.basedir)
->>>>>>> 20e1bf18
         self.statusTargets = []
 
         self.db = None
@@ -890,10 +866,21 @@
 
         self.scheduler_manager = sm
         sm.setServiceParent(self)
-        # it'd be nice if TimerService let us set now=False
-        t = internet.TimerService(30, sm.trigger)
-        t.setServiceParent(self)
-        # should we try to remove this? Periodic() requires at least one kick
+
+        # TODO: this will turn into a config knob somehow. Set it if you are
+        # using multiple buildmasters that share a common database, such that
+        # the masters need to discover what each other is doing by polling
+        # the database. TODO: this will turn into the DBNotificationServer.
+        just_poll = False
+        if just_poll:
+            # it'd be nice if TimerService let us set now=False
+            t1 = internet.TimerService(30, sm.trigger)
+            t1.setServiceParent(self)
+            t2 = internet.TimerService(30, self.botmaster.loop.trigger)
+            t2.setServiceParent(self)
+        # adding schedulers (like when loadConfig happens) will trigger the
+        # scheduler loop at least once, which we need to jump-start things
+        # like Periodic.
 
     def loadConfig_Database(self, db_url):
         self.db_url = db_url
